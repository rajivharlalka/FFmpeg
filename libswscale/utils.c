/*
 * Copyright (C) 2001-2003 Michael Niedermayer <michaelni@gmx.at>
 *
 * This file is part of FFmpeg.
 *
 * FFmpeg is free software; you can redistribute it and/or
 * modify it under the terms of the GNU Lesser General Public
 * License as published by the Free Software Foundation; either
 * version 2.1 of the License, or (at your option) any later version.
 *
 * FFmpeg is distributed in the hope that it will be useful,
 * but WITHOUT ANY WARRANTY; without even the implied warranty of
 * MERCHANTABILITY or FITNESS FOR A PARTICULAR PURPOSE.  See the GNU
 * Lesser General Public License for more details.
 *
 * You should have received a copy of the GNU Lesser General Public
 * License along with FFmpeg; if not, write to the Free Software
 * Foundation, Inc., 51 Franklin Street, Fifth Floor, Boston, MA 02110-1301 USA
 */

#define _SVID_SOURCE //needed for MAP_ANONYMOUS
#define _DARWIN_C_SOURCE // needed for MAP_ANON
#include <inttypes.h>
#include <string.h>
#include <math.h>
#include <stdio.h>
#include "config.h"
#include <assert.h>
#if HAVE_SYS_MMAN_H
#include <sys/mman.h>
#if defined(MAP_ANON) && !defined(MAP_ANONYMOUS)
#define MAP_ANONYMOUS MAP_ANON
#endif
#endif
#if HAVE_VIRTUALALLOC
#define WIN32_LEAN_AND_MEAN
#include <windows.h>
#endif
#include "swscale.h"
#include "swscale_internal.h"
#include "rgb2rgb.h"
#include "libavutil/intreadwrite.h"
#include "libavutil/x86_cpu.h"
#include "libavutil/cpu.h"
#include "libavutil/avutil.h"
#include "libavutil/bswap.h"
#include "libavutil/opt.h"
#include "libavutil/pixdesc.h"

unsigned swscale_version(void)
{
    return LIBSWSCALE_VERSION_INT;
}

const char *swscale_configuration(void)
{
    return FFMPEG_CONFIGURATION;
}

const char *swscale_license(void)
{
#define LICENSE_PREFIX "libswscale license: "
    return LICENSE_PREFIX FFMPEG_LICENSE + sizeof(LICENSE_PREFIX) - 1;
}

#define RET 0xC3 //near return opcode for x86

#define isSupportedIn(x)    (       \
           (x)==PIX_FMT_YUV420P     \
        || (x)==PIX_FMT_YUVA420P    \
        || (x)==PIX_FMT_YUYV422     \
        || (x)==PIX_FMT_UYVY422     \
        || (x)==PIX_FMT_RGB48BE     \
        || (x)==PIX_FMT_RGB48LE     \
        || (x)==PIX_FMT_RGB32       \
        || (x)==PIX_FMT_RGB32_1     \
        || (x)==PIX_FMT_BGR48BE     \
        || (x)==PIX_FMT_BGR48LE     \
        || (x)==PIX_FMT_BGR24       \
        || (x)==PIX_FMT_BGR565LE    \
        || (x)==PIX_FMT_BGR565BE    \
        || (x)==PIX_FMT_BGR555LE    \
        || (x)==PIX_FMT_BGR555BE    \
        || (x)==PIX_FMT_BGR32       \
        || (x)==PIX_FMT_BGR32_1     \
        || (x)==PIX_FMT_RGB24       \
        || (x)==PIX_FMT_RGB565LE    \
        || (x)==PIX_FMT_RGB565BE    \
        || (x)==PIX_FMT_RGB555LE    \
        || (x)==PIX_FMT_RGB555BE    \
        || (x)==PIX_FMT_GRAY8       \
        || (x)==PIX_FMT_GRAY8A      \
        || (x)==PIX_FMT_YUV410P     \
        || (x)==PIX_FMT_YUV440P     \
        || (x)==PIX_FMT_NV12        \
        || (x)==PIX_FMT_NV21        \
        || (x)==PIX_FMT_GRAY16BE    \
        || (x)==PIX_FMT_GRAY16LE    \
        || (x)==PIX_FMT_YUV444P     \
        || (x)==PIX_FMT_YUV422P     \
        || (x)==PIX_FMT_YUV411P     \
        || (x)==PIX_FMT_YUVJ420P    \
        || (x)==PIX_FMT_YUVJ422P    \
        || (x)==PIX_FMT_YUVJ440P    \
        || (x)==PIX_FMT_YUVJ444P    \
        || (x)==PIX_FMT_PAL8        \
        || (x)==PIX_FMT_BGR8        \
        || (x)==PIX_FMT_RGB8        \
        || (x)==PIX_FMT_BGR4_BYTE   \
        || (x)==PIX_FMT_RGB4_BYTE   \
        || (x)==PIX_FMT_YUV440P     \
        || (x)==PIX_FMT_MONOWHITE   \
        || (x)==PIX_FMT_MONOBLACK   \
        || (x)==PIX_FMT_YUV420P9LE    \
        || (x)==PIX_FMT_YUV444P9LE    \
        || (x)==PIX_FMT_YUV420P10LE   \
        || (x)==PIX_FMT_YUV422P10LE   \
        || (x)==PIX_FMT_YUV444P10LE   \
        || (x)==PIX_FMT_YUV420P16LE   \
        || (x)==PIX_FMT_YUV422P16LE   \
        || (x)==PIX_FMT_YUV444P16LE   \
        || (x)==PIX_FMT_YUV422P10LE   \
        || (x)==PIX_FMT_YUV420P9BE    \
        || (x)==PIX_FMT_YUV444P9BE    \
        || (x)==PIX_FMT_YUV420P10BE   \
        || (x)==PIX_FMT_YUV444P10BE   \
        || (x)==PIX_FMT_YUV422P10BE   \
        || (x)==PIX_FMT_YUV420P16BE   \
        || (x)==PIX_FMT_YUV422P16BE   \
        || (x)==PIX_FMT_YUV444P16BE   \
        || (x)==PIX_FMT_YUV422P10BE   \
    )

int sws_isSupportedInput(enum PixelFormat pix_fmt)
{
    return isSupportedIn(pix_fmt);
}

#define isSupportedOut(x)   (       \
           (x)==PIX_FMT_YUV420P     \
        || (x)==PIX_FMT_YUVA420P    \
        || (x)==PIX_FMT_YUYV422     \
        || (x)==PIX_FMT_UYVY422     \
        || (x)==PIX_FMT_YUV444P     \
        || (x)==PIX_FMT_YUV422P     \
        || (x)==PIX_FMT_YUV411P     \
        || (x)==PIX_FMT_YUVJ420P    \
        || (x)==PIX_FMT_YUVJ422P    \
        || (x)==PIX_FMT_YUVJ440P    \
        || (x)==PIX_FMT_YUVJ444P    \
        || isRGBinBytes(x)          \
        || isBGRinBytes(x)          \
        || (x)==PIX_FMT_RGB565LE    \
        || (x)==PIX_FMT_RGB565BE    \
        || (x)==PIX_FMT_RGB555LE    \
        || (x)==PIX_FMT_RGB555BE    \
        || (x)==PIX_FMT_RGB444LE    \
        || (x)==PIX_FMT_RGB444BE    \
        || (x)==PIX_FMT_BGR565LE    \
        || (x)==PIX_FMT_BGR565BE    \
        || (x)==PIX_FMT_BGR555LE    \
        || (x)==PIX_FMT_BGR555BE    \
        || (x)==PIX_FMT_BGR444LE    \
        || (x)==PIX_FMT_BGR444BE    \
        || (x)==PIX_FMT_RGB8        \
        || (x)==PIX_FMT_BGR8        \
        || (x)==PIX_FMT_RGB4_BYTE   \
        || (x)==PIX_FMT_BGR4_BYTE   \
        || (x)==PIX_FMT_RGB4        \
        || (x)==PIX_FMT_BGR4        \
        || (x)==PIX_FMT_MONOBLACK   \
        || (x)==PIX_FMT_MONOWHITE   \
        || (x)==PIX_FMT_NV12        \
        || (x)==PIX_FMT_NV21        \
        || (x)==PIX_FMT_GRAY16BE    \
        || (x)==PIX_FMT_GRAY16LE    \
        || (x)==PIX_FMT_GRAY8       \
        || (x)==PIX_FMT_YUV410P     \
        || (x)==PIX_FMT_YUV440P     \
        || (x)==PIX_FMT_YUV422P10LE   \
        || (x)==PIX_FMT_YUV420P9LE    \
        || (x)==PIX_FMT_YUV420P10LE   \
        || (x)==PIX_FMT_YUV420P16LE   \
        || (x)==PIX_FMT_YUV422P16LE   \
        || (x)==PIX_FMT_YUV444P16LE   \
        || (x)==PIX_FMT_YUV422P10BE   \
        || (x)==PIX_FMT_YUV420P9BE    \
        || (x)==PIX_FMT_YUV420P10BE   \
        || (x)==PIX_FMT_YUV420P16BE   \
        || (x)==PIX_FMT_YUV422P16BE   \
        || (x)==PIX_FMT_YUV444P16BE   \
    )

int sws_isSupportedOutput(enum PixelFormat pix_fmt)
{
    return isSupportedOut(pix_fmt);
}

extern const int32_t ff_yuv2rgb_coeffs[8][4];

#if FF_API_SWS_FORMAT_NAME
const char *sws_format_name(enum PixelFormat format)
{
    return av_get_pix_fmt_name(format);
}
#endif

static double getSplineCoeff(double a, double b, double c, double d, double dist)
{
    if (dist<=1.0) return ((d*dist + c)*dist + b)*dist +a;
    else           return getSplineCoeff(        0.0,
                                          b+ 2.0*c + 3.0*d,
                                                 c + 3.0*d,
                                         -b- 3.0*c - 6.0*d,
                                         dist-1.0);
}

static int initFilter(int16_t **outFilter, int16_t **filterPos, int *outFilterSize, int xInc,
                      int srcW, int dstW, int filterAlign, int one, int flags, int cpu_flags,
                      SwsVector *srcFilter, SwsVector *dstFilter, double param[2])
{
    int i;
    int filterSize;
    int filter2Size;
    int minFilterSize;
    int64_t *filter=NULL;
    int64_t *filter2=NULL;
    const int64_t fone= 1LL<<54;
    int ret= -1;

    emms_c(); //FIXME this should not be required but it IS (even for non-MMX versions)

    // NOTE: the +1 is for the MMX scaler which reads over the end
    FF_ALLOC_OR_GOTO(NULL, *filterPos, (dstW+1)*sizeof(int16_t), fail);

    if (FFABS(xInc - 0x10000) <10) { // unscaled
        int i;
        filterSize= 1;
        FF_ALLOCZ_OR_GOTO(NULL, filter, dstW*sizeof(*filter)*filterSize, fail);

        for (i=0; i<dstW; i++) {
            filter[i*filterSize]= fone;
            (*filterPos)[i]=i;
        }

    } else if (flags&SWS_POINT) { // lame looking point sampling mode
        int i;
        int xDstInSrc;
        filterSize= 1;
        FF_ALLOC_OR_GOTO(NULL, filter, dstW*sizeof(*filter)*filterSize, fail);

        xDstInSrc= xInc/2 - 0x8000;
        for (i=0; i<dstW; i++) {
            int xx= (xDstInSrc - ((filterSize-1)<<15) + (1<<15))>>16;

            (*filterPos)[i]= xx;
            filter[i]= fone;
            xDstInSrc+= xInc;
        }
    } else if ((xInc <= (1<<16) && (flags&SWS_AREA)) || (flags&SWS_FAST_BILINEAR)) { // bilinear upscale
        int i;
        int xDstInSrc;
        filterSize= 2;
        FF_ALLOC_OR_GOTO(NULL, filter, dstW*sizeof(*filter)*filterSize, fail);

        xDstInSrc= xInc/2 - 0x8000;
        for (i=0; i<dstW; i++) {
            int xx= (xDstInSrc - ((filterSize-1)<<15) + (1<<15))>>16;
            int j;

            (*filterPos)[i]= xx;
            //bilinear upscale / linear interpolate / area averaging
            for (j=0; j<filterSize; j++) {
                int64_t coeff= fone - FFABS((xx<<16) - xDstInSrc)*(fone>>16);
                if (coeff<0) coeff=0;
                filter[i*filterSize + j]= coeff;
                xx++;
            }
            xDstInSrc+= xInc;
        }
    } else {
        int xDstInSrc;
        int sizeFactor;

        if      (flags&SWS_BICUBIC)      sizeFactor=  4;
        else if (flags&SWS_X)            sizeFactor=  8;
        else if (flags&SWS_AREA)         sizeFactor=  1; //downscale only, for upscale it is bilinear
        else if (flags&SWS_GAUSS)        sizeFactor=  8;   // infinite ;)
        else if (flags&SWS_LANCZOS)      sizeFactor= param[0] != SWS_PARAM_DEFAULT ? ceil(2*param[0]) : 6;
        else if (flags&SWS_SINC)         sizeFactor= 20; // infinite ;)
        else if (flags&SWS_SPLINE)       sizeFactor= 20;  // infinite ;)
        else if (flags&SWS_BILINEAR)     sizeFactor=  2;
        else {
            sizeFactor= 0; //GCC warning killer
            assert(0);
        }

        if (xInc <= 1<<16)      filterSize= 1 + sizeFactor; // upscale
        else                    filterSize= 1 + (sizeFactor*srcW + dstW - 1)/ dstW;

        if (filterSize > srcW-2) filterSize=srcW-2;

        FF_ALLOC_OR_GOTO(NULL, filter, dstW*sizeof(*filter)*filterSize, fail);

        xDstInSrc= xInc - 0x10000;
        for (i=0; i<dstW; i++) {
            int xx= (xDstInSrc - ((filterSize-2)<<16)) / (1<<17);
            int j;
            (*filterPos)[i]= xx;
            for (j=0; j<filterSize; j++) {
                int64_t d= ((int64_t)FFABS((xx<<17) - xDstInSrc))<<13;
                double floatd;
                int64_t coeff;

                if (xInc > 1<<16)
                    d= d*dstW/srcW;
                floatd= d * (1.0/(1<<30));

                if (flags & SWS_BICUBIC) {
                    int64_t B= (param[0] != SWS_PARAM_DEFAULT ? param[0] :   0) * (1<<24);
                    int64_t C= (param[1] != SWS_PARAM_DEFAULT ? param[1] : 0.6) * (1<<24);
                    int64_t dd = ( d*d)>>30;
                    int64_t ddd= (dd*d)>>30;

                    if      (d < 1LL<<30)
                        coeff = (12*(1<<24)-9*B-6*C)*ddd + (-18*(1<<24)+12*B+6*C)*dd + (6*(1<<24)-2*B)*(1<<30);
                    else if (d < 1LL<<31)
                        coeff = (-B-6*C)*ddd + (6*B+30*C)*dd + (-12*B-48*C)*d + (8*B+24*C)*(1<<30);
                    else
                        coeff=0.0;
                    coeff *= fone>>(30+24);
                }
/*                else if (flags & SWS_X) {
                    double p= param ? param*0.01 : 0.3;
                    coeff = d ? sin(d*M_PI)/(d*M_PI) : 1.0;
                    coeff*= pow(2.0, - p*d*d);
                }*/
                else if (flags & SWS_X) {
                    double A= param[0] != SWS_PARAM_DEFAULT ? param[0] : 1.0;
                    double c;

                    if (floatd<1.0)
                        c = cos(floatd*M_PI);
                    else
                        c=-1.0;
                    if (c<0.0)      c= -pow(-c, A);
                    else            c=  pow( c, A);
                    coeff= (c*0.5 + 0.5)*fone;
                } else if (flags & SWS_AREA) {
                    int64_t d2= d - (1<<29);
                    if      (d2*xInc < -(1LL<<(29+16))) coeff= 1.0 * (1LL<<(30+16));
                    else if (d2*xInc <  (1LL<<(29+16))) coeff= -d2*xInc + (1LL<<(29+16));
                    else coeff=0.0;
                    coeff *= fone>>(30+16);
                } else if (flags & SWS_GAUSS) {
                    double p= param[0] != SWS_PARAM_DEFAULT ? param[0] : 3.0;
                    coeff = (pow(2.0, - p*floatd*floatd))*fone;
                } else if (flags & SWS_SINC) {
                    coeff = (d ? sin(floatd*M_PI)/(floatd*M_PI) : 1.0)*fone;
                } else if (flags & SWS_LANCZOS) {
                    double p= param[0] != SWS_PARAM_DEFAULT ? param[0] : 3.0;
                    coeff = (d ? sin(floatd*M_PI)*sin(floatd*M_PI/p)/(floatd*floatd*M_PI*M_PI/p) : 1.0)*fone;
                    if (floatd>p) coeff=0;
                } else if (flags & SWS_BILINEAR) {
                    coeff= (1<<30) - d;
                    if (coeff<0) coeff=0;
                    coeff *= fone >> 30;
                } else if (flags & SWS_SPLINE) {
                    double p=-2.196152422706632;
                    coeff = getSplineCoeff(1.0, 0.0, p, -p-1.0, floatd) * fone;
                } else {
                    coeff= 0.0; //GCC warning killer
                    assert(0);
                }

                filter[i*filterSize + j]= coeff;
                xx++;
            }
            xDstInSrc+= 2*xInc;
        }
    }

    /* apply src & dst Filter to filter -> filter2
       av_free(filter);
    */
    assert(filterSize>0);
    filter2Size= filterSize;
    if (srcFilter) filter2Size+= srcFilter->length - 1;
    if (dstFilter) filter2Size+= dstFilter->length - 1;
    assert(filter2Size>0);
    FF_ALLOCZ_OR_GOTO(NULL, filter2, filter2Size*dstW*sizeof(*filter2), fail);

    for (i=0; i<dstW; i++) {
        int j, k;

        if(srcFilter) {
            for (k=0; k<srcFilter->length; k++) {
                for (j=0; j<filterSize; j++)
                    filter2[i*filter2Size + k + j] += srcFilter->coeff[k]*filter[i*filterSize + j];
            }
        } else {
            for (j=0; j<filterSize; j++)
                filter2[i*filter2Size + j]= filter[i*filterSize + j];
        }
        //FIXME dstFilter

        (*filterPos)[i]+= (filterSize-1)/2 - (filter2Size-1)/2;
    }
    av_freep(&filter);

    /* try to reduce the filter-size (step1 find size and shift left) */
    // Assume it is near normalized (*0.5 or *2.0 is OK but * 0.001 is not).
    minFilterSize= 0;
    for (i=dstW-1; i>=0; i--) {
        int min= filter2Size;
        int j;
        int64_t cutOff=0.0;

        /* get rid of near zero elements on the left by shifting left */
        for (j=0; j<filter2Size; j++) {
            int k;
            cutOff += FFABS(filter2[i*filter2Size]);

            if (cutOff > SWS_MAX_REDUCE_CUTOFF*fone) break;

            /* preserve monotonicity because the core can't handle the filter otherwise */
            if (i<dstW-1 && (*filterPos)[i] >= (*filterPos)[i+1]) break;

            // move filter coefficients left
            for (k=1; k<filter2Size; k++)
                filter2[i*filter2Size + k - 1]= filter2[i*filter2Size + k];
            filter2[i*filter2Size + k - 1]= 0;
            (*filterPos)[i]++;
        }

        cutOff=0;
        /* count near zeros on the right */
        for (j=filter2Size-1; j>0; j--) {
            cutOff += FFABS(filter2[i*filter2Size + j]);

            if (cutOff > SWS_MAX_REDUCE_CUTOFF*fone) break;
            min--;
        }

        if (min>minFilterSize) minFilterSize= min;
    }

    if (HAVE_ALTIVEC && cpu_flags & AV_CPU_FLAG_ALTIVEC) {
        // we can handle the special case 4,
        // so we don't want to go to the full 8
        if (minFilterSize < 5)
            filterAlign = 4;

        // We really don't want to waste our time
        // doing useless computation, so fall back on
        // the scalar C code for very small filters.
        // Vectorizing is worth it only if you have a
        // decent-sized vector.
        if (minFilterSize < 3)
            filterAlign = 1;
    }

    if (HAVE_MMX && cpu_flags & AV_CPU_FLAG_MMX) {
        // special case for unscaled vertical filtering
        if (minFilterSize == 1 && filterAlign == 2)
            filterAlign= 1;
    }

    assert(minFilterSize > 0);
    filterSize= (minFilterSize +(filterAlign-1)) & (~(filterAlign-1));
    assert(filterSize > 0);
    filter= av_malloc(filterSize*dstW*sizeof(*filter));
    if (filterSize >= MAX_FILTER_SIZE*16/((flags&SWS_ACCURATE_RND) ? APCK_SIZE : 16) || !filter)
        goto fail;
    *outFilterSize= filterSize;

    if (flags&SWS_PRINT_INFO)
        av_log(NULL, AV_LOG_VERBOSE, "SwScaler: reducing / aligning filtersize %d -> %d\n", filter2Size, filterSize);
    /* try to reduce the filter-size (step2 reduce it) */
    for (i=0; i<dstW; i++) {
        int j;

        for (j=0; j<filterSize; j++) {
            if (j>=filter2Size) filter[i*filterSize + j]= 0;
            else               filter[i*filterSize + j]= filter2[i*filter2Size + j];
            if((flags & SWS_BITEXACT) && j>=minFilterSize)
                filter[i*filterSize + j]= 0;
        }
    }

    //FIXME try to align filterPos if possible

    //fix borders
    for (i=0; i<dstW; i++) {
        int j;
        if ((*filterPos)[i] < 0) {
            // move filter coefficients left to compensate for filterPos
            for (j=1; j<filterSize; j++) {
                int left= FFMAX(j + (*filterPos)[i], 0);
                filter[i*filterSize + left] += filter[i*filterSize + j];
                filter[i*filterSize + j]=0;
            }
            (*filterPos)[i]= 0;
        }

        if ((*filterPos)[i] + filterSize > srcW) {
            int shift= (*filterPos)[i] + filterSize - srcW;
            // move filter coefficients right to compensate for filterPos
            for (j=filterSize-2; j>=0; j--) {
                int right= FFMIN(j + shift, filterSize-1);
                filter[i*filterSize +right] += filter[i*filterSize +j];
                filter[i*filterSize +j]=0;
            }
            (*filterPos)[i]= srcW - filterSize;
        }
    }

    // Note the +1 is for the MMX scaler which reads over the end
    /* align at 16 for AltiVec (needed by hScale_altivec_real) */
    FF_ALLOCZ_OR_GOTO(NULL, *outFilter, *outFilterSize*(dstW+1)*sizeof(int16_t), fail);

    /* normalize & store in outFilter */
    for (i=0; i<dstW; i++) {
        int j;
        int64_t error=0;
        int64_t sum=0;

        for (j=0; j<filterSize; j++) {
            sum+= filter[i*filterSize + j];
        }
        sum= (sum + one/2)/ one;
        for (j=0; j<*outFilterSize; j++) {
            int64_t v= filter[i*filterSize + j] + error;
            int intV= ROUNDED_DIV(v, sum);
            (*outFilter)[i*(*outFilterSize) + j]= intV;
            error= v - intV*sum;
        }
    }

    (*filterPos)[dstW]= (*filterPos)[dstW-1]; // the MMX scaler will read over the end
    for (i=0; i<*outFilterSize; i++) {
        int j= dstW*(*outFilterSize);
        (*outFilter)[j + i]= (*outFilter)[j + i - (*outFilterSize)];
    }

    ret=0;
fail:
    av_free(filter);
    av_free(filter2);
    return ret;
}

#if HAVE_MMX2
static int initMMX2HScaler(int dstW, int xInc, uint8_t *filterCode, int16_t *filter, int32_t *filterPos, int numSplits)
{
    uint8_t *fragmentA;
    x86_reg imm8OfPShufW1A;
    x86_reg imm8OfPShufW2A;
    x86_reg fragmentLengthA;
    uint8_t *fragmentB;
    x86_reg imm8OfPShufW1B;
    x86_reg imm8OfPShufW2B;
    x86_reg fragmentLengthB;
    int fragmentPos;

    int xpos, i;

    // create an optimized horizontal scaling routine
    /* This scaler is made of runtime-generated MMX2 code using specially
     * tuned pshufw instructions. For every four output pixels, if four
     * input pixels are enough for the fast bilinear scaling, then a chunk
     * of fragmentB is used. If five input pixels are needed, then a chunk
     * of fragmentA is used.
     */

    //code fragment

    __asm__ volatile(
        "jmp                         9f                 \n\t"
    // Begin
        "0:                                             \n\t"
        "movq    (%%"REG_d", %%"REG_a"), %%mm3          \n\t"
        "movd    (%%"REG_c", %%"REG_S"), %%mm0          \n\t"
        "movd   1(%%"REG_c", %%"REG_S"), %%mm1          \n\t"
        "punpcklbw                %%mm7, %%mm1          \n\t"
        "punpcklbw                %%mm7, %%mm0          \n\t"
        "pshufw                   $0xFF, %%mm1, %%mm1   \n\t"
        "1:                                             \n\t"
        "pshufw                   $0xFF, %%mm0, %%mm0   \n\t"
        "2:                                             \n\t"
        "psubw                    %%mm1, %%mm0          \n\t"
        "movl   8(%%"REG_b", %%"REG_a"), %%esi          \n\t"
        "pmullw                   %%mm3, %%mm0          \n\t"
        "psllw                       $7, %%mm1          \n\t"
        "paddw                    %%mm1, %%mm0          \n\t"

        "movq                     %%mm0, (%%"REG_D", %%"REG_a") \n\t"

        "add                         $8, %%"REG_a"      \n\t"
    // End
        "9:                                             \n\t"
//        "int $3                                         \n\t"
        "lea                 " LOCAL_MANGLE(0b) ", %0   \n\t"
        "lea                 " LOCAL_MANGLE(1b) ", %1   \n\t"
        "lea                 " LOCAL_MANGLE(2b) ", %2   \n\t"
        "dec                         %1                 \n\t"
        "dec                         %2                 \n\t"
        "sub                         %0, %1             \n\t"
        "sub                         %0, %2             \n\t"
        "lea                 " LOCAL_MANGLE(9b) ", %3   \n\t"
        "sub                         %0, %3             \n\t"


        :"=r" (fragmentA), "=r" (imm8OfPShufW1A), "=r" (imm8OfPShufW2A),
        "=r" (fragmentLengthA)
    );

    __asm__ volatile(
        "jmp                         9f                 \n\t"
    // Begin
        "0:                                             \n\t"
        "movq    (%%"REG_d", %%"REG_a"), %%mm3          \n\t"
        "movd    (%%"REG_c", %%"REG_S"), %%mm0          \n\t"
        "punpcklbw                %%mm7, %%mm0          \n\t"
        "pshufw                   $0xFF, %%mm0, %%mm1   \n\t"
        "1:                                             \n\t"
        "pshufw                   $0xFF, %%mm0, %%mm0   \n\t"
        "2:                                             \n\t"
        "psubw                    %%mm1, %%mm0          \n\t"
        "movl   8(%%"REG_b", %%"REG_a"), %%esi          \n\t"
        "pmullw                   %%mm3, %%mm0          \n\t"
        "psllw                       $7, %%mm1          \n\t"
        "paddw                    %%mm1, %%mm0          \n\t"

        "movq                     %%mm0, (%%"REG_D", %%"REG_a") \n\t"

        "add                         $8, %%"REG_a"      \n\t"
    // End
        "9:                                             \n\t"
//        "int                       $3                   \n\t"
        "lea                 " LOCAL_MANGLE(0b) ", %0   \n\t"
        "lea                 " LOCAL_MANGLE(1b) ", %1   \n\t"
        "lea                 " LOCAL_MANGLE(2b) ", %2   \n\t"
        "dec                         %1                 \n\t"
        "dec                         %2                 \n\t"
        "sub                         %0, %1             \n\t"
        "sub                         %0, %2             \n\t"
        "lea                 " LOCAL_MANGLE(9b) ", %3   \n\t"
        "sub                         %0, %3             \n\t"


        :"=r" (fragmentB), "=r" (imm8OfPShufW1B), "=r" (imm8OfPShufW2B),
        "=r" (fragmentLengthB)
    );

    xpos= 0; //lumXInc/2 - 0x8000; // difference between pixel centers
    fragmentPos=0;

    for (i=0; i<dstW/numSplits; i++) {
        int xx=xpos>>16;

        if ((i&3) == 0) {
            int a=0;
            int b=((xpos+xInc)>>16) - xx;
            int c=((xpos+xInc*2)>>16) - xx;
            int d=((xpos+xInc*3)>>16) - xx;
            int inc                = (d+1<4);
            uint8_t *fragment      = (d+1<4) ? fragmentB       : fragmentA;
            x86_reg imm8OfPShufW1  = (d+1<4) ? imm8OfPShufW1B  : imm8OfPShufW1A;
            x86_reg imm8OfPShufW2  = (d+1<4) ? imm8OfPShufW2B  : imm8OfPShufW2A;
            x86_reg fragmentLength = (d+1<4) ? fragmentLengthB : fragmentLengthA;
            int maxShift= 3-(d+inc);
            int shift=0;

            if (filterCode) {
                filter[i  ] = (( xpos         & 0xFFFF) ^ 0xFFFF)>>9;
                filter[i+1] = (((xpos+xInc  ) & 0xFFFF) ^ 0xFFFF)>>9;
                filter[i+2] = (((xpos+xInc*2) & 0xFFFF) ^ 0xFFFF)>>9;
                filter[i+3] = (((xpos+xInc*3) & 0xFFFF) ^ 0xFFFF)>>9;
                filterPos[i/2]= xx;

                memcpy(filterCode + fragmentPos, fragment, fragmentLength);

                filterCode[fragmentPos + imm8OfPShufW1]=
                    (a+inc) | ((b+inc)<<2) | ((c+inc)<<4) | ((d+inc)<<6);
                filterCode[fragmentPos + imm8OfPShufW2]=
                    a | (b<<2) | (c<<4) | (d<<6);

                if (i+4-inc>=dstW) shift=maxShift; //avoid overread
                else if ((filterPos[i/2]&3) <= maxShift) shift=filterPos[i/2]&3; //Align

                if (shift && i>=shift) {
                    filterCode[fragmentPos + imm8OfPShufW1]+= 0x55*shift;
                    filterCode[fragmentPos + imm8OfPShufW2]+= 0x55*shift;
                    filterPos[i/2]-=shift;
                }
            }

            fragmentPos+= fragmentLength;

            if (filterCode)
                filterCode[fragmentPos]= RET;
        }
        xpos+=xInc;
    }
    if (filterCode)
        filterPos[((i/2)+1)&(~1)]= xpos>>16; // needed to jump to the next part

    return fragmentPos + 1;
}
#endif /* HAVE_MMX2 */

static void getSubSampleFactors(int *h, int *v, enum PixelFormat format)
{
    *h = av_pix_fmt_descriptors[format].log2_chroma_w;
    *v = av_pix_fmt_descriptors[format].log2_chroma_h;
}

int sws_setColorspaceDetails(SwsContext *c, const int inv_table[4], int srcRange, const int table[4], int dstRange, int brightness, int contrast, int saturation)
{
    memcpy(c->srcColorspaceTable, inv_table, sizeof(int)*4);
    memcpy(c->dstColorspaceTable,     table, sizeof(int)*4);

    c->brightness= brightness;
    c->contrast  = contrast;
    c->saturation= saturation;
    c->srcRange  = srcRange;
    c->dstRange  = dstRange;
    if (isYUV(c->dstFormat) || isGray(c->dstFormat)) return -1;

    c->dstFormatBpp = av_get_bits_per_pixel(&av_pix_fmt_descriptors[c->dstFormat]);
    c->srcFormatBpp = av_get_bits_per_pixel(&av_pix_fmt_descriptors[c->srcFormat]);

    ff_yuv2rgb_c_init_tables(c, inv_table, srcRange, brightness, contrast, saturation);
    //FIXME factorize

    if (HAVE_ALTIVEC && av_get_cpu_flags() & AV_CPU_FLAG_ALTIVEC)
        ff_yuv2rgb_init_tables_altivec(c, inv_table, brightness, contrast, saturation);
    return 0;
}

int sws_getColorspaceDetails(SwsContext *c, int **inv_table, int *srcRange, int **table, int *dstRange, int *brightness, int *contrast, int *saturation)
{
    if (!c || isYUV(c->dstFormat) || isGray(c->dstFormat)) return -1;

    *inv_table = c->srcColorspaceTable;
    *table     = c->dstColorspaceTable;
    *srcRange  = c->srcRange;
    *dstRange  = c->dstRange;
    *brightness= c->brightness;
    *contrast  = c->contrast;
    *saturation= c->saturation;

    return 0;
}

static int handle_jpeg(enum PixelFormat *format)
{
    switch (*format) {
    case PIX_FMT_YUVJ420P: *format = PIX_FMT_YUV420P; return 1;
    case PIX_FMT_YUVJ422P: *format = PIX_FMT_YUV422P; return 1;
    case PIX_FMT_YUVJ444P: *format = PIX_FMT_YUV444P; return 1;
    case PIX_FMT_YUVJ440P: *format = PIX_FMT_YUV440P; return 1;
    default:                                          return 0;
    }
}

SwsContext *sws_alloc_context(void)
{
    SwsContext *c= av_mallocz(sizeof(SwsContext));

    c->av_class = &sws_context_class;
    av_opt_set_defaults(c);

    return c;
}

int sws_init_context(SwsContext *c, SwsFilter *srcFilter, SwsFilter *dstFilter)
{
    int i;
    int usesVFilter, usesHFilter;
    int unscaled;
    SwsFilter dummyFilter= {NULL, NULL, NULL, NULL};
    int srcW= c->srcW;
    int srcH= c->srcH;
    int dstW= c->dstW;
    int dstH= c->dstH;
    int dst_stride = FFALIGN(dstW * sizeof(int16_t)+66, 16), dst_stride_px = dst_stride >> 1;
    int flags, cpu_flags;
    enum PixelFormat srcFormat= c->srcFormat;
    enum PixelFormat dstFormat= c->dstFormat;

    cpu_flags = av_get_cpu_flags();
    flags     = c->flags;
    emms_c();
    if (!rgb15to16) sws_rgb2rgb_init();

    unscaled = (srcW == dstW && srcH == dstH);

    if (!isSupportedIn(srcFormat)) {
        av_log(c, AV_LOG_ERROR, "%s is not supported as input pixel format\n", av_get_pix_fmt_name(srcFormat));
        return AVERROR(EINVAL);
    }
    if (!isSupportedOut(dstFormat)) {
        av_log(c, AV_LOG_ERROR, "%s is not supported as output pixel format\n", av_get_pix_fmt_name(dstFormat));
        return AVERROR(EINVAL);
    }

    i= flags & ( SWS_POINT
                |SWS_AREA
                |SWS_BILINEAR
                |SWS_FAST_BILINEAR
                |SWS_BICUBIC
                |SWS_X
                |SWS_GAUSS
                |SWS_LANCZOS
                |SWS_SINC
                |SWS_SPLINE
                |SWS_BICUBLIN);
    if(!i || (i & (i-1))) {
        av_log(c, AV_LOG_ERROR, "Exactly one scaler algorithm must be chosen\n");
        return AVERROR(EINVAL);
    }
    /* sanity check */
    if (srcW<4 || srcH<1 || dstW<8 || dstH<1) { //FIXME check if these are enough and try to lowwer them after fixing the relevant parts of the code
        av_log(c, AV_LOG_ERROR, "%dx%d -> %dx%d is invalid scaling dimension\n",
               srcW, srcH, dstW, dstH);
        return AVERROR(EINVAL);
    }

    if (!dstFilter) dstFilter= &dummyFilter;
    if (!srcFilter) srcFilter= &dummyFilter;

    c->lumXInc= ((srcW<<16) + (dstW>>1))/dstW;
    c->lumYInc= ((srcH<<16) + (dstH>>1))/dstH;
    c->dstFormatBpp = av_get_bits_per_pixel(&av_pix_fmt_descriptors[dstFormat]);
    c->srcFormatBpp = av_get_bits_per_pixel(&av_pix_fmt_descriptors[srcFormat]);
    c->vRounder= 4* 0x0001000100010001ULL;

    usesVFilter = (srcFilter->lumV && srcFilter->lumV->length>1) ||
                  (srcFilter->chrV && srcFilter->chrV->length>1) ||
                  (dstFilter->lumV && dstFilter->lumV->length>1) ||
                  (dstFilter->chrV && dstFilter->chrV->length>1);
    usesHFilter = (srcFilter->lumH && srcFilter->lumH->length>1) ||
                  (srcFilter->chrH && srcFilter->chrH->length>1) ||
                  (dstFilter->lumH && dstFilter->lumH->length>1) ||
                  (dstFilter->chrH && dstFilter->chrH->length>1);

    getSubSampleFactors(&c->chrSrcHSubSample, &c->chrSrcVSubSample, srcFormat);
    getSubSampleFactors(&c->chrDstHSubSample, &c->chrDstVSubSample, dstFormat);

    // reuse chroma for 2 pixels RGB/BGR unless user wants full chroma interpolation
    if (isAnyRGB(dstFormat) && !(flags&SWS_FULL_CHR_H_INT)) c->chrDstHSubSample=1;

    // drop some chroma lines if the user wants it
    c->vChrDrop= (flags&SWS_SRC_V_CHR_DROP_MASK)>>SWS_SRC_V_CHR_DROP_SHIFT;
    c->chrSrcVSubSample+= c->vChrDrop;

    // drop every other pixel for chroma calculation unless user wants full chroma
    if (isAnyRGB(srcFormat) && !(flags&SWS_FULL_CHR_H_INP)
      && srcFormat!=PIX_FMT_RGB8      && srcFormat!=PIX_FMT_BGR8
      && srcFormat!=PIX_FMT_RGB4      && srcFormat!=PIX_FMT_BGR4
      && srcFormat!=PIX_FMT_RGB4_BYTE && srcFormat!=PIX_FMT_BGR4_BYTE
      && ((dstW>>c->chrDstHSubSample) <= (srcW>>1) || (flags&SWS_FAST_BILINEAR)))
        c->chrSrcHSubSample=1;

    // Note the -((-x)>>y) is so that we always round toward +inf.
    c->chrSrcW= -((-srcW) >> c->chrSrcHSubSample);
    c->chrSrcH= -((-srcH) >> c->chrSrcVSubSample);
    c->chrDstW= -((-dstW) >> c->chrDstHSubSample);
    c->chrDstH= -((-dstH) >> c->chrDstVSubSample);

    /* unscaled special cases */
    if (unscaled && !usesHFilter && !usesVFilter && (c->srcRange == c->dstRange || isAnyRGB(dstFormat))) {
        ff_get_unscaled_swscale(c);

        if (c->swScale) {
            if (flags&SWS_PRINT_INFO)
                av_log(c, AV_LOG_INFO, "using unscaled %s -> %s special converter\n",
                       av_get_pix_fmt_name(srcFormat), av_get_pix_fmt_name(dstFormat));
            return 0;
        }
    }

<<<<<<< HEAD
    FF_ALLOC_OR_GOTO(c, c->formatConvBuffer, FFALIGN(srcW*2+78, 16) * 2, fail);
    if (HAVE_MMX2 && cpu_flags & AV_CPU_FLAG_MMX2) {
=======
    // FIXME it's even nicer if bpp isn't 16, but max({src,dst}formatbpp)
    c->scalingBpp = FFMAX(av_pix_fmt_descriptors[srcFormat].comp[0].depth_minus1,
                          av_pix_fmt_descriptors[dstFormat].comp[0].depth_minus1) >= 8 ? 16 : 8;
    if (c->scalingBpp == 16)
        dst_stride <<= 1;
    FF_ALLOC_OR_GOTO(c, c->formatConvBuffer, FFALIGN(srcW, 16) * 2 * c->scalingBpp >> 3, fail);
    if (HAVE_MMX2 && cpu_flags & AV_CPU_FLAG_MMX2 && c->scalingBpp == 8) {
>>>>>>> afb9d4e8
        c->canMMX2BeUsed= (dstW >=srcW && (dstW&31)==0 && (srcW&15)==0) ? 1 : 0;
        if (!c->canMMX2BeUsed && dstW >=srcW && (srcW&15)==0 && (flags&SWS_FAST_BILINEAR)) {
            if (flags&SWS_PRINT_INFO)
                av_log(c, AV_LOG_INFO, "output width is not a multiple of 32 -> no MMX2 scaler\n");
        }
        if (usesHFilter || isNBPS(c->srcFormat) || is16BPS(c->srcFormat) || isAnyRGB(c->srcFormat)) c->canMMX2BeUsed=0;
    }
    else
        c->canMMX2BeUsed=0;

    c->chrXInc= ((c->chrSrcW<<16) + (c->chrDstW>>1))/c->chrDstW;
    c->chrYInc= ((c->chrSrcH<<16) + (c->chrDstH>>1))/c->chrDstH;

    // match pixel 0 of the src to pixel 0 of dst and match pixel n-2 of src to pixel n-2 of dst
    // but only for the FAST_BILINEAR mode otherwise do correct scaling
    // n-2 is the last chrominance sample available
    // this is not perfect, but no one should notice the difference, the more correct variant
    // would be like the vertical one, but that would require some special code for the
    // first and last pixel
    if (flags&SWS_FAST_BILINEAR) {
        if (c->canMMX2BeUsed) {
            c->lumXInc+= 20;
            c->chrXInc+= 20;
        }
        //we don't use the x86 asm scaler if MMX is available
        else if (HAVE_MMX && cpu_flags & AV_CPU_FLAG_MMX) {
            c->lumXInc = ((srcW-2)<<16)/(dstW-2) - 20;
            c->chrXInc = ((c->chrSrcW-2)<<16)/(c->chrDstW-2) - 20;
        }
    }

    /* precalculate horizontal scaler filter coefficients */
    {
#if HAVE_MMX2
// can't downscale !!!
        if (c->canMMX2BeUsed && (flags & SWS_FAST_BILINEAR)) {
            c->lumMmx2FilterCodeSize = initMMX2HScaler(      dstW, c->lumXInc, NULL, NULL, NULL, 8);
            c->chrMmx2FilterCodeSize = initMMX2HScaler(c->chrDstW, c->chrXInc, NULL, NULL, NULL, 4);

#ifdef MAP_ANONYMOUS
            c->lumMmx2FilterCode = mmap(NULL, c->lumMmx2FilterCodeSize, PROT_READ | PROT_WRITE, MAP_PRIVATE | MAP_ANONYMOUS, -1, 0);
            c->chrMmx2FilterCode = mmap(NULL, c->chrMmx2FilterCodeSize, PROT_READ | PROT_WRITE, MAP_PRIVATE | MAP_ANONYMOUS, -1, 0);
#elif HAVE_VIRTUALALLOC
            c->lumMmx2FilterCode = VirtualAlloc(NULL, c->lumMmx2FilterCodeSize, MEM_COMMIT, PAGE_EXECUTE_READWRITE);
            c->chrMmx2FilterCode = VirtualAlloc(NULL, c->chrMmx2FilterCodeSize, MEM_COMMIT, PAGE_EXECUTE_READWRITE);
#else
            c->lumMmx2FilterCode = av_malloc(c->lumMmx2FilterCodeSize);
            c->chrMmx2FilterCode = av_malloc(c->chrMmx2FilterCodeSize);
#endif

#ifdef MAP_ANONYMOUS
            if (c->lumMmx2FilterCode == MAP_FAILED || c->chrMmx2FilterCode == MAP_FAILED)
#else
            if (!c->lumMmx2FilterCode || !c->chrMmx2FilterCode)
#endif
                return AVERROR(ENOMEM);
            FF_ALLOCZ_OR_GOTO(c, c->hLumFilter   , (dstW        /8+8)*sizeof(int16_t), fail);
            FF_ALLOCZ_OR_GOTO(c, c->hChrFilter   , (c->chrDstW  /4+8)*sizeof(int16_t), fail);
            FF_ALLOCZ_OR_GOTO(c, c->hLumFilterPos, (dstW      /2/8+8)*sizeof(int32_t), fail);
            FF_ALLOCZ_OR_GOTO(c, c->hChrFilterPos, (c->chrDstW/2/4+8)*sizeof(int32_t), fail);

            initMMX2HScaler(      dstW, c->lumXInc, c->lumMmx2FilterCode, c->hLumFilter, c->hLumFilterPos, 8);
            initMMX2HScaler(c->chrDstW, c->chrXInc, c->chrMmx2FilterCode, c->hChrFilter, c->hChrFilterPos, 4);

#ifdef MAP_ANONYMOUS
            mprotect(c->lumMmx2FilterCode, c->lumMmx2FilterCodeSize, PROT_EXEC | PROT_READ);
            mprotect(c->chrMmx2FilterCode, c->chrMmx2FilterCodeSize, PROT_EXEC | PROT_READ);
#endif
        } else
#endif /* HAVE_MMX2 */
        {
            const int filterAlign=
                (HAVE_MMX     && cpu_flags & AV_CPU_FLAG_MMX) ? 4 :
                (HAVE_ALTIVEC && cpu_flags & AV_CPU_FLAG_ALTIVEC) ? 8 :
                1;

            if (initFilter(&c->hLumFilter, &c->hLumFilterPos, &c->hLumFilterSize, c->lumXInc,
                           srcW      ,       dstW, filterAlign, 1<<14,
                           (flags&SWS_BICUBLIN) ? (flags|SWS_BICUBIC)  : flags, cpu_flags,
                           srcFilter->lumH, dstFilter->lumH, c->param) < 0)
                goto fail;
            if (initFilter(&c->hChrFilter, &c->hChrFilterPos, &c->hChrFilterSize, c->chrXInc,
                           c->chrSrcW, c->chrDstW, filterAlign, 1<<14,
                           (flags&SWS_BICUBLIN) ? (flags|SWS_BILINEAR) : flags, cpu_flags,
                           srcFilter->chrH, dstFilter->chrH, c->param) < 0)
                goto fail;
        }
    } // initialize horizontal stuff

    /* precalculate vertical scaler filter coefficients */
    {
        const int filterAlign=
            (HAVE_MMX     && cpu_flags & AV_CPU_FLAG_MMX) && (flags & SWS_ACCURATE_RND) ? 2 :
            (HAVE_ALTIVEC && cpu_flags & AV_CPU_FLAG_ALTIVEC) ? 8 :
            1;

        if (initFilter(&c->vLumFilter, &c->vLumFilterPos, &c->vLumFilterSize, c->lumYInc,
                       srcH      ,        dstH, filterAlign, (1<<12),
                       (flags&SWS_BICUBLIN) ? (flags|SWS_BICUBIC)  : flags, cpu_flags,
                       srcFilter->lumV, dstFilter->lumV, c->param) < 0)
            goto fail;
        if (initFilter(&c->vChrFilter, &c->vChrFilterPos, &c->vChrFilterSize, c->chrYInc,
                       c->chrSrcH, c->chrDstH, filterAlign, (1<<12),
                       (flags&SWS_BICUBLIN) ? (flags|SWS_BILINEAR) : flags, cpu_flags,
                       srcFilter->chrV, dstFilter->chrV, c->param) < 0)
            goto fail;

#if HAVE_ALTIVEC
        FF_ALLOC_OR_GOTO(c, c->vYCoeffsBank, sizeof (vector signed short)*c->vLumFilterSize*c->dstH, fail);
        FF_ALLOC_OR_GOTO(c, c->vCCoeffsBank, sizeof (vector signed short)*c->vChrFilterSize*c->chrDstH, fail);

        for (i=0;i<c->vLumFilterSize*c->dstH;i++) {
            int j;
            short *p = (short *)&c->vYCoeffsBank[i];
            for (j=0;j<8;j++)
                p[j] = c->vLumFilter[i];
        }

        for (i=0;i<c->vChrFilterSize*c->chrDstH;i++) {
            int j;
            short *p = (short *)&c->vCCoeffsBank[i];
            for (j=0;j<8;j++)
                p[j] = c->vChrFilter[i];
        }
#endif
    }

    // calculate buffer sizes so that they won't run out while handling these damn slices
    c->vLumBufSize= c->vLumFilterSize;
    c->vChrBufSize= c->vChrFilterSize;
    for (i=0; i<dstH; i++) {
        int chrI= (int64_t)i*c->chrDstH / dstH;
        int nextSlice= FFMAX(c->vLumFilterPos[i   ] + c->vLumFilterSize - 1,
                           ((c->vChrFilterPos[chrI] + c->vChrFilterSize - 1)<<c->chrSrcVSubSample));

        nextSlice>>= c->chrSrcVSubSample;
        nextSlice<<= c->chrSrcVSubSample;
        if (c->vLumFilterPos[i   ] + c->vLumBufSize < nextSlice)
            c->vLumBufSize= nextSlice - c->vLumFilterPos[i];
        if (c->vChrFilterPos[chrI] + c->vChrBufSize < (nextSlice>>c->chrSrcVSubSample))
            c->vChrBufSize= (nextSlice>>c->chrSrcVSubSample) - c->vChrFilterPos[chrI];
    }

    // allocate pixbufs (we use dynamic allocation because otherwise we would need to
    // allocate several megabytes to handle all possible cases)
    FF_ALLOC_OR_GOTO(c, c->lumPixBuf, c->vLumBufSize*2*sizeof(int16_t*), fail);
    FF_ALLOC_OR_GOTO(c, c->chrUPixBuf, c->vChrBufSize*2*sizeof(int16_t*), fail);
    FF_ALLOC_OR_GOTO(c, c->chrVPixBuf, c->vChrBufSize*2*sizeof(int16_t*), fail);
    if (CONFIG_SWSCALE_ALPHA && isALPHA(c->srcFormat) && isALPHA(c->dstFormat))
        FF_ALLOCZ_OR_GOTO(c, c->alpPixBuf, c->vLumBufSize*2*sizeof(int16_t*), fail);
    //Note we need at least one pixel more at the end because of the MMX code (just in case someone wanna replace the 4000/8000)
    /* align at 16 bytes for AltiVec */
    for (i=0; i<c->vLumBufSize; i++) {
        FF_ALLOCZ_OR_GOTO(c, c->lumPixBuf[i+c->vLumBufSize], dst_stride+1, fail);
        c->lumPixBuf[i] = c->lumPixBuf[i+c->vLumBufSize];
    }
    c->uv_off = dst_stride_px;
    c->uv_offx2 = dst_stride;
    for (i=0; i<c->vChrBufSize; i++) {
        FF_ALLOC_OR_GOTO(c, c->chrUPixBuf[i+c->vChrBufSize], dst_stride*2+1, fail);
        c->chrUPixBuf[i] = c->chrUPixBuf[i+c->vChrBufSize];
        c->chrVPixBuf[i] = c->chrVPixBuf[i+c->vChrBufSize] = c->chrUPixBuf[i] + dst_stride_px;
    }
    if (CONFIG_SWSCALE_ALPHA && c->alpPixBuf)
        for (i=0; i<c->vLumBufSize; i++) {
            FF_ALLOCZ_OR_GOTO(c, c->alpPixBuf[i+c->vLumBufSize], dst_stride+1, fail);
            c->alpPixBuf[i] = c->alpPixBuf[i+c->vLumBufSize];
        }

    //try to avoid drawing green stuff between the right end and the stride end
    for (i=0; i<c->vChrBufSize; i++)
        memset(c->chrUPixBuf[i], 64, dst_stride*2+1);

    assert(c->chrDstH <= dstH);

    if (flags&SWS_PRINT_INFO) {
        if      (flags&SWS_FAST_BILINEAR) av_log(c, AV_LOG_INFO, "FAST_BILINEAR scaler, ");
        else if (flags&SWS_BILINEAR)      av_log(c, AV_LOG_INFO, "BILINEAR scaler, ");
        else if (flags&SWS_BICUBIC)       av_log(c, AV_LOG_INFO, "BICUBIC scaler, ");
        else if (flags&SWS_X)             av_log(c, AV_LOG_INFO, "Experimental scaler, ");
        else if (flags&SWS_POINT)         av_log(c, AV_LOG_INFO, "Nearest Neighbor / POINT scaler, ");
        else if (flags&SWS_AREA)          av_log(c, AV_LOG_INFO, "Area Averaging scaler, ");
        else if (flags&SWS_BICUBLIN)      av_log(c, AV_LOG_INFO, "luma BICUBIC / chroma BILINEAR scaler, ");
        else if (flags&SWS_GAUSS)         av_log(c, AV_LOG_INFO, "Gaussian scaler, ");
        else if (flags&SWS_SINC)          av_log(c, AV_LOG_INFO, "Sinc scaler, ");
        else if (flags&SWS_LANCZOS)       av_log(c, AV_LOG_INFO, "Lanczos scaler, ");
        else if (flags&SWS_SPLINE)        av_log(c, AV_LOG_INFO, "Bicubic spline scaler, ");
        else                              av_log(c, AV_LOG_INFO, "ehh flags invalid?! ");

        av_log(c, AV_LOG_INFO, "from %s to %s%s ",
               av_get_pix_fmt_name(srcFormat),
#ifdef DITHER1XBPP
               dstFormat == PIX_FMT_BGR555 || dstFormat == PIX_FMT_BGR565 ||
               dstFormat == PIX_FMT_RGB444BE || dstFormat == PIX_FMT_RGB444LE ||
               dstFormat == PIX_FMT_BGR444BE || dstFormat == PIX_FMT_BGR444LE ? "dithered " : "",
#else
               "",
#endif
               av_get_pix_fmt_name(dstFormat));

        if      (HAVE_MMX2     && cpu_flags & AV_CPU_FLAG_MMX2)    av_log(c, AV_LOG_INFO, "using MMX2\n");
        else if (HAVE_AMD3DNOW && cpu_flags & AV_CPU_FLAG_3DNOW)   av_log(c, AV_LOG_INFO, "using 3DNOW\n");
        else if (HAVE_MMX      && cpu_flags & AV_CPU_FLAG_MMX)     av_log(c, AV_LOG_INFO, "using MMX\n");
        else if (HAVE_ALTIVEC  && cpu_flags & AV_CPU_FLAG_ALTIVEC) av_log(c, AV_LOG_INFO, "using AltiVec\n");
        else                                   av_log(c, AV_LOG_INFO, "using C\n");

        if (HAVE_MMX && cpu_flags & AV_CPU_FLAG_MMX) {
            if (c->canMMX2BeUsed && (flags&SWS_FAST_BILINEAR))
                av_log(c, AV_LOG_VERBOSE, "using FAST_BILINEAR MMX2 scaler for horizontal scaling\n");
            else {
                if (c->hLumFilterSize==4)
                    av_log(c, AV_LOG_VERBOSE, "using 4-tap MMX scaler for horizontal luminance scaling\n");
                else if (c->hLumFilterSize==8)
                    av_log(c, AV_LOG_VERBOSE, "using 8-tap MMX scaler for horizontal luminance scaling\n");
                else
                    av_log(c, AV_LOG_VERBOSE, "using n-tap MMX scaler for horizontal luminance scaling\n");

                if (c->hChrFilterSize==4)
                    av_log(c, AV_LOG_VERBOSE, "using 4-tap MMX scaler for horizontal chrominance scaling\n");
                else if (c->hChrFilterSize==8)
                    av_log(c, AV_LOG_VERBOSE, "using 8-tap MMX scaler for horizontal chrominance scaling\n");
                else
                    av_log(c, AV_LOG_VERBOSE, "using n-tap MMX scaler for horizontal chrominance scaling\n");
            }
        } else {
#if HAVE_MMX
            av_log(c, AV_LOG_VERBOSE, "using x86 asm scaler for horizontal scaling\n");
#else
            if (flags & SWS_FAST_BILINEAR)
                av_log(c, AV_LOG_VERBOSE, "using FAST_BILINEAR C scaler for horizontal scaling\n");
            else
                av_log(c, AV_LOG_VERBOSE, "using C scaler for horizontal scaling\n");
#endif
        }
        if (isPlanarYUV(dstFormat)) {
            if (c->vLumFilterSize==1)
                av_log(c, AV_LOG_VERBOSE, "using 1-tap %s \"scaler\" for vertical scaling (YV12 like)\n",
                       (HAVE_MMX && cpu_flags & AV_CPU_FLAG_MMX) ? "MMX" : "C");
            else
                av_log(c, AV_LOG_VERBOSE, "using n-tap %s scaler for vertical scaling (YV12 like)\n",
                       (HAVE_MMX && cpu_flags & AV_CPU_FLAG_MMX) ? "MMX" : "C");
        } else {
            if (c->vLumFilterSize==1 && c->vChrFilterSize==2)
                av_log(c, AV_LOG_VERBOSE, "using 1-tap %s \"scaler\" for vertical luminance scaling (BGR)\n"
                       "      2-tap scaler for vertical chrominance scaling (BGR)\n",
                       (HAVE_MMX && cpu_flags & AV_CPU_FLAG_MMX) ? "MMX" : "C");
            else if (c->vLumFilterSize==2 && c->vChrFilterSize==2)
                av_log(c, AV_LOG_VERBOSE, "using 2-tap linear %s scaler for vertical scaling (BGR)\n",
                       (HAVE_MMX && cpu_flags & AV_CPU_FLAG_MMX) ? "MMX" : "C");
            else
                av_log(c, AV_LOG_VERBOSE, "using n-tap %s scaler for vertical scaling (BGR)\n",
                       (HAVE_MMX && cpu_flags & AV_CPU_FLAG_MMX) ? "MMX" : "C");
        }

        if (dstFormat==PIX_FMT_BGR24)
            av_log(c, AV_LOG_VERBOSE, "using %s YV12->BGR24 converter\n",
                   (HAVE_MMX2 && cpu_flags & AV_CPU_FLAG_MMX2) ? "MMX2" :
                   ((HAVE_MMX && cpu_flags & AV_CPU_FLAG_MMX) ? "MMX" : "C"));
        else if (dstFormat==PIX_FMT_RGB32)
            av_log(c, AV_LOG_VERBOSE, "using %s YV12->BGR32 converter\n",
                   (HAVE_MMX && cpu_flags & AV_CPU_FLAG_MMX) ? "MMX" : "C");
        else if (dstFormat==PIX_FMT_BGR565)
            av_log(c, AV_LOG_VERBOSE, "using %s YV12->BGR16 converter\n",
                   (HAVE_MMX && cpu_flags & AV_CPU_FLAG_MMX) ? "MMX" : "C");
        else if (dstFormat==PIX_FMT_BGR555)
            av_log(c, AV_LOG_VERBOSE, "using %s YV12->BGR15 converter\n",
                   (HAVE_MMX && cpu_flags & AV_CPU_FLAG_MMX) ? "MMX" : "C");
        else if (dstFormat == PIX_FMT_RGB444BE || dstFormat == PIX_FMT_RGB444LE ||
                 dstFormat == PIX_FMT_BGR444BE || dstFormat == PIX_FMT_BGR444LE)
            av_log(c, AV_LOG_VERBOSE, "using %s YV12->BGR12 converter\n",
                   (HAVE_MMX && cpu_flags & AV_CPU_FLAG_MMX) ? "MMX" : "C");

        av_log(c, AV_LOG_VERBOSE, "%dx%d -> %dx%d\n", srcW, srcH, dstW, dstH);
        av_log(c, AV_LOG_DEBUG, "lum srcW=%d srcH=%d dstW=%d dstH=%d xInc=%d yInc=%d\n",
               c->srcW, c->srcH, c->dstW, c->dstH, c->lumXInc, c->lumYInc);
        av_log(c, AV_LOG_DEBUG, "chr srcW=%d srcH=%d dstW=%d dstH=%d xInc=%d yInc=%d\n",
               c->chrSrcW, c->chrSrcH, c->chrDstW, c->chrDstH, c->chrXInc, c->chrYInc);
    }

    c->swScale= ff_getSwsFunc(c);
    return 0;
fail: //FIXME replace things by appropriate error codes
    return -1;
}

#if FF_API_SWS_GETCONTEXT
SwsContext *sws_getContext(int srcW, int srcH, enum PixelFormat srcFormat,
                           int dstW, int dstH, enum PixelFormat dstFormat, int flags,
                           SwsFilter *srcFilter, SwsFilter *dstFilter, const double *param)
{
    SwsContext *c;

    if(!(c=sws_alloc_context()))
        return NULL;

    c->flags= flags;
    c->srcW= srcW;
    c->srcH= srcH;
    c->dstW= dstW;
    c->dstH= dstH;
    c->srcRange = handle_jpeg(&srcFormat);
    c->dstRange = handle_jpeg(&dstFormat);
    c->srcFormat= srcFormat;
    c->dstFormat= dstFormat;

    if (param) {
        c->param[0] = param[0];
        c->param[1] = param[1];
    }
    sws_setColorspaceDetails(c, ff_yuv2rgb_coeffs[SWS_CS_DEFAULT], c->srcRange, ff_yuv2rgb_coeffs[SWS_CS_DEFAULT] /* FIXME*/, c->dstRange, 0, 1<<16, 1<<16);

    if(sws_init_context(c, srcFilter, dstFilter) < 0){
        sws_freeContext(c);
        return NULL;
    }

    return c;
}
#endif

SwsFilter *sws_getDefaultFilter(float lumaGBlur, float chromaGBlur,
                                float lumaSharpen, float chromaSharpen,
                                float chromaHShift, float chromaVShift,
                                int verbose)
{
    SwsFilter *filter= av_malloc(sizeof(SwsFilter));
    if (!filter)
        return NULL;

    if (lumaGBlur!=0.0) {
        filter->lumH= sws_getGaussianVec(lumaGBlur, 3.0);
        filter->lumV= sws_getGaussianVec(lumaGBlur, 3.0);
    } else {
        filter->lumH= sws_getIdentityVec();
        filter->lumV= sws_getIdentityVec();
    }

    if (chromaGBlur!=0.0) {
        filter->chrH= sws_getGaussianVec(chromaGBlur, 3.0);
        filter->chrV= sws_getGaussianVec(chromaGBlur, 3.0);
    } else {
        filter->chrH= sws_getIdentityVec();
        filter->chrV= sws_getIdentityVec();
    }

    if (chromaSharpen!=0.0) {
        SwsVector *id= sws_getIdentityVec();
        sws_scaleVec(filter->chrH, -chromaSharpen);
        sws_scaleVec(filter->chrV, -chromaSharpen);
        sws_addVec(filter->chrH, id);
        sws_addVec(filter->chrV, id);
        sws_freeVec(id);
    }

    if (lumaSharpen!=0.0) {
        SwsVector *id= sws_getIdentityVec();
        sws_scaleVec(filter->lumH, -lumaSharpen);
        sws_scaleVec(filter->lumV, -lumaSharpen);
        sws_addVec(filter->lumH, id);
        sws_addVec(filter->lumV, id);
        sws_freeVec(id);
    }

    if (chromaHShift != 0.0)
        sws_shiftVec(filter->chrH, (int)(chromaHShift+0.5));

    if (chromaVShift != 0.0)
        sws_shiftVec(filter->chrV, (int)(chromaVShift+0.5));

    sws_normalizeVec(filter->chrH, 1.0);
    sws_normalizeVec(filter->chrV, 1.0);
    sws_normalizeVec(filter->lumH, 1.0);
    sws_normalizeVec(filter->lumV, 1.0);

    if (verbose) sws_printVec2(filter->chrH, NULL, AV_LOG_DEBUG);
    if (verbose) sws_printVec2(filter->lumH, NULL, AV_LOG_DEBUG);

    return filter;
}

SwsVector *sws_allocVec(int length)
{
    SwsVector *vec = av_malloc(sizeof(SwsVector));
    if (!vec)
        return NULL;
    vec->length = length;
    vec->coeff  = av_malloc(sizeof(double) * length);
    if (!vec->coeff)
        av_freep(&vec);
    return vec;
}

SwsVector *sws_getGaussianVec(double variance, double quality)
{
    const int length= (int)(variance*quality + 0.5) | 1;
    int i;
    double middle= (length-1)*0.5;
    SwsVector *vec= sws_allocVec(length);

    if (!vec)
        return NULL;

    for (i=0; i<length; i++) {
        double dist= i-middle;
        vec->coeff[i]= exp(-dist*dist/(2*variance*variance)) / sqrt(2*variance*M_PI);
    }

    sws_normalizeVec(vec, 1.0);

    return vec;
}

SwsVector *sws_getConstVec(double c, int length)
{
    int i;
    SwsVector *vec= sws_allocVec(length);

    if (!vec)
        return NULL;

    for (i=0; i<length; i++)
        vec->coeff[i]= c;

    return vec;
}

SwsVector *sws_getIdentityVec(void)
{
    return sws_getConstVec(1.0, 1);
}

static double sws_dcVec(SwsVector *a)
{
    int i;
    double sum=0;

    for (i=0; i<a->length; i++)
        sum+= a->coeff[i];

    return sum;
}

void sws_scaleVec(SwsVector *a, double scalar)
{
    int i;

    for (i=0; i<a->length; i++)
        a->coeff[i]*= scalar;
}

void sws_normalizeVec(SwsVector *a, double height)
{
    sws_scaleVec(a, height/sws_dcVec(a));
}

static SwsVector *sws_getConvVec(SwsVector *a, SwsVector *b)
{
    int length= a->length + b->length - 1;
    int i, j;
    SwsVector *vec= sws_getConstVec(0.0, length);

    if (!vec)
        return NULL;

    for (i=0; i<a->length; i++) {
        for (j=0; j<b->length; j++) {
            vec->coeff[i+j]+= a->coeff[i]*b->coeff[j];
        }
    }

    return vec;
}

static SwsVector *sws_sumVec(SwsVector *a, SwsVector *b)
{
    int length= FFMAX(a->length, b->length);
    int i;
    SwsVector *vec= sws_getConstVec(0.0, length);

    if (!vec)
        return NULL;

    for (i=0; i<a->length; i++) vec->coeff[i + (length-1)/2 - (a->length-1)/2]+= a->coeff[i];
    for (i=0; i<b->length; i++) vec->coeff[i + (length-1)/2 - (b->length-1)/2]+= b->coeff[i];

    return vec;
}

static SwsVector *sws_diffVec(SwsVector *a, SwsVector *b)
{
    int length= FFMAX(a->length, b->length);
    int i;
    SwsVector *vec= sws_getConstVec(0.0, length);

    if (!vec)
        return NULL;

    for (i=0; i<a->length; i++) vec->coeff[i + (length-1)/2 - (a->length-1)/2]+= a->coeff[i];
    for (i=0; i<b->length; i++) vec->coeff[i + (length-1)/2 - (b->length-1)/2]-= b->coeff[i];

    return vec;
}

/* shift left / or right if "shift" is negative */
static SwsVector *sws_getShiftedVec(SwsVector *a, int shift)
{
    int length= a->length + FFABS(shift)*2;
    int i;
    SwsVector *vec= sws_getConstVec(0.0, length);

    if (!vec)
        return NULL;

    for (i=0; i<a->length; i++) {
        vec->coeff[i + (length-1)/2 - (a->length-1)/2 - shift]= a->coeff[i];
    }

    return vec;
}

void sws_shiftVec(SwsVector *a, int shift)
{
    SwsVector *shifted= sws_getShiftedVec(a, shift);
    av_free(a->coeff);
    a->coeff= shifted->coeff;
    a->length= shifted->length;
    av_free(shifted);
}

void sws_addVec(SwsVector *a, SwsVector *b)
{
    SwsVector *sum= sws_sumVec(a, b);
    av_free(a->coeff);
    a->coeff= sum->coeff;
    a->length= sum->length;
    av_free(sum);
}

void sws_subVec(SwsVector *a, SwsVector *b)
{
    SwsVector *diff= sws_diffVec(a, b);
    av_free(a->coeff);
    a->coeff= diff->coeff;
    a->length= diff->length;
    av_free(diff);
}

void sws_convVec(SwsVector *a, SwsVector *b)
{
    SwsVector *conv= sws_getConvVec(a, b);
    av_free(a->coeff);
    a->coeff= conv->coeff;
    a->length= conv->length;
    av_free(conv);
}

SwsVector *sws_cloneVec(SwsVector *a)
{
    int i;
    SwsVector *vec= sws_allocVec(a->length);

    if (!vec)
        return NULL;

    for (i=0; i<a->length; i++) vec->coeff[i]= a->coeff[i];

    return vec;
}

void sws_printVec2(SwsVector *a, AVClass *log_ctx, int log_level)
{
    int i;
    double max=0;
    double min=0;
    double range;

    for (i=0; i<a->length; i++)
        if (a->coeff[i]>max) max= a->coeff[i];

    for (i=0; i<a->length; i++)
        if (a->coeff[i]<min) min= a->coeff[i];

    range= max - min;

    for (i=0; i<a->length; i++) {
        int x= (int)((a->coeff[i]-min)*60.0/range +0.5);
        av_log(log_ctx, log_level, "%1.3f ", a->coeff[i]);
        for (;x>0; x--) av_log(log_ctx, log_level, " ");
        av_log(log_ctx, log_level, "|\n");
    }
}

#if LIBSWSCALE_VERSION_MAJOR < 1
void sws_printVec(SwsVector *a)
{
    sws_printVec2(a, NULL, AV_LOG_DEBUG);
}
#endif

void sws_freeVec(SwsVector *a)
{
    if (!a) return;
    av_freep(&a->coeff);
    a->length=0;
    av_free(a);
}

void sws_freeFilter(SwsFilter *filter)
{
    if (!filter) return;

    if (filter->lumH) sws_freeVec(filter->lumH);
    if (filter->lumV) sws_freeVec(filter->lumV);
    if (filter->chrH) sws_freeVec(filter->chrH);
    if (filter->chrV) sws_freeVec(filter->chrV);
    av_free(filter);
}

void sws_freeContext(SwsContext *c)
{
    int i;
    if (!c) return;

    if (c->lumPixBuf) {
        for (i=0; i<c->vLumBufSize; i++)
            av_freep(&c->lumPixBuf[i]);
        av_freep(&c->lumPixBuf);
    }

    if (c->chrUPixBuf) {
        for (i=0; i<c->vChrBufSize; i++)
            av_freep(&c->chrUPixBuf[i]);
        av_freep(&c->chrUPixBuf);
        av_freep(&c->chrVPixBuf);
    }

    if (CONFIG_SWSCALE_ALPHA && c->alpPixBuf) {
        for (i=0; i<c->vLumBufSize; i++)
            av_freep(&c->alpPixBuf[i]);
        av_freep(&c->alpPixBuf);
    }

    av_freep(&c->vLumFilter);
    av_freep(&c->vChrFilter);
    av_freep(&c->hLumFilter);
    av_freep(&c->hChrFilter);
#if HAVE_ALTIVEC
    av_freep(&c->vYCoeffsBank);
    av_freep(&c->vCCoeffsBank);
#endif

    av_freep(&c->vLumFilterPos);
    av_freep(&c->vChrFilterPos);
    av_freep(&c->hLumFilterPos);
    av_freep(&c->hChrFilterPos);

#if HAVE_MMX
#ifdef MAP_ANONYMOUS
    if (c->lumMmx2FilterCode) munmap(c->lumMmx2FilterCode, c->lumMmx2FilterCodeSize);
    if (c->chrMmx2FilterCode) munmap(c->chrMmx2FilterCode, c->chrMmx2FilterCodeSize);
#elif HAVE_VIRTUALALLOC
    if (c->lumMmx2FilterCode) VirtualFree(c->lumMmx2FilterCode, 0, MEM_RELEASE);
    if (c->chrMmx2FilterCode) VirtualFree(c->chrMmx2FilterCode, 0, MEM_RELEASE);
#else
    av_free(c->lumMmx2FilterCode);
    av_free(c->chrMmx2FilterCode);
#endif
    c->lumMmx2FilterCode=NULL;
    c->chrMmx2FilterCode=NULL;
#endif /* HAVE_MMX */

    av_freep(&c->yuvTable);
    av_freep(&c->formatConvBuffer);

    av_free(c);
}

struct SwsContext *sws_getCachedContext(struct SwsContext *context,
                                        int srcW, int srcH, enum PixelFormat srcFormat,
                                        int dstW, int dstH, enum PixelFormat dstFormat, int flags,
                                        SwsFilter *srcFilter, SwsFilter *dstFilter, const double *param)
{
    static const double default_param[2] = {SWS_PARAM_DEFAULT, SWS_PARAM_DEFAULT};

    if (!param)
        param = default_param;

    if (context &&
        (context->srcW      != srcW      ||
         context->srcH      != srcH      ||
         context->srcFormat != srcFormat ||
         context->dstW      != dstW      ||
         context->dstH      != dstH      ||
         context->dstFormat != dstFormat ||
         context->flags     != flags     ||
         context->param[0]  != param[0]  ||
         context->param[1]  != param[1])) {
        sws_freeContext(context);
        context = NULL;
    }

    if (!context) {
        if (!(context = sws_alloc_context()))
            return NULL;
        context->srcW      = srcW;
        context->srcH      = srcH;
        context->srcRange  = handle_jpeg(&srcFormat);
        context->srcFormat = srcFormat;
        context->dstW      = dstW;
        context->dstH      = dstH;
        context->dstRange  = handle_jpeg(&dstFormat);
        context->dstFormat = dstFormat;
        context->flags     = flags;
        context->param[0]  = param[0];
        context->param[1]  = param[1];
        sws_setColorspaceDetails(context, ff_yuv2rgb_coeffs[SWS_CS_DEFAULT], context->srcRange, ff_yuv2rgb_coeffs[SWS_CS_DEFAULT] /* FIXME*/, context->dstRange, 0, 1<<16, 1<<16);
        if (sws_init_context(context, srcFilter, dstFilter) < 0) {
            sws_freeContext(context);
            return NULL;
        }
    }
    return context;
}
<|MERGE_RESOLUTION|>--- conflicted
+++ resolved
@@ -46,6 +46,7 @@
 #include "libavutil/bswap.h"
 #include "libavutil/opt.h"
 #include "libavutil/pixdesc.h"
+#include "libavutil/avassert.h"
 
 unsigned swscale_version(void)
 {
@@ -882,18 +883,15 @@
         }
     }
 
-<<<<<<< HEAD
-    FF_ALLOC_OR_GOTO(c, c->formatConvBuffer, FFALIGN(srcW*2+78, 16) * 2, fail);
-    if (HAVE_MMX2 && cpu_flags & AV_CPU_FLAG_MMX2) {
-=======
     // FIXME it's even nicer if bpp isn't 16, but max({src,dst}formatbpp)
     c->scalingBpp = FFMAX(av_pix_fmt_descriptors[srcFormat].comp[0].depth_minus1,
-                          av_pix_fmt_descriptors[dstFormat].comp[0].depth_minus1) >= 8 ? 16 : 8;
+                          av_pix_fmt_descriptors[dstFormat].comp[0].depth_minus1) >= 15 ? 16 : 8;
+
     if (c->scalingBpp == 16)
         dst_stride <<= 1;
-    FF_ALLOC_OR_GOTO(c, c->formatConvBuffer, FFALIGN(srcW, 16) * 2 * c->scalingBpp >> 3, fail);
+    av_assert0(c->scalingBpp<=16);
+    FF_ALLOC_OR_GOTO(c, c->formatConvBuffer, FFALIGN(srcW*2+78, 16) * 2, fail);
     if (HAVE_MMX2 && cpu_flags & AV_CPU_FLAG_MMX2 && c->scalingBpp == 8) {
->>>>>>> afb9d4e8
         c->canMMX2BeUsed= (dstW >=srcW && (dstW&31)==0 && (srcW&15)==0) ? 1 : 0;
         if (!c->canMMX2BeUsed && dstW >=srcW && (srcW&15)==0 && (flags&SWS_FAST_BILINEAR)) {
             if (flags&SWS_PRINT_INFO)
