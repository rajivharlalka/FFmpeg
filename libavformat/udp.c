/*
 * UDP prototype streaming system
 * Copyright (c) 2000, 2001, 2002 Fabrice Bellard
 *
 * This file is part of FFmpeg.
 *
 * FFmpeg is free software; you can redistribute it and/or
 * modify it under the terms of the GNU Lesser General Public
 * License as published by the Free Software Foundation; either
 * version 2.1 of the License, or (at your option) any later version.
 *
 * FFmpeg is distributed in the hope that it will be useful,
 * but WITHOUT ANY WARRANTY; without even the implied warranty of
 * MERCHANTABILITY or FITNESS FOR A PARTICULAR PURPOSE.  See the GNU
 * Lesser General Public License for more details.
 *
 * You should have received a copy of the GNU Lesser General Public
 * License along with FFmpeg; if not, write to the Free Software
 * Foundation, Inc., 51 Franklin Street, Fifth Floor, Boston, MA 02110-1301 USA
 */

/**
 * @file
 * UDP protocol
 */

#define _BSD_SOURCE     /* Needed for using struct ip_mreq with recent glibc */

#include "avformat.h"
#include "avio_internal.h"
#include "libavutil/parseutils.h"
#include "libavutil/fifo.h"
#include <unistd.h>
#include "internal.h"
#include "network.h"
#include "os_support.h"
#include "url.h"

#if HAVE_PTHREADS
#include <pthread.h>
#endif

#include <sys/time.h>

#ifndef IPV6_ADD_MEMBERSHIP
#define IPV6_ADD_MEMBERSHIP IPV6_JOIN_GROUP
#define IPV6_DROP_MEMBERSHIP IPV6_LEAVE_GROUP
#endif

typedef struct {
    int udp_fd;
    int ttl;
    int buffer_size;
    int is_multicast;
    int local_port;
    int reuse_socket;
    struct sockaddr_storage dest_addr;
    int dest_addr_len;
    int is_connected;

    /* Circular Buffer variables for use in UDP receive code */
    int circular_buffer_size;
    AVFifoBuffer *fifo;
    int circular_buffer_error;
#if HAVE_PTHREADS
    pthread_t circular_buffer_thread;
#endif
} UDPContext;

#define UDP_TX_BUF_SIZE 32768
#define UDP_MAX_PKT_SIZE 65536

static int udp_set_multicast_ttl(int sockfd, int mcastTTL,
                                 struct sockaddr *addr)
{
#ifdef IP_MULTICAST_TTL
    if (addr->sa_family == AF_INET) {
        if (setsockopt(sockfd, IPPROTO_IP, IP_MULTICAST_TTL, &mcastTTL, sizeof(mcastTTL)) < 0) {
            av_log(NULL, AV_LOG_ERROR, "setsockopt(IP_MULTICAST_TTL): %s\n", strerror(errno));
            return -1;
        }
    }
#endif
#if defined(IPPROTO_IPV6) && defined(IPV6_MULTICAST_HOPS)
    if (addr->sa_family == AF_INET6) {
        if (setsockopt(sockfd, IPPROTO_IPV6, IPV6_MULTICAST_HOPS, &mcastTTL, sizeof(mcastTTL)) < 0) {
            av_log(NULL, AV_LOG_ERROR, "setsockopt(IPV6_MULTICAST_HOPS): %s\n", strerror(errno));
            return -1;
        }
    }
#endif
    return 0;
}

static int udp_join_multicast_group(int sockfd, struct sockaddr *addr)
{
#ifdef IP_ADD_MEMBERSHIP
    if (addr->sa_family == AF_INET) {
        struct ip_mreq mreq;

        mreq.imr_multiaddr.s_addr = ((struct sockaddr_in *)addr)->sin_addr.s_addr;
        mreq.imr_interface.s_addr= INADDR_ANY;
        if (setsockopt(sockfd, IPPROTO_IP, IP_ADD_MEMBERSHIP, (const void *)&mreq, sizeof(mreq)) < 0) {
            av_log(NULL, AV_LOG_ERROR, "setsockopt(IP_ADD_MEMBERSHIP): %s\n", strerror(errno));
            return -1;
        }
    }
#endif
#if HAVE_STRUCT_IPV6_MREQ && defined(IPPROTO_IPV6)
    if (addr->sa_family == AF_INET6) {
        struct ipv6_mreq mreq6;

        memcpy(&mreq6.ipv6mr_multiaddr, &(((struct sockaddr_in6 *)addr)->sin6_addr), sizeof(struct in6_addr));
        mreq6.ipv6mr_interface= 0;
        if (setsockopt(sockfd, IPPROTO_IPV6, IPV6_ADD_MEMBERSHIP, &mreq6, sizeof(mreq6)) < 0) {
            av_log(NULL, AV_LOG_ERROR, "setsockopt(IPV6_ADD_MEMBERSHIP): %s\n", strerror(errno));
            return -1;
        }
    }
#endif
    return 0;
}

static int udp_leave_multicast_group(int sockfd, struct sockaddr *addr)
{
#ifdef IP_DROP_MEMBERSHIP
    if (addr->sa_family == AF_INET) {
        struct ip_mreq mreq;

        mreq.imr_multiaddr.s_addr = ((struct sockaddr_in *)addr)->sin_addr.s_addr;
        mreq.imr_interface.s_addr= INADDR_ANY;
        if (setsockopt(sockfd, IPPROTO_IP, IP_DROP_MEMBERSHIP, (const void *)&mreq, sizeof(mreq)) < 0) {
            av_log(NULL, AV_LOG_ERROR, "setsockopt(IP_DROP_MEMBERSHIP): %s\n", strerror(errno));
            return -1;
        }
    }
#endif
#if HAVE_STRUCT_IPV6_MREQ && defined(IPPROTO_IPV6)
    if (addr->sa_family == AF_INET6) {
        struct ipv6_mreq mreq6;

        memcpy(&mreq6.ipv6mr_multiaddr, &(((struct sockaddr_in6 *)addr)->sin6_addr), sizeof(struct in6_addr));
        mreq6.ipv6mr_interface= 0;
        if (setsockopt(sockfd, IPPROTO_IPV6, IPV6_DROP_MEMBERSHIP, &mreq6, sizeof(mreq6)) < 0) {
            av_log(NULL, AV_LOG_ERROR, "setsockopt(IPV6_DROP_MEMBERSHIP): %s\n", strerror(errno));
            return -1;
        }
    }
#endif
    return 0;
}

static struct addrinfo* udp_resolve_host(const char *hostname, int port,
                                         int type, int family, int flags)
{
    struct addrinfo hints, *res = 0;
    int error;
    char sport[16];
    const char *node = 0, *service = "0";

    if (port > 0) {
        snprintf(sport, sizeof(sport), "%d", port);
        service = sport;
    }
    if ((hostname) && (hostname[0] != '\0') && (hostname[0] != '?')) {
        node = hostname;
    }
    memset(&hints, 0, sizeof(hints));
    hints.ai_socktype = type;
    hints.ai_family   = family;
    hints.ai_flags = flags;
    if ((error = getaddrinfo(node, service, &hints, &res))) {
        res = NULL;
        av_log(NULL, AV_LOG_ERROR, "udp_resolve_host: %s\n", gai_strerror(error));
    }

    return res;
}

static int udp_set_url(struct sockaddr_storage *addr,
                       const char *hostname, int port)
{
    struct addrinfo *res0;
    int addr_len;

    res0 = udp_resolve_host(hostname, port, SOCK_DGRAM, AF_UNSPEC, 0);
    if (res0 == 0) return AVERROR(EIO);
    memcpy(addr, res0->ai_addr, res0->ai_addrlen);
    addr_len = res0->ai_addrlen;
    freeaddrinfo(res0);

    return addr_len;
}

static int udp_socket_create(UDPContext *s,
                             struct sockaddr_storage *addr, int *addr_len)
{
    int udp_fd = -1;
    struct addrinfo *res0 = NULL, *res = NULL;
    int family = AF_UNSPEC;

    if (((struct sockaddr *) &s->dest_addr)->sa_family)
        family = ((struct sockaddr *) &s->dest_addr)->sa_family;
    res0 = udp_resolve_host(0, s->local_port, SOCK_DGRAM, family, AI_PASSIVE);
    if (res0 == 0)
        goto fail;
    for (res = res0; res; res=res->ai_next) {
        udp_fd = socket(res->ai_family, SOCK_DGRAM, 0);
        if (udp_fd > 0) break;
        av_log(NULL, AV_LOG_ERROR, "socket: %s\n", strerror(errno));
    }

    if (udp_fd < 0)
        goto fail;

    memcpy(addr, res->ai_addr, res->ai_addrlen);
    *addr_len = res->ai_addrlen;

    freeaddrinfo(res0);

    return udp_fd;

 fail:
    if (udp_fd >= 0)
        closesocket(udp_fd);
    if(res0)
        freeaddrinfo(res0);
    return -1;
}

static int udp_port(struct sockaddr_storage *addr, int addr_len)
{
    char sbuf[sizeof(int)*3+1];

    if (getnameinfo((struct sockaddr *)addr, addr_len, NULL, 0,  sbuf, sizeof(sbuf), NI_NUMERICSERV) != 0) {
        av_log(NULL, AV_LOG_ERROR, "getnameinfo: %s\n", strerror(errno));
        return -1;
    }

    return strtol(sbuf, NULL, 10);
}


/**
 * If no filename is given to av_open_input_file because you want to
 * get the local port first, then you must call this function to set
 * the remote server address.
 *
 * url syntax: udp://host:port[?option=val...]
 * option: 'ttl=n'       : set the ttl value (for multicast only)
 *         'localport=n' : set the local port
 *         'pkt_size=n'  : set max packet size
 *         'reuse=1'     : enable reusing the socket
 *
 * @param h media file context
 * @param uri of the remote server
 * @return zero if no error.
 */
int ff_udp_set_remote_url(URLContext *h, const char *uri)
{
    UDPContext *s = h->priv_data;
    char hostname[256], buf[10];
    int port;
    const char *p;

    av_url_split(NULL, 0, NULL, 0, hostname, sizeof(hostname), &port, NULL, 0, uri);

    /* set the destination address */
    s->dest_addr_len = udp_set_url(&s->dest_addr, hostname, port);
    if (s->dest_addr_len < 0) {
        return AVERROR(EIO);
    }
    s->is_multicast = ff_is_multicast_address((struct sockaddr*) &s->dest_addr);
    p = strchr(uri, '?');
    if (p) {
        if (av_find_info_tag(buf, sizeof(buf), "connect", p)) {
            int was_connected = s->is_connected;
            s->is_connected = strtol(buf, NULL, 10);
            if (s->is_connected && !was_connected) {
                if (connect(s->udp_fd, (struct sockaddr *) &s->dest_addr,
                            s->dest_addr_len)) {
                    s->is_connected = 0;
                    av_log(h, AV_LOG_ERROR, "connect: %s\n", strerror(errno));
                    return AVERROR(EIO);
                }
            }
        }
    }

    return 0;
}

/**
 * Return the local port used by the UDP connection
 * @param h media file context
 * @return the local port number
 */
int ff_udp_get_local_port(URLContext *h)
{
    UDPContext *s = h->priv_data;
    return s->local_port;
}

/**
 * Return the udp file handle for select() usage to wait for several RTP
 * streams at the same time.
 * @param h media file context
 */
static int udp_get_file_handle(URLContext *h)
{
    UDPContext *s = h->priv_data;
    return s->udp_fd;
}

static void *circular_buffer_task( void *_URLContext)
{
    URLContext *h = _URLContext;
    UDPContext *s = h->priv_data;
    fd_set rfds;
    struct timeval tv;

    for(;;) {
        int left;
        int ret;
        int len;

        if (url_interrupt_cb()) {
            s->circular_buffer_error = EINTR;
            return NULL;
        }

        FD_ZERO(&rfds);
        FD_SET(s->udp_fd, &rfds);
        tv.tv_sec = 1;
        tv.tv_usec = 0;
        ret = select(s->udp_fd + 1, &rfds, NULL, NULL, &tv);
        if (ret < 0) {
            if (ff_neterrno() == AVERROR(EINTR))
                continue;
            s->circular_buffer_error = EIO;
            return NULL;
        }

        if (!(ret > 0 && FD_ISSET(s->udp_fd, &rfds)))
            continue;

        /* How much do we have left to the end of the buffer */
        /* Whats the minimum we can read so that we dont comletely fill the buffer */
        left = av_fifo_space(s->fifo);
        left = FFMIN(left, s->fifo->end - s->fifo->wptr);

        /* No Space left, error, what do we do now */
        if( !left) {
            av_log(h, AV_LOG_ERROR, "circular_buffer: OVERRUN\n");
            s->circular_buffer_error = EIO;
            return NULL;
        }

        len = recv(s->udp_fd, s->fifo->wptr, left, 0);
        if (len < 0) {
            if (ff_neterrno() != AVERROR(EAGAIN) && ff_neterrno() != AVERROR(EINTR)) {
                s->circular_buffer_error = EIO;
                return NULL;
            }
        }
        s->fifo->wptr += len;
        if (s->fifo->wptr >= s->fifo->end)
            s->fifo->wptr = s->fifo->buffer;
        s->fifo->wndx += len;
    }

    return NULL;
}

/* put it in UDP context */
/* return non zero if error */
static int udp_open(URLContext *h, const char *uri, int flags)
{
    char hostname[1024];
    int port, udp_fd = -1, tmp, bind_ret = -1;
    UDPContext *s = NULL;
    int is_output;
    const char *p;
    char buf[256];
    struct sockaddr_storage my_addr;
    int len;
    int reuse_specified = 0;

    h->is_streamed = 1;
    h->max_packet_size = 1472;

    is_output = !(flags & AVIO_FLAG_READ);

    s = av_mallocz(sizeof(UDPContext));
    if (!s)
        return AVERROR(ENOMEM);

    h->priv_data = s;
    s->ttl = 16;
    s->buffer_size = is_output ? UDP_TX_BUF_SIZE : UDP_MAX_PKT_SIZE;

    s->circular_buffer_size = 7*188*4096;

    p = strchr(uri, '?');
    if (p) {
        if (av_find_info_tag(buf, sizeof(buf), "reuse", p)) {
<<<<<<< HEAD
            char *endptr=NULL;
=======
            char *endptr = NULL;
>>>>>>> be73d76b
            s->reuse_socket = strtol(buf, &endptr, 10);
            /* assume if no digits were found it is a request to enable it */
            if (buf == endptr)
                s->reuse_socket = 1;
            reuse_specified = 1;
        }
        if (av_find_info_tag(buf, sizeof(buf), "ttl", p)) {
            s->ttl = strtol(buf, NULL, 10);
        }
        if (av_find_info_tag(buf, sizeof(buf), "localport", p)) {
            s->local_port = strtol(buf, NULL, 10);
        }
        if (av_find_info_tag(buf, sizeof(buf), "pkt_size", p)) {
            h->max_packet_size = strtol(buf, NULL, 10);
        }
        if (av_find_info_tag(buf, sizeof(buf), "buffer_size", p)) {
            s->buffer_size = strtol(buf, NULL, 10);
        }
        if (av_find_info_tag(buf, sizeof(buf), "connect", p)) {
            s->is_connected = strtol(buf, NULL, 10);
        }
        if (av_find_info_tag(buf, sizeof(buf), "buf_size", p)) {
            s->circular_buffer_size = strtol(buf, NULL, 10)*188;
        }
    }

    /* fill the dest addr */
    av_url_split(NULL, 0, NULL, 0, hostname, sizeof(hostname), &port, NULL, 0, uri);

    /* XXX: fix av_url_split */
    if (hostname[0] == '\0' || hostname[0] == '?') {
        /* only accepts null hostname if input */
        if (!(flags & AVIO_FLAG_READ))
            goto fail;
    } else {
        if (ff_udp_set_remote_url(h, uri) < 0)
            goto fail;
    }

    if ((s->is_multicast || !s->local_port) && (h->flags & AVIO_FLAG_READ))
        s->local_port = port;
    udp_fd = udp_socket_create(s, &my_addr, &len);
    if (udp_fd < 0)
        goto fail;

    /* Follow the requested reuse option, unless it's multicast in which
     * case enable reuse unless explicitely disabled.
     */
    if (s->reuse_socket || (s->is_multicast && !reuse_specified)) {
        s->reuse_socket = 1;
        if (setsockopt (udp_fd, SOL_SOCKET, SO_REUSEADDR, &(s->reuse_socket), sizeof(s->reuse_socket)) != 0)
            goto fail;
    }

    /* the bind is needed to give a port to the socket now */
    /* if multicast, try the multicast address bind first */
    if (s->is_multicast && (h->flags & AVIO_FLAG_READ)) {
        bind_ret = bind(udp_fd,(struct sockaddr *)&s->dest_addr, len);
    }
    /* bind to the local address if not multicast or if the multicast
     * bind failed */
    if (bind_ret < 0 && bind(udp_fd,(struct sockaddr *)&my_addr, len) < 0)
        goto fail;

    len = sizeof(my_addr);
    getsockname(udp_fd, (struct sockaddr *)&my_addr, &len);
    s->local_port = udp_port(&my_addr, len);

    if (s->is_multicast) {
        if (!(h->flags & AVIO_FLAG_READ)) {
            /* output */
            if (udp_set_multicast_ttl(udp_fd, s->ttl, (struct sockaddr *)&s->dest_addr) < 0)
                goto fail;
        } else {
            /* input */
            if (udp_join_multicast_group(udp_fd, (struct sockaddr *)&s->dest_addr) < 0)
                goto fail;
        }
    }

    if (is_output) {
        /* limit the tx buf size to limit latency */
        tmp = s->buffer_size;
        if (setsockopt(udp_fd, SOL_SOCKET, SO_SNDBUF, &tmp, sizeof(tmp)) < 0) {
            av_log(h, AV_LOG_ERROR, "setsockopt(SO_SNDBUF): %s\n", strerror(errno));
            goto fail;
        }
    } else {
        /* set udp recv buffer size to the largest possible udp packet size to
         * avoid losing data on OSes that set this too low by default. */
        tmp = s->buffer_size;
        if (setsockopt(udp_fd, SOL_SOCKET, SO_RCVBUF, &tmp, sizeof(tmp)) < 0) {
            av_log(h, AV_LOG_WARNING, "setsockopt(SO_RECVBUF): %s\n", strerror(errno));
        }
        /* make the socket non-blocking */
        ff_socket_nonblock(udp_fd, 1);
    }
    if (s->is_connected) {
        if (connect(udp_fd, (struct sockaddr *) &s->dest_addr, s->dest_addr_len)) {
            av_log(h, AV_LOG_ERROR, "connect: %s\n", strerror(errno));
            goto fail;
        }
    }

    s->udp_fd = udp_fd;

#if HAVE_PTHREADS
    if (!is_output && s->circular_buffer_size) {
        /* start the task going */
        s->fifo = av_fifo_alloc(s->circular_buffer_size);
        if (pthread_create(&s->circular_buffer_thread, NULL, circular_buffer_task, h)) {
            av_log(h, AV_LOG_ERROR, "pthread_create failed\n");
            goto fail;
        }
    }
#endif

    return 0;
 fail:
    if (udp_fd >= 0)
        closesocket(udp_fd);
    av_fifo_free(s->fifo);
    av_free(s);
    return AVERROR(EIO);
}

static int udp_read(URLContext *h, uint8_t *buf, int size)
{
    UDPContext *s = h->priv_data;
    int ret;
    int avail;
    fd_set rfds;
    struct timeval tv;

    if (s->fifo) {

        do {
            avail = av_fifo_size(s->fifo);
            if (avail) { // >=size) {

                // Maximum amount available
                size = FFMIN( avail, size);
                av_fifo_generic_read(s->fifo, buf, size, NULL);
                return size;
            }
            else {
                FD_ZERO(&rfds);
                FD_SET(s->udp_fd, &rfds);
                tv.tv_sec = 1;
                tv.tv_usec = 0;
                ret = select(s->udp_fd + 1, &rfds, NULL, NULL, &tv);
                if (ret<0)
                    return ret;
            }
        } while( 1);
    }

    if (!(h->flags & AVIO_FLAG_NONBLOCK)) {
        ret = ff_network_wait_fd(s->udp_fd, 0);
        if (ret < 0)
            return ret;
    }
    ret = recv(s->udp_fd, buf, size, 0);

    return ret < 0 ? ff_neterrno() : ret;
}

static int udp_write(URLContext *h, const uint8_t *buf, int size)
{
    UDPContext *s = h->priv_data;
    int ret;

    if (!(h->flags & AVIO_FLAG_NONBLOCK)) {
        ret = ff_network_wait_fd(s->udp_fd, 1);
        if (ret < 0)
            return ret;
    }

    if (!s->is_connected) {
        ret = sendto (s->udp_fd, buf, size, 0,
                      (struct sockaddr *) &s->dest_addr,
                      s->dest_addr_len);
    } else
        ret = send(s->udp_fd, buf, size, 0);

    return ret < 0 ? ff_neterrno() : ret;
}

static int udp_close(URLContext *h)
{
    UDPContext *s = h->priv_data;

    if (s->is_multicast && (h->flags & AVIO_FLAG_READ))
        udp_leave_multicast_group(s->udp_fd, (struct sockaddr *)&s->dest_addr);
    closesocket(s->udp_fd);
    av_fifo_free(s->fifo);
    av_free(s);
    return 0;
}

URLProtocol ff_udp_protocol = {
    .name                = "udp",
    .url_open            = udp_open,
    .url_read            = udp_read,
    .url_write           = udp_write,
    .url_close           = udp_close,
    .url_get_file_handle = udp_get_file_handle,
};<|MERGE_RESOLUTION|>--- conflicted
+++ resolved
@@ -404,11 +404,7 @@
     p = strchr(uri, '?');
     if (p) {
         if (av_find_info_tag(buf, sizeof(buf), "reuse", p)) {
-<<<<<<< HEAD
-            char *endptr=NULL;
-=======
             char *endptr = NULL;
->>>>>>> be73d76b
             s->reuse_socket = strtol(buf, &endptr, 10);
             /* assume if no digits were found it is a request to enable it */
             if (buf == endptr)
