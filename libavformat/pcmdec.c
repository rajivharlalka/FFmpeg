--- conflicted
+++ resolved
@@ -84,13 +84,8 @@
 }
 
 static const AVOption pcm_options[] = {
-<<<<<<< HEAD
-    { "sample_rate", "", offsetof(RawAudioDemuxerContext, sample_rate), AV_OPT_TYPE_INT, {.i64 = 44100}, 0, INT_MAX, AV_OPT_FLAG_DECODING_PARAM },
-    { "channels",    "", offsetof(RawAudioDemuxerContext, channels),    AV_OPT_TYPE_INT, {.i64 = 1}, 0, INT_MAX, AV_OPT_FLAG_DECODING_PARAM },
-=======
-    { "sample_rate", "", offsetof(PCMAudioDemuxerContext, sample_rate), AV_OPT_TYPE_INT, {.i64 = 0}, 0, INT_MAX, AV_OPT_FLAG_DECODING_PARAM },
+    { "sample_rate", "", offsetof(PCMAudioDemuxerContext, sample_rate), AV_OPT_TYPE_INT, {.i64 = 44100}, 0, INT_MAX, AV_OPT_FLAG_DECODING_PARAM },
     { "channels",    "", offsetof(PCMAudioDemuxerContext, channels),    AV_OPT_TYPE_INT, {.i64 = 1}, 0, INT_MAX, AV_OPT_FLAG_DECODING_PARAM },
->>>>>>> 6aa93689
     { NULL },
 };
 
