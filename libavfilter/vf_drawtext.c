/*
 * Copyright (c) 2011 Stefano Sabatini
 * Copyright (c) 2010 S.N. Hemanth Meenakshisundaram
 * Copyright (c) 2003 Gustavo Sverzut Barbieri <gsbarbieri@yahoo.com.br>
 *
 * This file is part of FFmpeg.
 *
 * FFmpeg is free software; you can redistribute it and/or
 * modify it under the terms of the GNU Lesser General Public
 * License as published by the Free Software Foundation; either
 * version 2.1 of the License, or (at your option) any later version.
 *
 * FFmpeg is distributed in the hope that it will be useful,
 * but WITHOUT ANY WARRANTY; without even the implied warranty of
 * MERCHANTABILITY or FITNESS FOR A PARTICULAR PURPOSE.  See the GNU
 * Lesser General Public License for more details.
 *
 * You should have received a copy of the GNU Lesser General Public
 * License along with FFmpeg; if not, write to the Free Software
 * Foundation, Inc., 51 Franklin Street, Fifth Floor, Boston, MA 02110-1301 USA
 */

/**
 * @file
 * drawtext filter, based on the original vhook/drawtext.c
 * filter by Gustavo Sverzut Barbieri
 */

#include <sys/time.h>
#include <time.h>

#include "config.h"
#include "libavutil/avstring.h"
#include "libavutil/bprint.h"
#include "libavutil/common.h"
#include "libavutil/file.h"
#include "libavutil/eval.h"
#include "libavutil/opt.h"
#include "libavutil/random_seed.h"
#include "libavutil/parseutils.h"
#include "libavutil/timecode.h"
#include "libavutil/tree.h"
#include "libavutil/lfg.h"
#include "avfilter.h"
#include "drawutils.h"
#include "formats.h"
#include "internal.h"
#include "video.h"

#include <ft2build.h>
#include <freetype/config/ftheader.h>
#include FT_FREETYPE_H
#include FT_GLYPH_H
#if CONFIG_FONTCONFIG
#include <fontconfig/fontconfig.h>
#endif

static const char *const var_names[] = {
    "dar",
    "hsub", "vsub",
    "line_h", "lh",           ///< line height, same as max_glyph_h
    "main_h", "h", "H",       ///< height of the input video
    "main_w", "w", "W",       ///< width  of the input video
    "max_glyph_a", "ascent",  ///< max glyph ascent
    "max_glyph_d", "descent", ///< min glyph descent
    "max_glyph_h",            ///< max glyph height
    "max_glyph_w",            ///< max glyph width
    "n",                      ///< number of frame
    "sar",
    "t",                      ///< timestamp expressed in seconds
    "text_h", "th",           ///< height of the rendered text
    "text_w", "tw",           ///< width  of the rendered text
    "x",
    "y",
    NULL
};

static const char *const fun2_names[] = {
    "rand"
};

static double drand(void *opaque, double min, double max)
{
    return min + (max-min) / UINT_MAX * av_lfg_get(opaque);
}

typedef double (*eval_func2)(void *, double a, double b);

static const eval_func2 fun2[] = {
    drand,
    NULL
};

enum var_name {
    VAR_DAR,
    VAR_HSUB, VAR_VSUB,
    VAR_LINE_H, VAR_LH,
    VAR_MAIN_H, VAR_h, VAR_H,
    VAR_MAIN_W, VAR_w, VAR_W,
    VAR_MAX_GLYPH_A, VAR_ASCENT,
    VAR_MAX_GLYPH_D, VAR_DESCENT,
    VAR_MAX_GLYPH_H,
    VAR_MAX_GLYPH_W,
    VAR_N,
    VAR_SAR,
    VAR_T,
    VAR_TEXT_H, VAR_TH,
    VAR_TEXT_W, VAR_TW,
    VAR_X,
    VAR_Y,
    VAR_VARS_NB
};

enum expansion_mode {
    EXP_NONE,
    EXP_NORMAL,
    EXP_STRFTIME,
};

typedef struct {
    const AVClass *class;
    enum expansion_mode exp_mode;   ///< expansion mode to use for the text
    int reinit;                     ///< tells if the filter is being reinited
    uint8_t *fontfile;              ///< font to be used
    uint8_t *text;                  ///< text to be drawn
    AVBPrint expanded_text;         ///< used to contain the expanded text
    int ft_load_flags;              ///< flags used for loading fonts, see FT_LOAD_*
    FT_Vector *positions;           ///< positions for each element in the text
    size_t nb_positions;            ///< number of elements of positions array
    char *textfile;                 ///< file with text to be drawn
    int x;                          ///< x position to start drawing text
    int y;                          ///< y position to start drawing text
    int max_glyph_w;                ///< max glyph width
    int max_glyph_h;                ///< max glyph height
    int shadowx, shadowy;
    unsigned int fontsize;          ///< font size to use
    char *fontcolor_string;         ///< font color as string
    char *boxcolor_string;          ///< box color as string
    char *shadowcolor_string;       ///< shadow color as string

    short int draw_box;             ///< draw box around text - true or false
    int use_kerning;                ///< font kerning is used - true/false
    int tabsize;                    ///< tab size
    int fix_bounds;                 ///< do we let it go out of frame bounds - t/f

    FFDrawContext dc;
    FFDrawColor fontcolor;          ///< foreground color
    FFDrawColor shadowcolor;        ///< shadow color
    FFDrawColor boxcolor;           ///< background color

    FT_Library library;             ///< freetype font library handle
    FT_Face face;                   ///< freetype font face handle
    struct AVTreeNode *glyphs;      ///< rendered glyphs, stored using the UTF-32 char code
    char *x_expr;                   ///< expression for x position
    char *y_expr;                   ///< expression for y position
    AVExpr *x_pexpr, *y_pexpr;      ///< parsed expressions for x and y
    int64_t basetime;               ///< base pts time in the real world for display
    double var_values[VAR_VARS_NB];
    char   *draw_expr;              ///< expression for draw
    AVExpr *draw_pexpr;             ///< parsed expression for draw
    int draw;                       ///< set to zero to prevent drawing
    AVLFG  prng;                    ///< random
    char       *tc_opt_string;      ///< specified timecode option string
    AVRational  tc_rate;            ///< frame rate for timecode
    AVTimecode  tc;                 ///< timecode context
    int tc24hmax;                   ///< 1 if timecode is wrapped to 24 hours, 0 otherwise
    int frame_id;
    int reload;                     ///< reload text file for each frame
} DrawTextContext;

#define OFFSET(x) offsetof(DrawTextContext, x)
#define FLAGS AV_OPT_FLAG_FILTERING_PARAM|AV_OPT_FLAG_VIDEO_PARAM

static const AVOption drawtext_options[]= {
{"fontfile", "set font file",        OFFSET(fontfile),           AV_OPT_TYPE_STRING, {.str=NULL},  CHAR_MIN, CHAR_MAX, FLAGS},
{"text",     "set text",             OFFSET(text),               AV_OPT_TYPE_STRING, {.str=NULL},  CHAR_MIN, CHAR_MAX, FLAGS},
{"textfile", "set text file",        OFFSET(textfile),           AV_OPT_TYPE_STRING, {.str=NULL},  CHAR_MIN, CHAR_MAX, FLAGS},
{"fontcolor",   "set foreground color", OFFSET(fontcolor_string),   AV_OPT_TYPE_STRING, {.str="black"}, CHAR_MIN, CHAR_MAX, FLAGS},
{"boxcolor",    "set box color",        OFFSET(boxcolor_string),    AV_OPT_TYPE_STRING, {.str="white"}, CHAR_MIN, CHAR_MAX, FLAGS},
{"shadowcolor", "set shadow color",     OFFSET(shadowcolor_string), AV_OPT_TYPE_STRING, {.str="black"}, CHAR_MIN, CHAR_MAX, FLAGS},
{"box",      "set box",              OFFSET(draw_box),           AV_OPT_TYPE_INT,    {.i64=0},     0,        1       , FLAGS},
{"fontsize", "set font size",        OFFSET(fontsize),           AV_OPT_TYPE_INT,    {.i64=0},     0,        INT_MAX , FLAGS},
{"x",        "set x expression",     OFFSET(x_expr),             AV_OPT_TYPE_STRING, {.str="0"},   CHAR_MIN, CHAR_MAX, FLAGS},
{"y",        "set y expression",     OFFSET(y_expr),             AV_OPT_TYPE_STRING, {.str="0"},   CHAR_MIN, CHAR_MAX, FLAGS},
{"shadowx",  "set x",                OFFSET(shadowx),            AV_OPT_TYPE_INT,    {.i64=0},     INT_MIN,  INT_MAX , FLAGS},
{"shadowy",  "set y",                OFFSET(shadowy),            AV_OPT_TYPE_INT,    {.i64=0},     INT_MIN,  INT_MAX , FLAGS},
{"tabsize",  "set tab size",         OFFSET(tabsize),            AV_OPT_TYPE_INT,    {.i64=4},     0,        INT_MAX , FLAGS},
{"basetime", "set base time",        OFFSET(basetime),           AV_OPT_TYPE_INT64,  {.i64=AV_NOPTS_VALUE}, INT64_MIN, INT64_MAX , FLAGS},
{"draw",     "if false do not draw", OFFSET(draw_expr),          AV_OPT_TYPE_STRING, {.str="1"},   CHAR_MIN, CHAR_MAX, FLAGS},

{"expansion","set the expansion mode", OFFSET(exp_mode),         AV_OPT_TYPE_INT,    {.i64=EXP_NORMAL},   0,        2, FLAGS, "expansion"},
{"none",     "set no expansion",     OFFSET(exp_mode),           AV_OPT_TYPE_CONST,  {.i64=EXP_NONE},     0,        0, FLAGS, "expansion"},
{"normal",   "set normal expansion", OFFSET(exp_mode),           AV_OPT_TYPE_CONST,  {.i64=EXP_NORMAL},   0,        0, FLAGS, "expansion"},
{"strftime", "set strftime expansion (deprecated)", OFFSET(exp_mode), AV_OPT_TYPE_CONST, {.i64=EXP_STRFTIME}, 0,    0, FLAGS, "expansion"},

{"timecode", "set initial timecode", OFFSET(tc_opt_string),      AV_OPT_TYPE_STRING, {.str=NULL},  CHAR_MIN, CHAR_MAX, FLAGS},
{"tc24hmax", "set 24 hours max (timecode only)", OFFSET(tc24hmax), AV_OPT_TYPE_INT,  {.i64=0},            0,        1, FLAGS},
{"timecode_rate", "set rate (timecode only)", OFFSET(tc_rate),   AV_OPT_TYPE_RATIONAL, {.dbl=0},          0,  INT_MAX, FLAGS},
{"r",        "set rate (timecode only)", OFFSET(tc_rate),        AV_OPT_TYPE_RATIONAL, {.dbl=0},          0,  INT_MAX, FLAGS},
{"rate",     "set rate (timecode only)", OFFSET(tc_rate),        AV_OPT_TYPE_RATIONAL, {.dbl=0},          0,  INT_MAX, FLAGS},
{"reload",   "reload text file for each frame", OFFSET(reload),  AV_OPT_TYPE_INT,    {.i64=0},            0,        1, FLAGS},
{"fix_bounds", "if true, check and fix text coords to avoid clipping", OFFSET(fix_bounds), AV_OPT_TYPE_INT, {.i64=1}, 0, 1, FLAGS},

/* FT_LOAD_* flags */
{"ft_load_flags", "set font loading flags for libfreetype",   OFFSET(ft_load_flags),  AV_OPT_TYPE_FLAGS,  {.i64=FT_LOAD_DEFAULT|FT_LOAD_RENDER}, 0, INT_MAX, FLAGS, "ft_load_flags"},
{"default",                     "set default",                     0, AV_OPT_TYPE_CONST, {.i64=FT_LOAD_DEFAULT},                     INT_MIN, INT_MAX, FLAGS, "ft_load_flags"},
{"no_scale",                    "set no_scale",                    0, AV_OPT_TYPE_CONST, {.i64=FT_LOAD_NO_SCALE},                    INT_MIN, INT_MAX, FLAGS, "ft_load_flags"},
{"no_hinting",                  "set no_hinting",                  0, AV_OPT_TYPE_CONST, {.i64=FT_LOAD_NO_HINTING},                  INT_MIN, INT_MAX, FLAGS, "ft_load_flags"},
{"render",                      "set render",                      0, AV_OPT_TYPE_CONST, {.i64=FT_LOAD_RENDER},                      INT_MIN, INT_MAX, FLAGS, "ft_load_flags"},
{"no_bitmap",                   "set no_bitmap",                   0, AV_OPT_TYPE_CONST, {.i64=FT_LOAD_NO_BITMAP},                   INT_MIN, INT_MAX, FLAGS, "ft_load_flags"},
{"vertical_layout",             "set vertical_layout",             0, AV_OPT_TYPE_CONST, {.i64=FT_LOAD_VERTICAL_LAYOUT},             INT_MIN, INT_MAX, FLAGS, "ft_load_flags"},
{"force_autohint",              "set force_autohint",              0, AV_OPT_TYPE_CONST, {.i64=FT_LOAD_FORCE_AUTOHINT},              INT_MIN, INT_MAX, FLAGS, "ft_load_flags"},
{"crop_bitmap",                 "set crop_bitmap",                 0, AV_OPT_TYPE_CONST, {.i64=FT_LOAD_CROP_BITMAP},                 INT_MIN, INT_MAX, FLAGS, "ft_load_flags"},
{"pedantic",                    "set pedantic",                    0, AV_OPT_TYPE_CONST, {.i64=FT_LOAD_PEDANTIC},                    INT_MIN, INT_MAX, FLAGS, "ft_load_flags"},
{"ignore_global_advance_width", "set ignore_global_advance_width", 0, AV_OPT_TYPE_CONST, {.i64=FT_LOAD_IGNORE_GLOBAL_ADVANCE_WIDTH}, INT_MIN, INT_MAX, FLAGS, "ft_load_flags"},
{"no_recurse",                  "set no_recurse",                  0, AV_OPT_TYPE_CONST, {.i64=FT_LOAD_NO_RECURSE},                  INT_MIN, INT_MAX, FLAGS, "ft_load_flags"},
{"ignore_transform",            "set ignore_transform",            0, AV_OPT_TYPE_CONST, {.i64=FT_LOAD_IGNORE_TRANSFORM},            INT_MIN, INT_MAX, FLAGS, "ft_load_flags"},
{"monochrome",                  "set monochrome",                  0, AV_OPT_TYPE_CONST, {.i64=FT_LOAD_MONOCHROME},                  INT_MIN, INT_MAX, FLAGS, "ft_load_flags"},
{"linear_design",               "set linear_design",               0, AV_OPT_TYPE_CONST, {.i64=FT_LOAD_LINEAR_DESIGN},               INT_MIN, INT_MAX, FLAGS, "ft_load_flags"},
{"no_autohint",                 "set no_autohint",                 0, AV_OPT_TYPE_CONST, {.i64=FT_LOAD_NO_AUTOHINT},                 INT_MIN, INT_MAX, FLAGS, "ft_load_flags"},
{NULL},
};

AVFILTER_DEFINE_CLASS(drawtext);

#undef __FTERRORS_H__
#define FT_ERROR_START_LIST {
#define FT_ERRORDEF(e, v, s) { (e), (s) },
#define FT_ERROR_END_LIST { 0, NULL } };

struct ft_error
{
    int err;
    const char *err_msg;
} static ft_errors[] =
#include FT_ERRORS_H

#define FT_ERRMSG(e) ft_errors[e].err_msg

typedef struct {
    FT_Glyph *glyph;
    uint32_t code;
    FT_Bitmap bitmap; ///< array holding bitmaps of font
    FT_BBox bbox;
    int advance;
    int bitmap_left;
    int bitmap_top;
} Glyph;

static int glyph_cmp(void *key, const void *b)
{
    const Glyph *a = key, *bb = b;
    int64_t diff = (int64_t)a->code - (int64_t)bb->code;
    return diff > 0 ? 1 : diff < 0 ? -1 : 0;
}

/**
 * Load glyphs corresponding to the UTF-32 codepoint code.
 */
static int load_glyph(AVFilterContext *ctx, Glyph **glyph_ptr, uint32_t code)
{
    DrawTextContext *dtext = ctx->priv;
    Glyph *glyph;
    struct AVTreeNode *node = NULL;
    int ret;

    /* load glyph into dtext->face->glyph */
    if (FT_Load_Char(dtext->face, code, dtext->ft_load_flags))
        return AVERROR(EINVAL);

    /* save glyph */
    if (!(glyph = av_mallocz(sizeof(*glyph))) ||
        !(glyph->glyph = av_mallocz(sizeof(*glyph->glyph)))) {
        ret = AVERROR(ENOMEM);
        goto error;
    }
    glyph->code  = code;

    if (FT_Get_Glyph(dtext->face->glyph, glyph->glyph)) {
        ret = AVERROR(EINVAL);
        goto error;
    }

    glyph->bitmap      = dtext->face->glyph->bitmap;
    glyph->bitmap_left = dtext->face->glyph->bitmap_left;
    glyph->bitmap_top  = dtext->face->glyph->bitmap_top;
    glyph->advance     = dtext->face->glyph->advance.x >> 6;

    /* measure text height to calculate text_height (or the maximum text height) */
    FT_Glyph_Get_CBox(*glyph->glyph, ft_glyph_bbox_pixels, &glyph->bbox);

    /* cache the newly created glyph */
    if (!(node = av_tree_node_alloc())) {
        ret = AVERROR(ENOMEM);
        goto error;
    }
    av_tree_insert(&dtext->glyphs, glyph, glyph_cmp, &node);

    if (glyph_ptr)
        *glyph_ptr = glyph;
    return 0;

error:
    if (glyph)
        av_freep(&glyph->glyph);
    av_freep(&glyph);
    av_freep(&node);
    return ret;
}

static int load_font_file(AVFilterContext *ctx, const char *path, int index,
                          const char **error)
{
    DrawTextContext *dtext = ctx->priv;
    int err;

    err = FT_New_Face(dtext->library, path, index, &dtext->face);
    if (err) {
        *error = FT_ERRMSG(err);
        return AVERROR(EINVAL);
    }
    return 0;
}

#if CONFIG_FONTCONFIG
static int load_font_fontconfig(AVFilterContext *ctx, const char **error)
{
    DrawTextContext *dtext = ctx->priv;
    FcConfig *fontconfig;
    FcPattern *pattern, *fpat;
    FcResult result = FcResultMatch;
    FcChar8 *filename;
    int err, index;
    double size;

    fontconfig = FcInitLoadConfigAndFonts();
    if (!fontconfig) {
        *error = "impossible to init fontconfig\n";
        return AVERROR(EINVAL);
    }
    pattern = FcNameParse(dtext->fontfile ? dtext->fontfile :
                          (uint8_t *)(intptr_t)"default");
    if (!pattern) {
        *error = "could not parse fontconfig pattern";
        return AVERROR(EINVAL);
    }
    if (!FcConfigSubstitute(fontconfig, pattern, FcMatchPattern)) {
        *error = "could not substitue fontconfig options"; /* very unlikely */
        return AVERROR(EINVAL);
    }
    FcDefaultSubstitute(pattern);
    fpat = FcFontMatch(fontconfig, pattern, &result);
    if (!fpat || result != FcResultMatch) {
        *error = "impossible to find a matching font";
        return AVERROR(EINVAL);
    }
    if (FcPatternGetString (fpat, FC_FILE,  0, &filename) != FcResultMatch ||
        FcPatternGetInteger(fpat, FC_INDEX, 0, &index   ) != FcResultMatch ||
        FcPatternGetDouble (fpat, FC_SIZE,  0, &size    ) != FcResultMatch) {
        *error = "impossible to find font information";
        return AVERROR(EINVAL);
    }
    av_log(ctx, AV_LOG_INFO, "Using \"%s\"\n", filename);
    if (!dtext->fontsize)
        dtext->fontsize = size + 0.5;
    err = load_font_file(ctx, filename, index, error);
    if (err)
        return err;
    FcPatternDestroy(fpat);
    FcPatternDestroy(pattern);
    FcConfigDestroy(fontconfig);
    return 0;
}
#endif

static int load_font(AVFilterContext *ctx)
{
    DrawTextContext *dtext = ctx->priv;
    int err;
    const char *error = "unknown error\n";

    /* load the face, and set up the encoding, which is by default UTF-8 */
    err = load_font_file(ctx, dtext->fontfile, 0, &error);
    if (!err)
        return 0;
#if CONFIG_FONTCONFIG
    err = load_font_fontconfig(ctx, &error);
    if (!err)
        return 0;
#endif
    av_log(ctx, AV_LOG_ERROR, "Could not load font \"%s\": %s\n",
           dtext->fontfile, error);
    return err;
}

static int load_textfile(AVFilterContext *ctx)
{
    DrawTextContext *dtext = ctx->priv;
    int err;
    uint8_t *textbuf;
    size_t textbuf_size;

    if ((err = av_file_map(dtext->textfile, &textbuf, &textbuf_size, 0, ctx)) < 0) {
        av_log(ctx, AV_LOG_ERROR,
               "The text file '%s' could not be read or is empty\n",
               dtext->textfile);
        return err;
    }

    if (!(dtext->text = av_realloc(dtext->text, textbuf_size + 1)))
        return AVERROR(ENOMEM);
    memcpy(dtext->text, textbuf, textbuf_size);
    dtext->text[textbuf_size] = 0;
    av_file_unmap(textbuf, textbuf_size);

    return 0;
}

static av_cold int init(AVFilterContext *ctx, const char *args)
{
    int err;
    DrawTextContext *dtext = ctx->priv;
    Glyph *glyph;

    dtext->class = &drawtext_class;
    av_opt_set_defaults(dtext);

    if ((err = av_set_options_string(dtext, args, "=", ":")) < 0)
        return err;

    if (!dtext->fontfile && !CONFIG_FONTCONFIG) {
        av_log(ctx, AV_LOG_ERROR, "No font filename provided\n");
        return AVERROR(EINVAL);
    }

    if (dtext->textfile) {
        if (dtext->text) {
            av_log(ctx, AV_LOG_ERROR,
                   "Both text and text file provided. Please provide only one\n");
            return AVERROR(EINVAL);
        }
        if ((err = load_textfile(ctx)) < 0)
            return err;
    }

    if (dtext->reload && !dtext->textfile)
        av_log(ctx, AV_LOG_WARNING, "No file to reload\n");

    if (dtext->tc_opt_string) {
        int ret = av_timecode_init_from_string(&dtext->tc, dtext->tc_rate,
                                               dtext->tc_opt_string, ctx);
        if (ret < 0)
            return ret;
        if (dtext->tc24hmax)
            dtext->tc.flags |= AV_TIMECODE_FLAG_24HOURSMAX;
        if (!dtext->text)
            dtext->text = av_strdup("");
    }

    if (!dtext->text) {
        av_log(ctx, AV_LOG_ERROR,
               "Either text, a valid file or a timecode must be provided\n");
        return AVERROR(EINVAL);
    }

    if ((err = av_parse_color(dtext->fontcolor.rgba, dtext->fontcolor_string, -1, ctx))) {
        av_log(ctx, AV_LOG_ERROR,
               "Invalid font color '%s'\n", dtext->fontcolor_string);
        return err;
    }

    if ((err = av_parse_color(dtext->boxcolor.rgba, dtext->boxcolor_string, -1, ctx))) {
        av_log(ctx, AV_LOG_ERROR,
               "Invalid box color '%s'\n", dtext->boxcolor_string);
        return err;
    }

    if ((err = av_parse_color(dtext->shadowcolor.rgba, dtext->shadowcolor_string, -1, ctx))) {
        av_log(ctx, AV_LOG_ERROR,
               "Invalid shadow color '%s'\n", dtext->shadowcolor_string);
        return err;
    }

    if ((err = FT_Init_FreeType(&(dtext->library)))) {
        av_log(ctx, AV_LOG_ERROR,
               "Could not load FreeType: %s\n", FT_ERRMSG(err));
        return AVERROR(EINVAL);
    }

    err = load_font(ctx);
    if (err)
        return err;
    if (!dtext->fontsize)
        dtext->fontsize = 16;
    if ((err = FT_Set_Pixel_Sizes(dtext->face, 0, dtext->fontsize))) {
        av_log(ctx, AV_LOG_ERROR, "Could not set font size to %d pixels: %s\n",
               dtext->fontsize, FT_ERRMSG(err));
        return AVERROR(EINVAL);
    }

    dtext->use_kerning = FT_HAS_KERNING(dtext->face);

    /* load the fallback glyph with code 0 */
    load_glyph(ctx, NULL, 0);

    /* set the tabsize in pixels */
    if ((err = load_glyph(ctx, &glyph, ' ')) < 0) {
        av_log(ctx, AV_LOG_ERROR, "Could not set tabsize.\n");
        return err;
    }
    dtext->tabsize *= glyph->advance;

    if (dtext->exp_mode == EXP_STRFTIME &&
        (strchr(dtext->text, '%') || strchr(dtext->text, '\\')))
        av_log(ctx, AV_LOG_WARNING, "expansion=strftime is deprecated.\n");

    av_bprint_init(&dtext->expanded_text, 0, AV_BPRINT_SIZE_UNLIMITED);

    return 0;
}

static int query_formats(AVFilterContext *ctx)
{
    ff_set_common_formats(ctx, ff_draw_supported_pixel_formats(0));
    return 0;
}

static int glyph_enu_free(void *opaque, void *elem)
{
    Glyph *glyph = elem;

    FT_Done_Glyph(*glyph->glyph);
    av_freep(&glyph->glyph);
    av_free(elem);
    return 0;
}

static av_cold void uninit(AVFilterContext *ctx)
{
    DrawTextContext *dtext = ctx->priv;

    av_expr_free(dtext->x_pexpr); dtext->x_pexpr = NULL;
    av_expr_free(dtext->y_pexpr); dtext->y_pexpr = NULL;
    av_expr_free(dtext->draw_pexpr); dtext->draw_pexpr = NULL;
    av_opt_free(dtext);

    av_freep(&dtext->positions);
    dtext->nb_positions = 0;

    av_tree_enumerate(dtext->glyphs, NULL, NULL, glyph_enu_free);
    av_tree_destroy(dtext->glyphs);
    dtext->glyphs = NULL;

    FT_Done_Face(dtext->face);
    FT_Done_FreeType(dtext->library);

    av_bprint_finalize(&dtext->expanded_text, NULL);
}

static inline int is_newline(uint32_t c)
{
    return c == '\n' || c == '\r' || c == '\f' || c == '\v';
}

static int config_input(AVFilterLink *inlink)
{
    AVFilterContext *ctx = inlink->dst;
    DrawTextContext *dtext = ctx->priv;
    int ret;

    ff_draw_init(&dtext->dc, inlink->format, 0);
    ff_draw_color(&dtext->dc, &dtext->fontcolor,   dtext->fontcolor.rgba);
    ff_draw_color(&dtext->dc, &dtext->shadowcolor, dtext->shadowcolor.rgba);
    ff_draw_color(&dtext->dc, &dtext->boxcolor,    dtext->boxcolor.rgba);

    dtext->var_values[VAR_w]     = dtext->var_values[VAR_W]     = dtext->var_values[VAR_MAIN_W] = inlink->w;
    dtext->var_values[VAR_h]     = dtext->var_values[VAR_H]     = dtext->var_values[VAR_MAIN_H] = inlink->h;
    dtext->var_values[VAR_SAR]   = inlink->sample_aspect_ratio.num ? av_q2d(inlink->sample_aspect_ratio) : 1;
    dtext->var_values[VAR_DAR]   = (double)inlink->w / inlink->h * dtext->var_values[VAR_SAR];
    dtext->var_values[VAR_HSUB]  = 1 << dtext->dc.hsub_max;
    dtext->var_values[VAR_VSUB]  = 1 << dtext->dc.vsub_max;
    dtext->var_values[VAR_X]     = NAN;
    dtext->var_values[VAR_Y]     = NAN;
    if (!dtext->reinit)
        dtext->var_values[VAR_N] = 0;
    dtext->var_values[VAR_T]     = NAN;

    av_lfg_init(&dtext->prng, av_get_random_seed());

    if ((ret = av_expr_parse(&dtext->x_pexpr, dtext->x_expr, var_names,
                             NULL, NULL, fun2_names, fun2, 0, ctx)) < 0 ||
        (ret = av_expr_parse(&dtext->y_pexpr, dtext->y_expr, var_names,
                             NULL, NULL, fun2_names, fun2, 0, ctx)) < 0 ||
        (ret = av_expr_parse(&dtext->draw_pexpr, dtext->draw_expr, var_names,
                             NULL, NULL, fun2_names, fun2, 0, ctx)) < 0)

        return AVERROR(EINVAL);

    return 0;
}

static int command(AVFilterContext *ctx, const char *cmd, const char *arg, char *res, int res_len, int flags)
{
    DrawTextContext *dtext = ctx->priv;

    if (!strcmp(cmd, "reinit")) {
        int ret;
        uninit(ctx);
        dtext->reinit = 1;
        if ((ret = init(ctx, arg)) < 0)
            return ret;
        return config_input(ctx->inputs[0]);
    }

    return AVERROR(ENOSYS);
}

static int func_pts(AVFilterContext *ctx, AVBPrint *bp,
                    char *fct, unsigned argc, char **argv, int tag)
{
    DrawTextContext *dtext = ctx->priv;

    av_bprintf(bp, "%.6f", dtext->var_values[VAR_T]);
    return 0;
}

static int func_frame_num(AVFilterContext *ctx, AVBPrint *bp,
                          char *fct, unsigned argc, char **argv, int tag)
{
    DrawTextContext *dtext = ctx->priv;

    av_bprintf(bp, "%d", (int)dtext->var_values[VAR_N]);
    return 0;
}

#if !HAVE_LOCALTIME_R
static void localtime_r(const time_t *t, struct tm *tm)
{
    *tm = *localtime(t);
}
#endif

static int func_strftime(AVFilterContext *ctx, AVBPrint *bp,
                         char *fct, unsigned argc, char **argv, int tag)
{
    const char *fmt = argc ? argv[0] : "%Y-%m-%d %H:%M:%S";
    time_t now;
    struct tm tm;

    time(&now);
    if (tag == 'L')
        localtime_r(&now, &tm);
    else
        tm = *gmtime(&now);
    av_bprint_strftime(bp, fmt, &tm);
    return 0;
}

static int func_eval_expr(AVFilterContext *ctx, AVBPrint *bp,
                          char *fct, unsigned argc, char **argv, int tag)
{
    DrawTextContext *dtext = ctx->priv;
    double res;
    int ret;

    ret = av_expr_parse_and_eval(&res, argv[0], var_names, dtext->var_values,
                                 NULL, NULL, fun2_names, fun2,
                                 &dtext->prng, 0, ctx);
    if (ret < 0)
        av_log(ctx, AV_LOG_ERROR,
               "Expression '%s' for the expr text expansion function is not valid\n",
               argv[0]);
    else
        av_bprintf(bp, "%f", res);

    return ret;
}

<<<<<<< HEAD
static const struct drawtext_function {
    const char *name;
    unsigned argc_min, argc_max;
    int tag; /** opaque argument to func */
    int (*func)(AVFilterContext *, AVBPrint *, char *, unsigned, char **, int);
} functions[] = {
    { "expr",      1, 1, 0,   func_eval_expr },
    { "e",         1, 1, 0,   func_eval_expr },
    { "pts",       0, 0, 0,   func_pts      },
    { "gmtime",    0, 1, 'G', func_strftime },
    { "localtime", 0, 1, 'L', func_strftime },
    { "frame_num", 0, 0, 0,   func_frame_num },
    { "n",         0, 0, 0,   func_frame_num },
};

static int eval_function(AVFilterContext *ctx, AVBPrint *bp, char *fct,
                         unsigned argc, char **argv)
{
    unsigned i;

    for (i = 0; i < FF_ARRAY_ELEMS(functions); i++) {
        if (strcmp(fct, functions[i].name))
            continue;
        if (argc < functions[i].argc_min) {
            av_log(ctx, AV_LOG_ERROR, "%%{%s} requires at least %d arguments\n",
                   fct, functions[i].argc_min);
            return AVERROR(EINVAL);
=======
#define GET_BITMAP_VAL(r, c)                                            \
    bitmap->pixel_mode == FT_PIXEL_MODE_MONO ?                          \
        (bitmap->buffer[(r) * bitmap->pitch + ((c)>>3)] & (0x80 >> ((c)&7))) * 255 : \
         bitmap->buffer[(r) * bitmap->pitch +  (c)]

#define SET_PIXEL_YUV(frame, yuva_color, val, x, y, hsub, vsub) {           \
    luma_pos    = ((x)          ) + ((y)          ) * frame->linesize[0]; \
    alpha = yuva_color[3] * (val) * 129;                               \
    frame->data[0][luma_pos]    = (alpha * yuva_color[0] + (255*255*129 - alpha) * frame->data[0][luma_pos]   ) >> 23; \
    if (((x) & ((1<<(hsub)) - 1)) == 0 && ((y) & ((1<<(vsub)) - 1)) == 0) {\
        chroma_pos1 = ((x) >> (hsub)) + ((y) >> (vsub)) * frame->linesize[1]; \
        chroma_pos2 = ((x) >> (hsub)) + ((y) >> (vsub)) * frame->linesize[2]; \
        frame->data[1][chroma_pos1] = (alpha * yuva_color[1] + (255*255*129 - alpha) * frame->data[1][chroma_pos1]) >> 23; \
        frame->data[2][chroma_pos2] = (alpha * yuva_color[2] + (255*255*129 - alpha) * frame->data[2][chroma_pos2]) >> 23; \
    }\
}

static inline int draw_glyph_yuv(AVFrame *frame, FT_Bitmap *bitmap, unsigned int x,
                                 unsigned int y, unsigned int width, unsigned int height,
                                 const uint8_t yuva_color[4], int hsub, int vsub)
{
    int r, c, alpha;
    unsigned int luma_pos, chroma_pos1, chroma_pos2;
    uint8_t src_val;

    for (r = 0; r < bitmap->rows && r+y < height; r++) {
        for (c = 0; c < bitmap->width && c+x < width; c++) {
            /* get intensity value in the glyph bitmap (source) */
            src_val = GET_BITMAP_VAL(r, c);
            if (!src_val)
                continue;

            SET_PIXEL_YUV(frame, yuva_color, src_val, c+x, y+r, hsub, vsub);
>>>>>>> 7e350379
        }
        if (argc > functions[i].argc_max) {
            av_log(ctx, AV_LOG_ERROR, "%%{%s} requires at most %d arguments\n",
                   fct, functions[i].argc_max);
            return AVERROR(EINVAL);
        }
        break;
    }
<<<<<<< HEAD
    if (i >= FF_ARRAY_ELEMS(functions)) {
        av_log(ctx, AV_LOG_ERROR, "%%{%s} is not known\n", fct);
        return AVERROR(EINVAL);
    }
    return functions[i].func(ctx, bp, fct, argc, argv, functions[i].tag);
}

static int expand_function(AVFilterContext *ctx, AVBPrint *bp, char **rtext)
=======

    return 0;
}

#define SET_PIXEL_RGB(frame, rgba_color, val, x, y, pixel_step, r_off, g_off, b_off, a_off) { \
    p   = frame->data[0] + (x) * pixel_step + ((y) * frame->linesize[0]); \
    alpha = rgba_color[3] * (val) * 129;                              \
    *(p+r_off) = (alpha * rgba_color[0] + (255*255*129 - alpha) * *(p+r_off)) >> 23; \
    *(p+g_off) = (alpha * rgba_color[1] + (255*255*129 - alpha) * *(p+g_off)) >> 23; \
    *(p+b_off) = (alpha * rgba_color[2] + (255*255*129 - alpha) * *(p+b_off)) >> 23; \
}

static inline int draw_glyph_rgb(AVFrame *frame, FT_Bitmap *bitmap,
                                 unsigned int x, unsigned int y,
                                 unsigned int width, unsigned int height, int pixel_step,
                                 const uint8_t rgba_color[4], const uint8_t rgba_map[4])
>>>>>>> 7e350379
{
    const char *text = *rtext;
    char *argv[16] = { NULL };
    unsigned argc = 0, i;
    int ret;

<<<<<<< HEAD
    if (*text != '{') {
        av_log(ctx, AV_LOG_ERROR, "Stray %% near '%s'\n", text);
        return AVERROR(EINVAL);
    }
    text++;
    while (1) {
        if (!(argv[argc++] = av_get_token(&text, ":}"))) {
            ret = AVERROR(ENOMEM);
            goto end;
=======
            SET_PIXEL_RGB(frame, rgba_color, src_val, c+x, y+r, pixel_step,
                          rgba_map[0], rgba_map[1], rgba_map[2], rgba_map[3]);
>>>>>>> 7e350379
        }
        if (!*text) {
            av_log(ctx, AV_LOG_ERROR, "Unterminated %%{} near '%s'\n", *rtext);
            ret = AVERROR(EINVAL);
            goto end;
        }
        if (argc == FF_ARRAY_ELEMS(argv))
            av_freep(&argv[--argc]); /* error will be caught later */
        if (*text == '}')
            break;
        text++;
    }

    if ((ret = eval_function(ctx, bp, argv[0], argc - 1, argv + 1)) < 0)
        goto end;
    ret = 0;
    *rtext = (char *)text + 1;

end:
    for (i = 0; i < argc; i++)
        av_freep(&argv[i]);
    return ret;
}

<<<<<<< HEAD
static int expand_text(AVFilterContext *ctx)
{
    DrawTextContext *dtext = ctx->priv;
    char *text = dtext->text;
    AVBPrint *bp = &dtext->expanded_text;
    int ret;

    av_bprint_clear(bp);
    while (*text) {
        if (*text == '\\' && text[1]) {
            av_bprint_chars(bp, text[1], 1);
            text += 2;
        } else if (*text == '%') {
            text++;
            if ((ret = expand_function(ctx, bp, &text)) < 0)
                return ret;
        } else {
            av_bprint_chars(bp, *text, 1);
            text++;
        }
=======
static inline void drawbox(AVFrame *frame, unsigned int x, unsigned int y,
                           unsigned int width, unsigned int height,
                           uint8_t *line[4], int pixel_step[4], uint8_t color[4],
                           int hsub, int vsub, int is_rgba_packed, uint8_t rgba_map[4])
{
    int i, j, alpha;

    if (color[3] != 0xFF) {
        if (is_rgba_packed) {
            uint8_t *p;
            for (j = 0; j < height; j++)
                for (i = 0; i < width; i++)
                    SET_PIXEL_RGB(frame, color, 255, i+x, y+j, pixel_step[0],
                                  rgba_map[0], rgba_map[1], rgba_map[2], rgba_map[3]);
        } else {
            unsigned int luma_pos, chroma_pos1, chroma_pos2;
            for (j = 0; j < height; j++)
                for (i = 0; i < width; i++)
                    SET_PIXEL_YUV(frame, color, 255, i+x, y+j, hsub, vsub);
        }
    } else {
        ff_draw_rectangle(frame->data, frame->linesize,
                          line, pixel_step, hsub, vsub,
                          x, y, width, height);
>>>>>>> 7e350379
    }
    if (!av_bprint_is_complete(bp))
        return AVERROR(ENOMEM);
    return 0;
}

<<<<<<< HEAD
static int draw_glyphs(DrawTextContext *dtext, AVFilterBufferRef *picref,
                       int width, int height, const uint8_t rgbcolor[4], FFDrawColor *color, int x, int y)
=======
static int draw_glyphs(DrawTextContext *dtext, AVFrame *frame,
                       int width, int height, const uint8_t rgbcolor[4], const uint8_t yuvcolor[4], int x, int y)
>>>>>>> 7e350379
{
    char *text = dtext->expanded_text.str;
    uint32_t code = 0;
    int i, x1, y1;
    uint8_t *p;
    Glyph *glyph = NULL;

    for (i = 0, p = text; *p; i++) {
        Glyph dummy = { 0 };
        GET_UTF8(code, *p++, continue;);

        /* skip new line chars, just go to new line */
        if (code == '\n' || code == '\r' || code == '\t')
            continue;

        dummy.code = code;
        glyph = av_tree_find(dtext->glyphs, &dummy, (void *)glyph_cmp, NULL);

        if (glyph->bitmap.pixel_mode != FT_PIXEL_MODE_MONO &&
            glyph->bitmap.pixel_mode != FT_PIXEL_MODE_GRAY)
            return AVERROR(EINVAL);

<<<<<<< HEAD
        x1 = dtext->positions[i].x+dtext->x+x;
        y1 = dtext->positions[i].y+dtext->y+y;

        ff_blend_mask(&dtext->dc, color,
                      picref->data, picref->linesize, width, height,
                      glyph->bitmap.buffer, glyph->bitmap.pitch,
                      glyph->bitmap.width, glyph->bitmap.rows,
                      glyph->bitmap.pixel_mode == FT_PIXEL_MODE_MONO ? 0 : 3,
                      0, x1, y1);
=======
        if (dtext->is_packed_rgb) {
            draw_glyph_rgb(frame, &glyph->bitmap,
                           dtext->positions[i].x+x, dtext->positions[i].y+y, width, height,
                           dtext->pixel_step[0], rgbcolor, dtext->rgba_map);
        } else {
            draw_glyph_yuv(frame, &glyph->bitmap,
                           dtext->positions[i].x+x, dtext->positions[i].y+y, width, height,
                           yuvcolor, dtext->hsub, dtext->vsub);
        }
>>>>>>> 7e350379
    }

    return 0;
}

static int draw_text(AVFilterContext *ctx, AVFrame *frame,
                     int width, int height)
{
    DrawTextContext *dtext = ctx->priv;
    uint32_t code = 0, prev_code = 0;
    int x = 0, y = 0, i = 0, ret;
    int max_text_line_w = 0, len;
    int box_w, box_h;
    char *text = dtext->text;
    uint8_t *p;
    int y_min = 32000, y_max = -32000;
    int x_min = 32000, x_max = -32000;
    FT_Vector delta;
    Glyph *glyph = NULL, *prev_glyph = NULL;
    Glyph dummy = { 0 };

    time_t now = time(0);
    struct tm ltime;
    AVBPrint *bp = &dtext->expanded_text;

    av_bprint_clear(bp);

    if(dtext->basetime != AV_NOPTS_VALUE)
        now= picref->pts*av_q2d(ctx->inputs[0]->time_base) + dtext->basetime/1000000;

    switch (dtext->exp_mode) {
    case EXP_NONE:
        av_bprintf(bp, "%s", dtext->text);
        break;
    case EXP_NORMAL:
        if ((ret = expand_text(ctx)) < 0)
            return ret;
        break;
    case EXP_STRFTIME:
        localtime_r(&now, &ltime);
        av_bprint_strftime(bp, dtext->text, &ltime);
        break;
    }

    if (dtext->tc_opt_string) {
        char tcbuf[AV_TIMECODE_STR_SIZE];
        av_timecode_make_string(&dtext->tc, tcbuf, dtext->frame_id++);
        av_bprint_clear(bp);
        av_bprintf(bp, "%s%s", dtext->text, tcbuf);
    }

    if (!av_bprint_is_complete(bp))
        return AVERROR(ENOMEM);
    text = dtext->expanded_text.str;
    if ((len = dtext->expanded_text.len) > dtext->nb_positions) {
        if (!(dtext->positions =
              av_realloc(dtext->positions, len*sizeof(*dtext->positions))))
            return AVERROR(ENOMEM);
        dtext->nb_positions = len;
    }

    x = 0;
    y = 0;

    /* load and cache glyphs */
    for (i = 0, p = text; *p; i++) {
        GET_UTF8(code, *p++, continue;);

        /* get glyph */
        dummy.code = code;
        glyph = av_tree_find(dtext->glyphs, &dummy, glyph_cmp, NULL);
        if (!glyph) {
            load_glyph(ctx, &glyph, code);
        }

        y_min = FFMIN(glyph->bbox.yMin, y_min);
        y_max = FFMAX(glyph->bbox.yMax, y_max);
        x_min = FFMIN(glyph->bbox.xMin, x_min);
        x_max = FFMAX(glyph->bbox.xMax, x_max);
    }
    dtext->max_glyph_h = y_max - y_min;
    dtext->max_glyph_w = x_max - x_min;

    /* compute and save position for each glyph */
    glyph = NULL;
    for (i = 0, p = text; *p; i++) {
        GET_UTF8(code, *p++, continue;);

        /* skip the \n in the sequence \r\n */
        if (prev_code == '\r' && code == '\n')
            continue;

        prev_code = code;
        if (is_newline(code)) {
            max_text_line_w = FFMAX(max_text_line_w, x);
            y += dtext->max_glyph_h;
            x = 0;
            continue;
        }

        /* get glyph */
        prev_glyph = glyph;
        dummy.code = code;
        glyph = av_tree_find(dtext->glyphs, &dummy, glyph_cmp, NULL);

        /* kerning */
        if (dtext->use_kerning && prev_glyph && glyph->code) {
            FT_Get_Kerning(dtext->face, prev_glyph->code, glyph->code,
                           ft_kerning_default, &delta);
            x += delta.x >> 6;
        }

        /* save position */
        dtext->positions[i].x = x + glyph->bitmap_left;
        dtext->positions[i].y = y - glyph->bitmap_top + y_max;
        if (code == '\t') x  = (x / dtext->tabsize + 1)*dtext->tabsize;
        else              x += glyph->advance;
    }

    max_text_line_w = FFMAX(x, max_text_line_w);

    dtext->var_values[VAR_TW] = dtext->var_values[VAR_TEXT_W] = max_text_line_w;
    dtext->var_values[VAR_TH] = dtext->var_values[VAR_TEXT_H] = y + dtext->max_glyph_h;

    dtext->var_values[VAR_MAX_GLYPH_W] = dtext->max_glyph_w;
    dtext->var_values[VAR_MAX_GLYPH_H] = dtext->max_glyph_h;
    dtext->var_values[VAR_MAX_GLYPH_A] = dtext->var_values[VAR_ASCENT ] = y_max;
    dtext->var_values[VAR_MAX_GLYPH_D] = dtext->var_values[VAR_DESCENT] = y_min;

    dtext->var_values[VAR_LINE_H] = dtext->var_values[VAR_LH] = dtext->max_glyph_h;

    dtext->x = dtext->var_values[VAR_X] = av_expr_eval(dtext->x_pexpr, dtext->var_values, &dtext->prng);
    dtext->y = dtext->var_values[VAR_Y] = av_expr_eval(dtext->y_pexpr, dtext->var_values, &dtext->prng);
    dtext->x = dtext->var_values[VAR_X] = av_expr_eval(dtext->x_pexpr, dtext->var_values, &dtext->prng);
    dtext->draw = av_expr_eval(dtext->draw_pexpr, dtext->var_values, &dtext->prng);

    if(!dtext->draw)
        return 0;

    box_w = FFMIN(width - 1 , max_text_line_w);
    box_h = FFMIN(height - 1, y + dtext->max_glyph_h);

    /* draw box */
    if (dtext->draw_box)
<<<<<<< HEAD
        ff_blend_rectangle(&dtext->dc, &dtext->boxcolor,
                           picref->data, picref->linesize, width, height,
                           dtext->x, dtext->y, box_w, box_h);

    if (dtext->shadowx || dtext->shadowy) {
        if ((ret = draw_glyphs(dtext, picref, width, height, dtext->shadowcolor.rgba,
                               &dtext->shadowcolor, dtext->shadowx, dtext->shadowy)) < 0)
            return ret;
    }

    if ((ret = draw_glyphs(dtext, picref, width, height, dtext->fontcolor.rgba,
                           &dtext->fontcolor, 0, 0)) < 0)
=======
        drawbox(frame, dtext->x, dtext->y, dtext->w, dtext->h,
                dtext->box_line, dtext->pixel_step, dtext->boxcolor,
                dtext->hsub, dtext->vsub, dtext->is_packed_rgb,
                dtext->rgba_map);

    if (dtext->shadowx || dtext->shadowy) {
        if ((ret = draw_glyphs(dtext, frame, width, height,
                               dtext->shadowcolor_rgba,
                               dtext->shadowcolor,
                               dtext->x + dtext->shadowx,
                               dtext->y + dtext->shadowy)) < 0)
            return ret;
    }

    if ((ret = draw_glyphs(dtext, frame, width, height,
                           dtext->fontcolor_rgba,
                           dtext->fontcolor,
                           dtext->x,
                           dtext->y)) < 0)
>>>>>>> 7e350379
        return ret;

    return 0;
}

<<<<<<< HEAD
static int filter_frame(AVFilterLink *inlink, AVFilterBufferRef *frame)
=======
static inline int normalize_double(int *n, double d)
{
    int ret = 0;

    if (isnan(d)) {
        ret = AVERROR(EINVAL);
    } else if (d > INT_MAX || d < INT_MIN) {
        *n = d > INT_MAX ? INT_MAX : INT_MIN;
        ret = AVERROR(EINVAL);
    } else
        *n = round(d);

    return ret;
}

static int filter_frame(AVFilterLink *inlink, AVFrame *frame)
>>>>>>> 7e350379
{
    AVFilterContext *ctx = inlink->dst;
    AVFilterLink *outlink = ctx->outputs[0];
    DrawTextContext *dtext = ctx->priv;
    int ret;

<<<<<<< HEAD
    if (dtext->reload)
        if ((ret = load_textfile(ctx)) < 0)
            return ret;
=======
    if ((ret = dtext_prepare_text(ctx)) < 0) {
        av_log(ctx, AV_LOG_ERROR, "Can't draw text\n");
        av_frame_free(&frame);
        return ret;
    }
>>>>>>> 7e350379

    dtext->var_values[VAR_T] = frame->pts == AV_NOPTS_VALUE ?
        NAN : frame->pts * av_q2d(inlink->time_base);

    draw_text(ctx, frame, frame->video->w, frame->video->h);

<<<<<<< HEAD
    av_log(ctx, AV_LOG_DEBUG, "n:%d t:%f text_w:%d text_h:%d x:%d y:%d\n",
           (int)dtext->var_values[VAR_N], dtext->var_values[VAR_T],
           (int)dtext->var_values[VAR_TEXT_W], (int)dtext->var_values[VAR_TEXT_H],
           dtext->x, dtext->y);
=======
    if (dtext->draw)
        draw_text(inlink->dst, frame, frame->width, frame->height);
>>>>>>> 7e350379

    dtext->var_values[VAR_N] += 1.0;

    return ff_filter_frame(outlink, frame);
}

static const AVFilterPad avfilter_vf_drawtext_inputs[] = {
    {
        .name             = "default",
        .type             = AVMEDIA_TYPE_VIDEO,
        .get_video_buffer = ff_null_get_video_buffer,
        .filter_frame     = filter_frame,
        .config_props     = config_input,
<<<<<<< HEAD
        .min_perms        = AV_PERM_WRITE |
                            AV_PERM_READ,
=======
        .needs_writable   = 1,
>>>>>>> 7e350379
    },
    { NULL }
};

static const AVFilterPad avfilter_vf_drawtext_outputs[] = {
    {
        .name = "default",
        .type = AVMEDIA_TYPE_VIDEO,
    },
    { NULL }
};

AVFilter avfilter_vf_drawtext = {
    .name          = "drawtext",
    .description   = NULL_IF_CONFIG_SMALL("Draw text on top of video frames using libfreetype library."),
    .priv_size     = sizeof(DrawTextContext),
    .init          = init,
    .uninit        = uninit,
    .query_formats = query_formats,

    .inputs    = avfilter_vf_drawtext_inputs,
    .outputs   = avfilter_vf_drawtext_outputs,
    .process_command = command,
    .priv_class = &drawtext_class,
};<|MERGE_RESOLUTION|>--- conflicted
+++ resolved
@@ -676,7 +676,6 @@
     return ret;
 }
 
-<<<<<<< HEAD
 static const struct drawtext_function {
     const char *name;
     unsigned argc_min, argc_max;
@@ -704,41 +703,6 @@
             av_log(ctx, AV_LOG_ERROR, "%%{%s} requires at least %d arguments\n",
                    fct, functions[i].argc_min);
             return AVERROR(EINVAL);
-=======
-#define GET_BITMAP_VAL(r, c)                                            \
-    bitmap->pixel_mode == FT_PIXEL_MODE_MONO ?                          \
-        (bitmap->buffer[(r) * bitmap->pitch + ((c)>>3)] & (0x80 >> ((c)&7))) * 255 : \
-         bitmap->buffer[(r) * bitmap->pitch +  (c)]
-
-#define SET_PIXEL_YUV(frame, yuva_color, val, x, y, hsub, vsub) {           \
-    luma_pos    = ((x)          ) + ((y)          ) * frame->linesize[0]; \
-    alpha = yuva_color[3] * (val) * 129;                               \
-    frame->data[0][luma_pos]    = (alpha * yuva_color[0] + (255*255*129 - alpha) * frame->data[0][luma_pos]   ) >> 23; \
-    if (((x) & ((1<<(hsub)) - 1)) == 0 && ((y) & ((1<<(vsub)) - 1)) == 0) {\
-        chroma_pos1 = ((x) >> (hsub)) + ((y) >> (vsub)) * frame->linesize[1]; \
-        chroma_pos2 = ((x) >> (hsub)) + ((y) >> (vsub)) * frame->linesize[2]; \
-        frame->data[1][chroma_pos1] = (alpha * yuva_color[1] + (255*255*129 - alpha) * frame->data[1][chroma_pos1]) >> 23; \
-        frame->data[2][chroma_pos2] = (alpha * yuva_color[2] + (255*255*129 - alpha) * frame->data[2][chroma_pos2]) >> 23; \
-    }\
-}
-
-static inline int draw_glyph_yuv(AVFrame *frame, FT_Bitmap *bitmap, unsigned int x,
-                                 unsigned int y, unsigned int width, unsigned int height,
-                                 const uint8_t yuva_color[4], int hsub, int vsub)
-{
-    int r, c, alpha;
-    unsigned int luma_pos, chroma_pos1, chroma_pos2;
-    uint8_t src_val;
-
-    for (r = 0; r < bitmap->rows && r+y < height; r++) {
-        for (c = 0; c < bitmap->width && c+x < width; c++) {
-            /* get intensity value in the glyph bitmap (source) */
-            src_val = GET_BITMAP_VAL(r, c);
-            if (!src_val)
-                continue;
-
-            SET_PIXEL_YUV(frame, yuva_color, src_val, c+x, y+r, hsub, vsub);
->>>>>>> 7e350379
         }
         if (argc > functions[i].argc_max) {
             av_log(ctx, AV_LOG_ERROR, "%%{%s} requires at most %d arguments\n",
@@ -747,7 +711,6 @@
         }
         break;
     }
-<<<<<<< HEAD
     if (i >= FF_ARRAY_ELEMS(functions)) {
         av_log(ctx, AV_LOG_ERROR, "%%{%s} is not known\n", fct);
         return AVERROR(EINVAL);
@@ -756,31 +719,12 @@
 }
 
 static int expand_function(AVFilterContext *ctx, AVBPrint *bp, char **rtext)
-=======
-
-    return 0;
-}
-
-#define SET_PIXEL_RGB(frame, rgba_color, val, x, y, pixel_step, r_off, g_off, b_off, a_off) { \
-    p   = frame->data[0] + (x) * pixel_step + ((y) * frame->linesize[0]); \
-    alpha = rgba_color[3] * (val) * 129;                              \
-    *(p+r_off) = (alpha * rgba_color[0] + (255*255*129 - alpha) * *(p+r_off)) >> 23; \
-    *(p+g_off) = (alpha * rgba_color[1] + (255*255*129 - alpha) * *(p+g_off)) >> 23; \
-    *(p+b_off) = (alpha * rgba_color[2] + (255*255*129 - alpha) * *(p+b_off)) >> 23; \
-}
-
-static inline int draw_glyph_rgb(AVFrame *frame, FT_Bitmap *bitmap,
-                                 unsigned int x, unsigned int y,
-                                 unsigned int width, unsigned int height, int pixel_step,
-                                 const uint8_t rgba_color[4], const uint8_t rgba_map[4])
->>>>>>> 7e350379
 {
     const char *text = *rtext;
     char *argv[16] = { NULL };
     unsigned argc = 0, i;
     int ret;
 
-<<<<<<< HEAD
     if (*text != '{') {
         av_log(ctx, AV_LOG_ERROR, "Stray %% near '%s'\n", text);
         return AVERROR(EINVAL);
@@ -790,10 +734,6 @@
         if (!(argv[argc++] = av_get_token(&text, ":}"))) {
             ret = AVERROR(ENOMEM);
             goto end;
-=======
-            SET_PIXEL_RGB(frame, rgba_color, src_val, c+x, y+r, pixel_step,
-                          rgba_map[0], rgba_map[1], rgba_map[2], rgba_map[3]);
->>>>>>> 7e350379
         }
         if (!*text) {
             av_log(ctx, AV_LOG_ERROR, "Unterminated %%{} near '%s'\n", *rtext);
@@ -818,7 +758,6 @@
     return ret;
 }
 
-<<<<<<< HEAD
 static int expand_text(AVFilterContext *ctx)
 {
     DrawTextContext *dtext = ctx->priv;
@@ -839,45 +778,14 @@
             av_bprint_chars(bp, *text, 1);
             text++;
         }
-=======
-static inline void drawbox(AVFrame *frame, unsigned int x, unsigned int y,
-                           unsigned int width, unsigned int height,
-                           uint8_t *line[4], int pixel_step[4], uint8_t color[4],
-                           int hsub, int vsub, int is_rgba_packed, uint8_t rgba_map[4])
-{
-    int i, j, alpha;
-
-    if (color[3] != 0xFF) {
-        if (is_rgba_packed) {
-            uint8_t *p;
-            for (j = 0; j < height; j++)
-                for (i = 0; i < width; i++)
-                    SET_PIXEL_RGB(frame, color, 255, i+x, y+j, pixel_step[0],
-                                  rgba_map[0], rgba_map[1], rgba_map[2], rgba_map[3]);
-        } else {
-            unsigned int luma_pos, chroma_pos1, chroma_pos2;
-            for (j = 0; j < height; j++)
-                for (i = 0; i < width; i++)
-                    SET_PIXEL_YUV(frame, color, 255, i+x, y+j, hsub, vsub);
-        }
-    } else {
-        ff_draw_rectangle(frame->data, frame->linesize,
-                          line, pixel_step, hsub, vsub,
-                          x, y, width, height);
->>>>>>> 7e350379
     }
     if (!av_bprint_is_complete(bp))
         return AVERROR(ENOMEM);
     return 0;
 }
 
-<<<<<<< HEAD
-static int draw_glyphs(DrawTextContext *dtext, AVFilterBufferRef *picref,
+static int draw_glyphs(DrawTextContext *dtext, AVFrame *frame,
                        int width, int height, const uint8_t rgbcolor[4], FFDrawColor *color, int x, int y)
-=======
-static int draw_glyphs(DrawTextContext *dtext, AVFrame *frame,
-                       int width, int height, const uint8_t rgbcolor[4], const uint8_t yuvcolor[4], int x, int y)
->>>>>>> 7e350379
 {
     char *text = dtext->expanded_text.str;
     uint32_t code = 0;
@@ -900,27 +808,15 @@
             glyph->bitmap.pixel_mode != FT_PIXEL_MODE_GRAY)
             return AVERROR(EINVAL);
 
-<<<<<<< HEAD
         x1 = dtext->positions[i].x+dtext->x+x;
         y1 = dtext->positions[i].y+dtext->y+y;
 
         ff_blend_mask(&dtext->dc, color,
-                      picref->data, picref->linesize, width, height,
+                      frame->data, frame->linesize, width, height,
                       glyph->bitmap.buffer, glyph->bitmap.pitch,
                       glyph->bitmap.width, glyph->bitmap.rows,
                       glyph->bitmap.pixel_mode == FT_PIXEL_MODE_MONO ? 0 : 3,
                       0, x1, y1);
-=======
-        if (dtext->is_packed_rgb) {
-            draw_glyph_rgb(frame, &glyph->bitmap,
-                           dtext->positions[i].x+x, dtext->positions[i].y+y, width, height,
-                           dtext->pixel_step[0], rgbcolor, dtext->rgba_map);
-        } else {
-            draw_glyph_yuv(frame, &glyph->bitmap,
-                           dtext->positions[i].x+x, dtext->positions[i].y+y, width, height,
-                           yuvcolor, dtext->hsub, dtext->vsub);
-        }
->>>>>>> 7e350379
     }
 
     return 0;
@@ -949,7 +845,7 @@
     av_bprint_clear(bp);
 
     if(dtext->basetime != AV_NOPTS_VALUE)
-        now= picref->pts*av_q2d(ctx->inputs[0]->time_base) + dtext->basetime/1000000;
+        now= frame->pts*av_q2d(ctx->inputs[0]->time_base) + dtext->basetime/1000000;
 
     switch (dtext->exp_mode) {
     case EXP_NONE:
@@ -1065,97 +961,43 @@
 
     /* draw box */
     if (dtext->draw_box)
-<<<<<<< HEAD
         ff_blend_rectangle(&dtext->dc, &dtext->boxcolor,
-                           picref->data, picref->linesize, width, height,
+                           frame->data, frame->linesize, width, height,
                            dtext->x, dtext->y, box_w, box_h);
 
     if (dtext->shadowx || dtext->shadowy) {
-        if ((ret = draw_glyphs(dtext, picref, width, height, dtext->shadowcolor.rgba,
+        if ((ret = draw_glyphs(dtext, frame, width, height, dtext->shadowcolor.rgba,
                                &dtext->shadowcolor, dtext->shadowx, dtext->shadowy)) < 0)
             return ret;
     }
 
-    if ((ret = draw_glyphs(dtext, picref, width, height, dtext->fontcolor.rgba,
+    if ((ret = draw_glyphs(dtext, frame, width, height, dtext->fontcolor.rgba,
                            &dtext->fontcolor, 0, 0)) < 0)
-=======
-        drawbox(frame, dtext->x, dtext->y, dtext->w, dtext->h,
-                dtext->box_line, dtext->pixel_step, dtext->boxcolor,
-                dtext->hsub, dtext->vsub, dtext->is_packed_rgb,
-                dtext->rgba_map);
-
-    if (dtext->shadowx || dtext->shadowy) {
-        if ((ret = draw_glyphs(dtext, frame, width, height,
-                               dtext->shadowcolor_rgba,
-                               dtext->shadowcolor,
-                               dtext->x + dtext->shadowx,
-                               dtext->y + dtext->shadowy)) < 0)
-            return ret;
-    }
-
-    if ((ret = draw_glyphs(dtext, frame, width, height,
-                           dtext->fontcolor_rgba,
-                           dtext->fontcolor,
-                           dtext->x,
-                           dtext->y)) < 0)
->>>>>>> 7e350379
         return ret;
 
     return 0;
 }
 
-<<<<<<< HEAD
-static int filter_frame(AVFilterLink *inlink, AVFilterBufferRef *frame)
-=======
-static inline int normalize_double(int *n, double d)
-{
-    int ret = 0;
-
-    if (isnan(d)) {
-        ret = AVERROR(EINVAL);
-    } else if (d > INT_MAX || d < INT_MIN) {
-        *n = d > INT_MAX ? INT_MAX : INT_MIN;
-        ret = AVERROR(EINVAL);
-    } else
-        *n = round(d);
-
-    return ret;
-}
-
 static int filter_frame(AVFilterLink *inlink, AVFrame *frame)
->>>>>>> 7e350379
 {
     AVFilterContext *ctx = inlink->dst;
     AVFilterLink *outlink = ctx->outputs[0];
     DrawTextContext *dtext = ctx->priv;
     int ret;
 
-<<<<<<< HEAD
     if (dtext->reload)
         if ((ret = load_textfile(ctx)) < 0)
             return ret;
-=======
-    if ((ret = dtext_prepare_text(ctx)) < 0) {
-        av_log(ctx, AV_LOG_ERROR, "Can't draw text\n");
-        av_frame_free(&frame);
-        return ret;
-    }
->>>>>>> 7e350379
 
     dtext->var_values[VAR_T] = frame->pts == AV_NOPTS_VALUE ?
         NAN : frame->pts * av_q2d(inlink->time_base);
 
-    draw_text(ctx, frame, frame->video->w, frame->video->h);
-
-<<<<<<< HEAD
+    draw_text(ctx, frame, frame->width, frame->height);
+
     av_log(ctx, AV_LOG_DEBUG, "n:%d t:%f text_w:%d text_h:%d x:%d y:%d\n",
            (int)dtext->var_values[VAR_N], dtext->var_values[VAR_T],
            (int)dtext->var_values[VAR_TEXT_W], (int)dtext->var_values[VAR_TEXT_H],
            dtext->x, dtext->y);
-=======
-    if (dtext->draw)
-        draw_text(inlink->dst, frame, frame->width, frame->height);
->>>>>>> 7e350379
 
     dtext->var_values[VAR_N] += 1.0;
 
@@ -1169,12 +1011,7 @@
         .get_video_buffer = ff_null_get_video_buffer,
         .filter_frame     = filter_frame,
         .config_props     = config_input,
-<<<<<<< HEAD
-        .min_perms        = AV_PERM_WRITE |
-                            AV_PERM_READ,
-=======
         .needs_writable   = 1,
->>>>>>> 7e350379
     },
     { NULL }
 };
