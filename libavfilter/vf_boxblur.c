/*
 * Copyright (c) 2002 Michael Niedermayer <michaelni@gmx.at>
 * Copyright (c) 2011 Stefano Sabatini
 *
 * This file is part of FFmpeg.
 *
 * FFmpeg is free software; you can redistribute it and/or modify
 * it under the terms of the GNU General Public License as published by
 * the Free Software Foundation; either version 2 of the License, or
 * (at your option) any later version.
 *
 * FFmpeg is distributed in the hope that it will be useful,
 * but WITHOUT ANY WARRANTY; without even the implied warranty of
 * MERCHANTABILITY or FITNESS FOR A PARTICULAR PURPOSE.  See the
 * GNU General Public License for more details.
 *
 * You should have received a copy of the GNU General Public License along
 * with FFmpeg; if not, write to the Free Software Foundation, Inc.,
 * 51 Franklin Street, Fifth Floor, Boston, MA 02110-1301 USA.
 */

/**
 * @file
 * Apply a boxblur filter to the input video.
 * Ported from MPlayer libmpcodecs/vf_boxblur.c.
 */

#include "libavutil/avstring.h"
#include "libavutil/common.h"
#include "libavutil/eval.h"
#include "libavutil/opt.h"
#include "libavutil/pixdesc.h"
#include "avfilter.h"
#include "formats.h"
#include "internal.h"
#include "video.h"

static const char *const var_names[] = {
    "w",
    "h",
    "cw",
    "ch",
    "hsub",
    "vsub",
    NULL
};

enum var_name {
    VAR_W,
    VAR_H,
    VAR_CW,
    VAR_CH,
    VAR_HSUB,
    VAR_VSUB,
    VARS_NB
};

typedef struct {
    int radius;
    int power;
    char *radius_expr;
} FilterParam;

typedef struct {
    const AVClass *class;
    FilterParam luma_param;
    FilterParam chroma_param;
    FilterParam alpha_param;
<<<<<<< HEAD
=======
    char *luma_radius_expr;
    char *chroma_radius_expr;
    char *alpha_radius_expr;
>>>>>>> 51def31d

    int hsub, vsub;
    int radius[4];
    int power[4];
    uint8_t *temp[2]; ///< temporary buffer used in blur_power()
} BoxBlurContext;

#define OFFSET(x) offsetof(BoxBlurContext, x)
#define FLAGS AV_OPT_FLAG_VIDEO_PARAM|AV_OPT_FLAG_FILTERING_PARAM

static const AVOption boxblur_options[] = {
    { "luma_radius", "set luma radius", OFFSET(luma_param.radius_expr), AV_OPT_TYPE_STRING, {.str="2"}, .flags = FLAGS },
    { "lr",          "set luma radius", OFFSET(luma_param.radius_expr), AV_OPT_TYPE_STRING, {.str="2"}, .flags = FLAGS },
    { "luma_power",  "set luma power",  OFFSET(luma_param.power), AV_OPT_TYPE_INT, {.i64=2}, 0, INT_MAX, .flags = FLAGS },
    { "lp",          "set luma power",  OFFSET(luma_param.power), AV_OPT_TYPE_INT, {.i64=2}, 0, INT_MAX, .flags = FLAGS },

    { "chroma_radius", "set chroma radius", OFFSET(chroma_param.radius_expr), AV_OPT_TYPE_STRING, {.str=NULL}, .flags = FLAGS },
    { "cr",            "set chroma radius", OFFSET(chroma_param.radius_expr), AV_OPT_TYPE_STRING, {.str=NULL}, .flags = FLAGS },
    { "chroma_power",  "set chroma power",  OFFSET(chroma_param.power), AV_OPT_TYPE_INT, {.i64=-1}, -1, INT_MAX, .flags = FLAGS },
    { "cp",            "set chroma power",  OFFSET(chroma_param.power), AV_OPT_TYPE_INT, {.i64=-1}, -1, INT_MAX, .flags = FLAGS },

    { "alpha_radius", "set alpha radius", OFFSET(alpha_param.radius_expr), AV_OPT_TYPE_STRING, {.str=NULL}, .flags = FLAGS },
    { "ar",           "set alpha radius", OFFSET(alpha_param.radius_expr), AV_OPT_TYPE_STRING, {.str=NULL}, .flags = FLAGS },
    { "alpha_power",  "set alpha power",  OFFSET(alpha_param.power), AV_OPT_TYPE_INT, {.i64=-1}, -1, INT_MAX, .flags = FLAGS },
    { "ap",           "set alpha power",  OFFSET(alpha_param.power), AV_OPT_TYPE_INT, {.i64=-1}, -1, INT_MAX, .flags = FLAGS },

    { NULL }
};

AVFILTER_DEFINE_CLASS(boxblur);

#define Y 0
#define U 1
#define V 2
#define A 3

static av_cold int init(AVFilterContext *ctx, const char *args)
{
    BoxBlurContext *boxblur = ctx->priv;

<<<<<<< HEAD
    /* fill missing params */
    if (!boxblur->chroma_param.radius_expr) {
        boxblur->chroma_param.radius_expr = av_strdup(boxblur->luma_param.radius_expr);
        if (!boxblur->chroma_param.radius_expr)
            return AVERROR(ENOMEM);
    }
    if (boxblur->chroma_param.power < 0)
        boxblur->chroma_param.power = boxblur->luma_param.power;

    if (!boxblur->alpha_param.radius_expr) {
        boxblur->alpha_param.radius_expr = av_strdup(boxblur->luma_param.radius_expr);
        if (!boxblur->alpha_param.radius_expr)
            return AVERROR(ENOMEM);
    }
    if (boxblur->alpha_param.power < 0)
        boxblur->alpha_param.power = boxblur->luma_param.power;
=======
    if (!boxblur->luma_radius_expr) {
        av_log(ctx, AV_LOG_ERROR, "Luma radius expression is not set.\n");
        return AVERROR(EINVAL);
    }

    if (!boxblur->chroma_radius_expr) {
        boxblur->chroma_radius_expr = av_strdup(boxblur->luma_radius_expr);
        if (!boxblur->chroma_radius_expr)
            return AVERROR(ENOMEM);
        boxblur->chroma_param.power = boxblur->luma_param.power;
    }
    if (!boxblur->alpha_radius_expr) {
        boxblur->alpha_radius_expr = av_strdup(boxblur->luma_radius_expr);
        if (!boxblur->alpha_radius_expr)
            return AVERROR(ENOMEM);
        boxblur->alpha_param.power = boxblur->luma_param.power;
    }
>>>>>>> 51def31d

    return 0;
}

static av_cold void uninit(AVFilterContext *ctx)
{
    BoxBlurContext *boxblur = ctx->priv;

    av_freep(&boxblur->temp[0]);
    av_freep(&boxblur->temp[1]);
}

static int query_formats(AVFilterContext *ctx)
{
    static const enum AVPixelFormat pix_fmts[] = {
        AV_PIX_FMT_YUV444P,  AV_PIX_FMT_YUV422P,  AV_PIX_FMT_YUV420P,
        AV_PIX_FMT_YUV411P,  AV_PIX_FMT_YUV410P,  AV_PIX_FMT_YUVA420P,
        AV_PIX_FMT_YUV440P,  AV_PIX_FMT_GRAY8,
        AV_PIX_FMT_YUVJ444P, AV_PIX_FMT_YUVJ422P, AV_PIX_FMT_YUVJ420P,
        AV_PIX_FMT_YUVJ440P,
        AV_PIX_FMT_NONE
    };

    ff_set_common_formats(ctx, ff_make_format_list(pix_fmts));
    return 0;
}

static int config_input(AVFilterLink *inlink)
{
    const AVPixFmtDescriptor *desc = av_pix_fmt_desc_get(inlink->format);
    AVFilterContext    *ctx = inlink->dst;
    BoxBlurContext *boxblur = ctx->priv;
    int w = inlink->w, h = inlink->h;
    int cw, ch;
    double var_values[VARS_NB], res;
    char *expr;
    int ret;

    if (!(boxblur->temp[0] = av_malloc(FFMAX(w, h))) ||
        !(boxblur->temp[1] = av_malloc(FFMAX(w, h))))
        return AVERROR(ENOMEM);

    boxblur->hsub = desc->log2_chroma_w;
    boxblur->vsub = desc->log2_chroma_h;

    var_values[VAR_W]       = inlink->w;
    var_values[VAR_H]       = inlink->h;
    var_values[VAR_CW] = cw = w>>boxblur->hsub;
    var_values[VAR_CH] = ch = h>>boxblur->vsub;
    var_values[VAR_HSUB]    = 1<<boxblur->hsub;
    var_values[VAR_VSUB]    = 1<<boxblur->vsub;

#define EVAL_RADIUS_EXPR(comp)                                          \
    expr = boxblur->comp##_param.radius_expr;                           \
    ret = av_expr_parse_and_eval(&res, expr, var_names, var_values,     \
                                 NULL, NULL, NULL, NULL, NULL, 0, ctx); \
    boxblur->comp##_param.radius = res;                                 \
    if (ret < 0) {                                                      \
        av_log(NULL, AV_LOG_ERROR,                                      \
               "Error when evaluating " #comp " radius expression '%s'\n", expr); \
        return ret;                                                     \
    }
    EVAL_RADIUS_EXPR(luma);
    EVAL_RADIUS_EXPR(chroma);
    EVAL_RADIUS_EXPR(alpha);

    av_log(ctx, AV_LOG_VERBOSE,
           "luma_radius:%d luma_power:%d "
           "chroma_radius:%d chroma_power:%d "
           "alpha_radius:%d alpha_power:%d "
           "w:%d chroma_w:%d h:%d chroma_h:%d\n",
           boxblur->luma_param  .radius, boxblur->luma_param  .power,
           boxblur->chroma_param.radius, boxblur->chroma_param.power,
           boxblur->alpha_param .radius, boxblur->alpha_param .power,
           w, cw, h, ch);

#define CHECK_RADIUS_VAL(w_, h_, comp)                                  \
    if (boxblur->comp##_param.radius < 0 ||                             \
        2*boxblur->comp##_param.radius > FFMIN(w_, h_)) {               \
        av_log(ctx, AV_LOG_ERROR,                                       \
               "Invalid " #comp " radius value %d, must be >= 0 and <= %d\n", \
               boxblur->comp##_param.radius, FFMIN(w_, h_)/2);          \
        return AVERROR(EINVAL);                                         \
    }
    CHECK_RADIUS_VAL(w,  h,  luma);
    CHECK_RADIUS_VAL(cw, ch, chroma);
    CHECK_RADIUS_VAL(w,  h,  alpha);

    boxblur->radius[Y] = boxblur->luma_param.radius;
    boxblur->radius[U] = boxblur->radius[V] = boxblur->chroma_param.radius;
    boxblur->radius[A] = boxblur->alpha_param.radius;

    boxblur->power[Y] = boxblur->luma_param.power;
    boxblur->power[U] = boxblur->power[V] = boxblur->chroma_param.power;
    boxblur->power[A] = boxblur->alpha_param.power;

    return 0;
}

static inline void blur(uint8_t *dst, int dst_step, const uint8_t *src, int src_step,
                        int len, int radius)
{
    /* Naive boxblur would sum source pixels from x-radius .. x+radius
     * for destination pixel x. That would be O(radius*width).
     * If you now look at what source pixels represent 2 consecutive
     * output pixels, then you see they are almost identical and only
     * differ by 2 pixels, like:
     * src0       111111111
     * dst0           1
     * src1        111111111
     * dst1            1
     * src0-src1  1       -1
     * so when you know one output pixel you can find the next by just adding
     * and subtracting 1 input pixel.
     * The following code adopts this faster variant.
     */
    const int length = radius*2 + 1;
    const int inv = ((1<<16) + length/2)/length;
    int x, sum = 0;

    for (x = 0; x < radius; x++)
        sum += src[x*src_step]<<1;
    sum += src[radius*src_step];

    for (x = 0; x <= radius; x++) {
        sum += src[(radius+x)*src_step] - src[(radius-x)*src_step];
        dst[x*dst_step] = (sum*inv + (1<<15))>>16;
    }

    for (; x < len-radius; x++) {
        sum += src[(radius+x)*src_step] - src[(x-radius-1)*src_step];
        dst[x*dst_step] = (sum*inv + (1<<15))>>16;
    }

    for (; x < len; x++) {
        sum += src[(2*len-radius-x-1)*src_step] - src[(x-radius-1)*src_step];
        dst[x*dst_step] = (sum*inv + (1<<15))>>16;
    }
}

static inline void blur_power(uint8_t *dst, int dst_step, const uint8_t *src, int src_step,
                              int len, int radius, int power, uint8_t *temp[2])
{
    uint8_t *a = temp[0], *b = temp[1];

    if (radius && power) {
        blur(a, 1, src, src_step, len, radius);
        for (; power > 2; power--) {
            uint8_t *c;
            blur(b, 1, a, 1, len, radius);
            c = a; a = b; b = c;
        }
        if (power > 1) {
            blur(dst, dst_step, a, 1, len, radius);
        } else {
            int i;
            for (i = 0; i < len; i++)
                dst[i*dst_step] = a[i];
        }
    } else {
        int i;
        for (i = 0; i < len; i++)
            dst[i*dst_step] = src[i*src_step];
    }
}

static void hblur(uint8_t *dst, int dst_linesize, const uint8_t *src, int src_linesize,
                  int w, int h, int radius, int power, uint8_t *temp[2])
{
    int y;

    if (radius == 0 && dst == src)
        return;

    for (y = 0; y < h; y++)
        blur_power(dst + y*dst_linesize, 1, src + y*src_linesize, 1,
                   w, radius, power, temp);
}

static void vblur(uint8_t *dst, int dst_linesize, const uint8_t *src, int src_linesize,
                  int w, int h, int radius, int power, uint8_t *temp[2])
{
    int x;

    if (radius == 0 && dst == src)
        return;

    for (x = 0; x < w; x++)
        blur_power(dst + x, dst_linesize, src + x, src_linesize,
                   h, radius, power, temp);
}

static int filter_frame(AVFilterLink *inlink, AVFrame *in)
{
    AVFilterContext *ctx = inlink->dst;
    BoxBlurContext *boxblur = ctx->priv;
    AVFilterLink *outlink = inlink->dst->outputs[0];
    AVFrame *out;
    int plane;
    int cw = inlink->w >> boxblur->hsub, ch = in->height >> boxblur->vsub;
    int w[4] = { inlink->w, cw, cw, inlink->w };
    int h[4] = { in->height, ch, ch, in->height };

    out = ff_get_video_buffer(outlink, outlink->w, outlink->h);
    if (!out) {
        av_frame_free(&in);
        return AVERROR(ENOMEM);
    }
    av_frame_copy_props(out, in);

    for (plane = 0; in->data[plane] && plane < 4; plane++)
        hblur(out->data[plane], out->linesize[plane],
              in ->data[plane], in ->linesize[plane],
              w[plane], h[plane], boxblur->radius[plane], boxblur->power[plane],
              boxblur->temp);

    for (plane = 0; in->data[plane] && plane < 4; plane++)
        vblur(out->data[plane], out->linesize[plane],
              out->data[plane], out->linesize[plane],
              w[plane], h[plane], boxblur->radius[plane], boxblur->power[plane],
              boxblur->temp);

    av_frame_free(&in);

    return ff_filter_frame(outlink, out);
}

#define OFFSET(x) offsetof(BoxBlurContext, x)
#define FLAGS AV_OPT_FLAG_VIDEO_PARAM
static const AVOption options[] = {
    { "luma_radius", "Radius of the luma blurring box",     OFFSET(luma_radius_expr),   AV_OPT_TYPE_STRING,               .flags = FLAGS },
    { "luma_power",  "How many times should the boxblur be applied to luma",
                                                            OFFSET(luma_param.power),   AV_OPT_TYPE_INT, { .i64 = 1 }, 0, INT_MAX, FLAGS },
    { "chroma_radius", "Radius of the chroma blurring box", OFFSET(chroma_radius_expr), AV_OPT_TYPE_STRING,               .flags = FLAGS },
    { "chroma_power",  "How many times should the boxblur be applied to chroma",
                                                            OFFSET(chroma_param.power), AV_OPT_TYPE_INT, { .i64 = 1 }, 0, INT_MAX, FLAGS },
    { "alpha_radius", "Radius of the alpha blurring box",   OFFSET(alpha_radius_expr),  AV_OPT_TYPE_STRING,               .flags = FLAGS },
    { "alpha_power",  "How many times should the boxblur be applied to alpha",
                                                            OFFSET(alpha_param.power),  AV_OPT_TYPE_INT, { .i64 = 1 }, 0, INT_MAX, FLAGS },
    { NULL },
};

static const AVClass boxblur_class = {
    .class_name = "boxblur",
    .item_name  = av_default_item_name,
    .option     = options,
    .version    = LIBAVUTIL_VERSION_INT,
};

static const AVFilterPad avfilter_vf_boxblur_inputs[] = {
    {
        .name         = "default",
        .type         = AVMEDIA_TYPE_VIDEO,
        .config_props = config_input,
        .filter_frame = filter_frame,
    },
    { NULL }
};

static const AVFilterPad avfilter_vf_boxblur_outputs[] = {
    {
        .name = "default",
        .type = AVMEDIA_TYPE_VIDEO,
    },
    { NULL }
};

static const char *const shorthand[] = {
    "luma_radius",   "luma_power",
    "chroma_radius", "chroma_power",
    "alpha_radius",  "alpha_power",
    NULL
};

AVFilter avfilter_vf_boxblur = {
    .name          = "boxblur",
    .description   = NULL_IF_CONFIG_SMALL("Blur the input."),
    .priv_size     = sizeof(BoxBlurContext),
    .priv_class    = &boxblur_class,
    .init          = init,
    .uninit        = uninit,
    .query_formats = query_formats,

    .inputs    = avfilter_vf_boxblur_inputs,
    .outputs   = avfilter_vf_boxblur_outputs,

    .priv_class = &boxblur_class,
    .shorthand  = shorthand,
};<|MERGE_RESOLUTION|>--- conflicted
+++ resolved
@@ -66,12 +66,6 @@
     FilterParam luma_param;
     FilterParam chroma_param;
     FilterParam alpha_param;
-<<<<<<< HEAD
-=======
-    char *luma_radius_expr;
-    char *chroma_radius_expr;
-    char *alpha_radius_expr;
->>>>>>> 51def31d
 
     int hsub, vsub;
     int radius[4];
@@ -79,30 +73,6 @@
     uint8_t *temp[2]; ///< temporary buffer used in blur_power()
 } BoxBlurContext;
 
-#define OFFSET(x) offsetof(BoxBlurContext, x)
-#define FLAGS AV_OPT_FLAG_VIDEO_PARAM|AV_OPT_FLAG_FILTERING_PARAM
-
-static const AVOption boxblur_options[] = {
-    { "luma_radius", "set luma radius", OFFSET(luma_param.radius_expr), AV_OPT_TYPE_STRING, {.str="2"}, .flags = FLAGS },
-    { "lr",          "set luma radius", OFFSET(luma_param.radius_expr), AV_OPT_TYPE_STRING, {.str="2"}, .flags = FLAGS },
-    { "luma_power",  "set luma power",  OFFSET(luma_param.power), AV_OPT_TYPE_INT, {.i64=2}, 0, INT_MAX, .flags = FLAGS },
-    { "lp",          "set luma power",  OFFSET(luma_param.power), AV_OPT_TYPE_INT, {.i64=2}, 0, INT_MAX, .flags = FLAGS },
-
-    { "chroma_radius", "set chroma radius", OFFSET(chroma_param.radius_expr), AV_OPT_TYPE_STRING, {.str=NULL}, .flags = FLAGS },
-    { "cr",            "set chroma radius", OFFSET(chroma_param.radius_expr), AV_OPT_TYPE_STRING, {.str=NULL}, .flags = FLAGS },
-    { "chroma_power",  "set chroma power",  OFFSET(chroma_param.power), AV_OPT_TYPE_INT, {.i64=-1}, -1, INT_MAX, .flags = FLAGS },
-    { "cp",            "set chroma power",  OFFSET(chroma_param.power), AV_OPT_TYPE_INT, {.i64=-1}, -1, INT_MAX, .flags = FLAGS },
-
-    { "alpha_radius", "set alpha radius", OFFSET(alpha_param.radius_expr), AV_OPT_TYPE_STRING, {.str=NULL}, .flags = FLAGS },
-    { "ar",           "set alpha radius", OFFSET(alpha_param.radius_expr), AV_OPT_TYPE_STRING, {.str=NULL}, .flags = FLAGS },
-    { "alpha_power",  "set alpha power",  OFFSET(alpha_param.power), AV_OPT_TYPE_INT, {.i64=-1}, -1, INT_MAX, .flags = FLAGS },
-    { "ap",           "set alpha power",  OFFSET(alpha_param.power), AV_OPT_TYPE_INT, {.i64=-1}, -1, INT_MAX, .flags = FLAGS },
-
-    { NULL }
-};
-
-AVFILTER_DEFINE_CLASS(boxblur);
-
 #define Y 0
 #define U 1
 #define V 2
@@ -112,7 +82,11 @@
 {
     BoxBlurContext *boxblur = ctx->priv;
 
-<<<<<<< HEAD
+    if (!boxblur->luma_param.radius_expr) {
+        av_log(ctx, AV_LOG_ERROR, "Luma radius expression is not set.\n");
+        return AVERROR(EINVAL);
+    }
+
     /* fill missing params */
     if (!boxblur->chroma_param.radius_expr) {
         boxblur->chroma_param.radius_expr = av_strdup(boxblur->luma_param.radius_expr);
@@ -129,25 +103,6 @@
     }
     if (boxblur->alpha_param.power < 0)
         boxblur->alpha_param.power = boxblur->luma_param.power;
-=======
-    if (!boxblur->luma_radius_expr) {
-        av_log(ctx, AV_LOG_ERROR, "Luma radius expression is not set.\n");
-        return AVERROR(EINVAL);
-    }
-
-    if (!boxblur->chroma_radius_expr) {
-        boxblur->chroma_radius_expr = av_strdup(boxblur->luma_radius_expr);
-        if (!boxblur->chroma_radius_expr)
-            return AVERROR(ENOMEM);
-        boxblur->chroma_param.power = boxblur->luma_param.power;
-    }
-    if (!boxblur->alpha_radius_expr) {
-        boxblur->alpha_radius_expr = av_strdup(boxblur->luma_radius_expr);
-        if (!boxblur->alpha_radius_expr)
-            return AVERROR(ENOMEM);
-        boxblur->alpha_param.power = boxblur->luma_param.power;
-    }
->>>>>>> 51def31d
 
     return 0;
 }
@@ -376,26 +331,28 @@
 }
 
 #define OFFSET(x) offsetof(BoxBlurContext, x)
-#define FLAGS AV_OPT_FLAG_VIDEO_PARAM
-static const AVOption options[] = {
-    { "luma_radius", "Radius of the luma blurring box",     OFFSET(luma_radius_expr),   AV_OPT_TYPE_STRING,               .flags = FLAGS },
-    { "luma_power",  "How many times should the boxblur be applied to luma",
-                                                            OFFSET(luma_param.power),   AV_OPT_TYPE_INT, { .i64 = 1 }, 0, INT_MAX, FLAGS },
-    { "chroma_radius", "Radius of the chroma blurring box", OFFSET(chroma_radius_expr), AV_OPT_TYPE_STRING,               .flags = FLAGS },
-    { "chroma_power",  "How many times should the boxblur be applied to chroma",
-                                                            OFFSET(chroma_param.power), AV_OPT_TYPE_INT, { .i64 = 1 }, 0, INT_MAX, FLAGS },
-    { "alpha_radius", "Radius of the alpha blurring box",   OFFSET(alpha_radius_expr),  AV_OPT_TYPE_STRING,               .flags = FLAGS },
-    { "alpha_power",  "How many times should the boxblur be applied to alpha",
-                                                            OFFSET(alpha_param.power),  AV_OPT_TYPE_INT, { .i64 = 1 }, 0, INT_MAX, FLAGS },
-    { NULL },
-};
-
-static const AVClass boxblur_class = {
-    .class_name = "boxblur",
-    .item_name  = av_default_item_name,
-    .option     = options,
-    .version    = LIBAVUTIL_VERSION_INT,
-};
+#define FLAGS AV_OPT_FLAG_VIDEO_PARAM|AV_OPT_FLAG_FILTERING_PARAM
+
+static const AVOption boxblur_options[] = {
+    { "luma_radius", "Radius of the luma blurring box", OFFSET(luma_param.radius_expr), AV_OPT_TYPE_STRING, {.str="2"}, .flags = FLAGS },
+    { "lr",          "Radius of the luma blurring box", OFFSET(luma_param.radius_expr), AV_OPT_TYPE_STRING, {.str="2"}, .flags = FLAGS },
+    { "luma_power",  "How many times should the boxblur be applied to luma",  OFFSET(luma_param.power), AV_OPT_TYPE_INT, {.i64=2}, 0, INT_MAX, .flags = FLAGS },
+    { "lp",          "How many times should the boxblur be applied to luma",  OFFSET(luma_param.power), AV_OPT_TYPE_INT, {.i64=2}, 0, INT_MAX, .flags = FLAGS },
+
+    { "chroma_radius", "Radius of the chroma blurring box", OFFSET(chroma_param.radius_expr), AV_OPT_TYPE_STRING, {.str=NULL}, .flags = FLAGS },
+    { "cr",            "Radius of the chroma blurring box", OFFSET(chroma_param.radius_expr), AV_OPT_TYPE_STRING, {.str=NULL}, .flags = FLAGS },
+    { "chroma_power",  "How many times should the boxblur be applied to chroma",  OFFSET(chroma_param.power), AV_OPT_TYPE_INT, {.i64=-1}, -1, INT_MAX, .flags = FLAGS },
+    { "cp",            "How many times should the boxblur be applied to chroma",  OFFSET(chroma_param.power), AV_OPT_TYPE_INT, {.i64=-1}, -1, INT_MAX, .flags = FLAGS },
+
+    { "alpha_radius", "Radius of the alpha blurring box", OFFSET(alpha_param.radius_expr), AV_OPT_TYPE_STRING, {.str=NULL}, .flags = FLAGS },
+    { "ar",           "Radius of the alpha blurring box", OFFSET(alpha_param.radius_expr), AV_OPT_TYPE_STRING, {.str=NULL}, .flags = FLAGS },
+    { "alpha_power",  "How many times should the boxblur be applied to alpha",  OFFSET(alpha_param.power), AV_OPT_TYPE_INT, {.i64=-1}, -1, INT_MAX, .flags = FLAGS },
+    { "ap",           "How many times should the boxblur be applied to alpha",  OFFSET(alpha_param.power), AV_OPT_TYPE_INT, {.i64=-1}, -1, INT_MAX, .flags = FLAGS },
+
+    { NULL }
+};
+
+AVFILTER_DEFINE_CLASS(boxblur);
 
 static const AVFilterPad avfilter_vf_boxblur_inputs[] = {
     {
@@ -415,13 +372,6 @@
     { NULL }
 };
 
-static const char *const shorthand[] = {
-    "luma_radius",   "luma_power",
-    "chroma_radius", "chroma_power",
-    "alpha_radius",  "alpha_power",
-    NULL
-};
-
 AVFilter avfilter_vf_boxblur = {
     .name          = "boxblur",
     .description   = NULL_IF_CONFIG_SMALL("Blur the input."),
@@ -433,7 +383,4 @@
 
     .inputs    = avfilter_vf_boxblur_inputs,
     .outputs   = avfilter_vf_boxblur_outputs,
-
-    .priv_class = &boxblur_class,
-    .shorthand  = shorthand,
 };