--- conflicted
+++ resolved
@@ -308,18 +308,11 @@
 {
     HQDN3DContext *hqdn3d = inlink->dst->priv;
     AVFilterLink *outlink = inlink->dst->outputs[0];
-<<<<<<< HEAD
-
-    AVFilterBufferRef *out;
+
+    AVFrame *out;
     int direct = 0, c;
 
-    if (in->perms & AV_PERM_WRITE) {
-=======
-    AVFrame *out;
-    int direct, c;
-
     if (av_frame_is_writable(in)) {
->>>>>>> 7e350379
         direct = 1;
         out = in;
     } else {
@@ -328,14 +321,8 @@
             av_frame_free(&in);
             return AVERROR(ENOMEM);
         }
-<<<<<<< HEAD
-        avfilter_copy_buffer_ref_props(out, in);
-=======
 
         av_frame_copy_props(out, in);
-        out->width  = outlink->w;
-        out->height = outlink->h;
->>>>>>> 7e350379
     }
 
     for (c = 0; c < 3; c++) {
