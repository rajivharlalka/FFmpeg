/*
 * Copyright (c) 2001 Fabrice Bellard
 *
 * Permission is hereby granted, free of charge, to any person obtaining a copy
 * of this software and associated documentation files (the "Software"), to deal
 * in the Software without restriction, including without limitation the rights
 * to use, copy, modify, merge, publish, distribute, sublicense, and/or sell
 * copies of the Software, and to permit persons to whom the Software is
 * furnished to do so, subject to the following conditions:
 *
 * The above copyright notice and this permission notice shall be included in
 * all copies or substantial portions of the Software.
 *
 * THE SOFTWARE IS PROVIDED "AS IS", WITHOUT WARRANTY OF ANY KIND, EXPRESS OR
 * IMPLIED, INCLUDING BUT NOT LIMITED TO THE WARRANTIES OF MERCHANTABILITY,
 * FITNESS FOR A PARTICULAR PURPOSE AND NONINFRINGEMENT. IN NO EVENT SHALL
 * THE AUTHORS OR COPYRIGHT HOLDERS BE LIABLE FOR ANY CLAIM, DAMAGES OR OTHER
 * LIABILITY, WHETHER IN AN ACTION OF CONTRACT, TORT OR OTHERWISE, ARISING FROM,
 * OUT OF OR IN CONNECTION WITH THE SOFTWARE OR THE USE OR OTHER DEALINGS IN
 * THE SOFTWARE.
 */

/**
 * @file
 * video encoding with libavcodec API example
 *
 * @example encode_video.c
 */

#include <stdio.h>
#include <stdlib.h>
#include <string.h>

#include <libavcodec/avcodec.h>

#include <libavutil/opt.h>
#include <libavutil/imgutils.h>

static void encode(AVCodecContext *enc_ctx, AVFrame *frame, AVPacket *pkt,
                   FILE *outfile)
{
    int ret;

    /* send the frame to the encoder */
    ret = avcodec_send_frame(enc_ctx, frame);
    if (ret < 0) {
        fprintf(stderr, "error sending a frame for encoding\n");
        exit(1);
    }

    while (ret >= 0) {
        ret = avcodec_receive_packet(enc_ctx, pkt);
        if (ret == AVERROR(EAGAIN) || ret == AVERROR_EOF)
            return;
        else if (ret < 0) {
            fprintf(stderr, "error during encoding\n");
            exit(1);
        }

        printf("encoded frame %3"PRId64" (size=%5d)\n", pkt->pts, pkt->size);
        fwrite(pkt->data, 1, pkt->size, outfile);
        av_packet_unref(pkt);
    }
}

int main(int argc, char **argv)
{
    const char *filename, *codec_name;
    const AVCodec *codec;
    AVCodecContext *c= NULL;
    int i, ret, x, y;
    FILE *f;
    AVFrame *frame;
    AVPacket pkt;
    uint8_t endcode[] = { 0, 0, 1, 0xb7 };

    if (argc <= 2) {
        fprintf(stderr, "Usage: %s <output file> <codec name>\n", argv[0]);
        exit(0);
    }
    filename = argv[1];
    codec_name = argv[2];

    avcodec_register_all();

    /* find the mpeg1video encoder */
    codec = avcodec_find_encoder_by_name(codec_name);
    if (!codec) {
        fprintf(stderr, "Codec not found\n");
        exit(1);
    }

    c = avcodec_alloc_context3(codec);
    if (!c) {
        fprintf(stderr, "Could not allocate video codec context\n");
        exit(1);
    }

    /* put sample parameters */
    c->bit_rate = 400000;
    /* resolution must be a multiple of two */
    c->width = 352;
    c->height = 288;
    /* frames per second */
    c->time_base = (AVRational){1, 25};
    c->framerate = (AVRational){25, 1};

    /* emit one intra frame every ten frames
     * check frame pict_type before passing frame
     * to encoder, if frame->pict_type is AV_PICTURE_TYPE_I
     * then gop_size is ignored and the output of encoder
     * will always be I frame irrespective to gop_size
     */
    c->gop_size = 10;
    c->max_b_frames = 1;
    c->pix_fmt = AV_PIX_FMT_YUV420P;

    if (codec->id == AV_CODEC_ID_H264)
        av_opt_set(c->priv_data, "preset", "slow", 0);

    /* open it */
    if (avcodec_open2(c, codec, NULL) < 0) {
        fprintf(stderr, "Could not open codec\n");
        exit(1);
    }

    f = fopen(filename, "wb");
    if (!f) {
        fprintf(stderr, "Could not open %s\n", filename);
        exit(1);
    }

    frame = av_frame_alloc();
    if (!frame) {
        fprintf(stderr, "Could not allocate video frame\n");
        exit(1);
    }
    frame->format = c->pix_fmt;
    frame->width  = c->width;
    frame->height = c->height;

    ret = av_frame_get_buffer(frame, 32);
    if (ret < 0) {
        fprintf(stderr, "Could not allocate the video frame data\n");
        exit(1);
    }

    /* encode 1 second of video */
    for (i = 0; i < 25; i++) {
        av_init_packet(&pkt);
        pkt.data = NULL;    // packet data will be allocated by the encoder
        pkt.size = 0;

        fflush(stdout);

        /* make sure the frame data is writable */
        ret = av_frame_make_writable(frame);
        if (ret < 0)
            exit(1);

        /* prepare a dummy image */
        /* Y */
        for (y = 0; y < c->height; y++) {
            for (x = 0; x < c->width; x++) {
                frame->data[0][y * frame->linesize[0] + x] = x + y + i * 3;
            }
        }

        /* Cb and Cr */
        for (y = 0; y < c->height/2; y++) {
            for (x = 0; x < c->width/2; x++) {
                frame->data[1][y * frame->linesize[1] + x] = 128 + y + i * 2;
                frame->data[2][y * frame->linesize[2] + x] = 64 + x + i * 5;
            }
        }

        frame->pts = i;

        /* encode the image */
<<<<<<< HEAD
        ret = avcodec_encode_video2(c, &pkt, frame, &got_output);
        if (ret < 0) {
            fprintf(stderr, "Error encoding frame\n");
            exit(1);
        }

        if (got_output) {
            printf("Write frame %3d (size=%5d)\n", i, pkt.size);
            fwrite(pkt.data, 1, pkt.size, f);
            av_packet_unref(&pkt);
        }
    }

    /* get the delayed frames */
    for (got_output = 1; got_output; i++) {
        fflush(stdout);

        ret = avcodec_encode_video2(c, &pkt, NULL, &got_output);
        if (ret < 0) {
            fprintf(stderr, "Error encoding frame\n");
            exit(1);
        }

        if (got_output) {
            printf("Write frame %3d (size=%5d)\n", i, pkt.size);
            fwrite(pkt.data, 1, pkt.size, f);
            av_packet_unref(&pkt);
        }
    }
=======
        encode(c, picture, &pkt, f);
    }

    /* flush the encoder */
    encode(c, NULL, &pkt, f);
>>>>>>> 5f102a95

    /* add sequence end code to have a real MPEG file */
    fwrite(endcode, 1, sizeof(endcode), f);
    fclose(f);

    avcodec_free_context(&c);
    av_frame_free(&frame);

    return 0;
}<|MERGE_RESOLUTION|>--- conflicted
+++ resolved
@@ -44,7 +44,7 @@
     /* send the frame to the encoder */
     ret = avcodec_send_frame(enc_ctx, frame);
     if (ret < 0) {
-        fprintf(stderr, "error sending a frame for encoding\n");
+        fprintf(stderr, "Error sending a frame for encoding\n");
         exit(1);
     }
 
@@ -53,11 +53,11 @@
         if (ret == AVERROR(EAGAIN) || ret == AVERROR_EOF)
             return;
         else if (ret < 0) {
-            fprintf(stderr, "error during encoding\n");
+            fprintf(stderr, "Error during encoding\n");
             exit(1);
         }
 
-        printf("encoded frame %3"PRId64" (size=%5d)\n", pkt->pts, pkt->size);
+        printf("Write frame %3"PRId64" (size=%5d)\n", pkt->pts, pkt->size);
         fwrite(pkt->data, 1, pkt->size, outfile);
         av_packet_unref(pkt);
     }
@@ -177,43 +177,11 @@
         frame->pts = i;
 
         /* encode the image */
-<<<<<<< HEAD
-        ret = avcodec_encode_video2(c, &pkt, frame, &got_output);
-        if (ret < 0) {
-            fprintf(stderr, "Error encoding frame\n");
-            exit(1);
-        }
-
-        if (got_output) {
-            printf("Write frame %3d (size=%5d)\n", i, pkt.size);
-            fwrite(pkt.data, 1, pkt.size, f);
-            av_packet_unref(&pkt);
-        }
-    }
-
-    /* get the delayed frames */
-    for (got_output = 1; got_output; i++) {
-        fflush(stdout);
-
-        ret = avcodec_encode_video2(c, &pkt, NULL, &got_output);
-        if (ret < 0) {
-            fprintf(stderr, "Error encoding frame\n");
-            exit(1);
-        }
-
-        if (got_output) {
-            printf("Write frame %3d (size=%5d)\n", i, pkt.size);
-            fwrite(pkt.data, 1, pkt.size, f);
-            av_packet_unref(&pkt);
-        }
-    }
-=======
-        encode(c, picture, &pkt, f);
+        encode(c, frame, &pkt, f);
     }
 
     /* flush the encoder */
     encode(c, NULL, &pkt, f);
->>>>>>> 5f102a95
 
     /* add sequence end code to have a real MPEG file */
     fwrite(endcode, 1, sizeof(endcode), f);
