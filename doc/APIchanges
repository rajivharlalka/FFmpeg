Never assume the API of libav* to be stable unless at least 1 month has passed
since the last major version increase or the API was added.

The last version increases were:
libavcodec:    2014-08-09
libavdevice:   2014-08-09
libavfilter:   2014-08-09
libavformat:   2014-08-09
libavresample: 2014-08-09
libpostproc:   2014-08-09
libswresample: 2014-08-09
libswscale:    2014-08-09
libavutil:     2014-08-09


API changes, most recent first:

<<<<<<< HEAD
2014-12-04 - xxxxxxx - lavc 56.14.100 - dv_profile.h
  Add av_dv_codec_profile2().
=======
201x-xx-xx - xxxxxxx - lavc 56.8.0 - avcodec.h
  Add AVCodecContext.sw_pix_fmt.

2014-11-xx - xxxxxxx - lavf 56.06.3 - avformat.h
  Add AVFormatContext.avoid_negative_ts.
>>>>>>> 57b6704e

-------- 8< --------- FFmpeg 2.5 was cut here -------- 8< ---------

2014-11-21 - ab922f9 - lavu 54.15.100 - dict.h
   Add av_dict_get_string().

2014-11-18 - a54a51c - lavu 54.14.100 - float_dsp.h
  Add avpriv_float_dsp_alloc().

2014-11-16 - 6690d4c3 - lavf 56.13.100 - avformat.h
  Add AVStream.recommended_encoder_configuration with accessors.

2014-11-16 - bee5844d - lavu 54.13.100 - opt.h
  Add av_opt_serialize().

2014-11-16 - eec69332 - lavu 54.12.100 - opt.h
  Add av_opt_is_set_to_default().

2014-11-06 - 44fa267 / 5e80fb7 - lavc 56.11.100 / 56.6.0 - vorbis_parser.h
  Add a public API for parsing vorbis packets.

2014-10-15 - 17085a0 / 7ea1b34 - lavc 56.7.100 / 56.5.0 - avcodec.h
  Replace AVCodecContext.time_base used for decoding
  with AVCodecContext.framerate.

2014-10-15 - 51c810e / d565fef1 - lavc 56.6.100 / 56.4.0 - avcodec.h
  Add AV_HWACCEL_FLAG_IGNORE_LEVEL flag to av_vdpau_bind_context().

2014-10-13 - da21895 / 2df0c32e - lavc 56.5.100 / 56.3.0 - avcodec.h
  Add AVCodecContext.initial_padding. Deprecate the use of AVCodecContext.delay
  for audio encoding.

2014-10-08 - bb44f7d / 5a419b2 - lavu 54.10.100 / 54.4.0 - pixdesc.h
  Add API to return the name of frame and context color properties.

2014-10-06 - a61899a / e3e158e - lavc 56.3.100 / 56.2.0 - vdpau.h
  Add av_vdpau_bind_context(). This function should now be used for creating
  (or resetting) a AVVDPAUContext instead of av_vdpau_alloc_context().

2014-10-02 - cdd6f05 - lavc 56.2.100 - avcodec.h
2014-10-02 - cdd6f05 - lavu 54.9.100 - frame.h
  Add AV_FRAME_DATA_SKIP_SAMPLES. Add lavc CODEC_FLAG2_SKIP_MANUAL and
  AVOption "skip_manual", which makes lavc export skip information via
  AV_FRAME_DATA_SKIP_SAMPLES AVFrame side data, instead of skipping and
  discarding samples automatically.

2014-10-02 - 0d92b0d - lavu 54.8.100 - avstring.h
  Add av_match_list()

2014-09-24 - ac68295 - libpostproc 53.1.100
  Add visualization support

2014-09-19 - 6edd6a4 - lavc 56.1.101 - dv_profile.h
  deprecate avpriv_dv_frame_profile2(), which was made public by accident.


-------- 8< --------- FFmpeg 2.4 was cut here -------- 8< ---------

2014-08-25 - 215db29 / b263f8f - lavf 56.3.100 / 56.3.0 - avformat.h
  Add AVFormatContext.max_ts_probe.

2014-08-28 - f30a815 / 9301486 - lavc 56.1.100 / 56.1.0 - avcodec.h
  Add AV_PKT_DATA_STEREO3D to export container-level stereo3d information.

2014-08-23 - 8fc9bd0 - lavu 54.7.100 - dict.h
  AV_DICT_DONT_STRDUP_KEY and AV_DICT_DONT_STRDUP_VAL arguments are now
  freed even on error. This is consistent with the behaviour all users
  of it we could find expect.

2014-08-21 - 980a5b0 - lavu 54.6.100 - frame.h motion_vector.h
  Add AV_FRAME_DATA_MOTION_VECTORS side data and AVMotionVector structure

2014-08-16 - b7d5e01 - lswr 1.1.100 - swresample.h
  Add AVFrame based API

2014-08-16 - c2829dc - lavu 54.4.100 - dict.h
  Add av_dict_set_int helper function.

2014-08-13 - c8571c6 / 8ddc326 - lavu 54.3.100 / 54.3.0 - mem.h
  Add av_strndup().

2014-08-13 - 2ba4577 / a8c104a - lavu 54.2.100 / 54.2.0 - opt.h
  Add av_opt_get_dict_val/set_dict_val with AV_OPT_TYPE_DICT to support
  dictionary types being set as options.

2014-08-13 - afbd4b8 - lavf 56.01.0 - avformat.h
  Add AVFormatContext.event_flags and AVStream.event_flags for signaling to
  the user when events happen in the file/stream.

2014-08-10 - 78eaaa8 / fb1ddcd - lavr 2.1.0 - avresample.h
  Add avresample_convert_frame() and avresample_config().

2014-08-10 - 78eaaa8 / fb1ddcd - lavu 54.1.100 / 54.1.0 - error.h
  Add AVERROR_INPUT_CHANGED and AVERROR_OUTPUT_CHANGED.

2014-08-08 - 3841f2a / d35b94f - lavc 55.73.102 / 55.57.4 - avcodec.h
  Deprecate FF_IDCT_XVIDMMX define and xvidmmx idct option.
  Replaced by FF_IDCT_XVID and xvid respectively.

2014-08-08 - 5c3c671 - lavf 55.53.100 - avio.h
  Add avio_feof() and deprecate url_feof().

2014-08-07 - bb78903 - lsws 2.1.3 - swscale.h
  sws_getContext is not going to be removed in the future.

2014-08-07 - a561662 / ad1ee5f - lavc 55.73.101 / 55.57.3 - avcodec.h
  reordered_opaque is not going to be removed in the future.

2014-08-02 - 28a2107 - lavu 52.98.100 - pixelutils.h
  Add pixelutils API with SAD functions

2014-08-04 - 6017c98 / e9abafc - lavu 52.97.100 / 53.22.0 - pixfmt.h
  Add AV_PIX_FMT_YA16 pixel format for 16 bit packed gray with alpha.

2014-08-04 - 4c8bc6f / e96c3b8 - lavu 52.96.101 / 53.21.1 - avstring.h
  Rename AV_PIX_FMT_Y400A to AV_PIX_FMT_YA8 to better identify the format.
  An alias pixel format and color space name are provided for compatibility.

2014-08-04 - 073c074 / d2962e9 - lavu 52.96.100 / 53.21.0 - pixdesc.h
  Support name aliases for pixel formats.

2014-08-03 - 71d008e / 1ef9e83 - lavc 55.72.101 / 55.57.2 - avcodec.h
2014-08-03 - 71d008e / 1ef9e83 - lavu 52.95.100 / 53.20.0 - frame.h
  Deprecate AVCodecContext.dtg_active_format and use side-data instead.

2014-08-03 - e680c73 - lavc 55.72.100 - avcodec.h
  Add get_pixels() to AVDCT

2014-08-03 - 9400603 / 9f17685 - lavc 55.71.101 / 55.57.1 - avcodec.h
  Deprecate unused FF_IDCT_IPP define and ipp avcodec option.
  Deprecate unused FF_DEBUG_PTS define and pts avcodec option.
  Deprecate unused FF_CODER_TYPE_DEFLATE define and deflate avcodec option.
  Deprecate unused FF_DCT_INT define and int avcodec option.
  Deprecate unused avcodec option scenechange_factor.

2014-07-30 - ba3e331 - lavu 52.94.100 - frame.h
  Add av_frame_side_data_name()

2014-07-29 - 80a3a66 / 3a19405 - lavf 56.01.100 / 56.01.0 - avformat.h
  Add mime_type field to AVProbeData, which now MUST be initialized in
  order to avoid uninitialized reads of the mime_type pointer, likely
  leading to crashes.
  Typically, this means you will do 'AVProbeData pd = { 0 };' instead of
  'AVProbeData pd;'.

2014-07-29 - 31e0b5d / 69e7336 - lavu 52.92.100 / 53.19.0 - avstring.h
  Make name matching function from lavf public as av_match_name().

2014-07-28 - 2e5c8b0 / c5fca01 - lavc 55.71.100 / 55.57.0 - avcodec.h
  Add AV_CODEC_PROP_REORDER to mark codecs supporting frame reordering.

2014-07-27 - ff9a154 - lavf 55.50.100 - avformat.h
  New field int64_t probesize2 instead of deprecated
  field int probesize.

2014-07-27 - 932ff70 - lavc 55.70.100 - avdct.h
  Add AVDCT / avcodec_dct_alloc() / avcodec_dct_init().

2014-07-23 - 8a4c086 - lavf 55.49.100 - avio.h
  Add avio_read_to_bprint()


-------- 8< --------- FFmpeg 2.3 was cut here -------- 8< ---------

2014-07-14 - 62227a7 - lavf 55.47.100 - avformat.h
  Add av_stream_get_parser()

2014-07-09 - c67690f / a54f03b - lavu 52.92.100 / 53.18.0 - display.h
  Add av_display_matrix_flip() to flip the transformation matrix.

2014-07-09 - 1b58f13 / f6ee61f - lavc 55.69.100 / 55.56.0 - dv_profile.h
  Add a public API for DV profile handling.

2014-06-20 - 0dceefc / 9e500ef - lavu 52.90.100 / 53.17.0 - imgutils.h
  Add av_image_check_sar().

2014-06-20 - 4a99333 / 874390e - lavc 55.68.100 / 55.55.0 - avcodec.h
  Add av_packet_rescale_ts() to simplify timestamp conversion.

2014-06-18 - ac293b6 / 194be1f - lavf 55.44.100 / 55.20.0 - avformat.h
  The proper way for providing a hint about the desired timebase to the muxers
  is now setting AVStream.time_base, instead of AVStream.codec.time_base as was
  done previously. The old method is now deprecated.

2014-06-11 - 67d29da - lavc 55.66.101 - avcodec.h
  Increase FF_INPUT_BUFFER_PADDING_SIZE to 32 due to some corner cases needing
  it

2014-06-10 - xxxxxxx - lavf 55.43.100 - avformat.h
  New field int64_t max_analyze_duration2 instead of deprecated
  int max_analyze_duration.

2014-05-30 - 00759d7 - lavu 52.89.100 - opt.h
  Add av_opt_copy()

2014-06-01 - 03bb99a / 0957b27 - lavc 55.66.100 / 55.54.0 - avcodec.h
  Add AVCodecContext.side_data_only_packets to allow encoders to output packets
  with only side data. This option may become mandatory in the future, so all
  users are recommended to update their code and enable this option.

2014-06-01 - 6e8e9f1 / 8c02adc - lavu 52.88.100 / 53.16.0 - frame.h, pixfmt.h
  Move all color-related enums (AVColorPrimaries, AVColorSpace, AVColorRange,
  AVColorTransferCharacteristic, and AVChromaLocation) inside lavu.
  And add AVFrame fields for them.

2014-05-29 - bdb2e80 / b2d4565 - lavr 1.3.0 - avresample.h
  Add avresample_max_output_samples

2014-05-28 - d858ee7 / 6d21259 - lavf 55.42.100 / 55.19.0 - avformat.h
  Add strict_std_compliance and related AVOptions to support experimental
  muxing.

2014-05-26 - xxxxxxx - lavu 52.87.100 - threadmessage.h
  Add thread message queue API.

2014-05-26 - c37d179 - lavf 55.41.100 - avformat.h
  Add format_probesize to AVFormatContext.

2014-05-20 - 7d25af1 / c23c96b - lavf 55.39.100 / 55.18.0 - avformat.h
  Add av_stream_get_side_data() to access stream-level side data
  in the same way as av_packet_get_side_data().

2014-05-xx - xxxxxxx - lavu 52.86.100 - fifo.h
  Add av_fifo_alloc_array() function.

2014-05-19 - ef1d4ee / bddd8cb - lavu 52.85.100 / 53.15.0 - frame.h, display.h
  Add AV_FRAME_DATA_DISPLAYMATRIX for exporting frame-level
  spatial rendering on video frames for proper display.

2014-05-19 - ef1d4ee / bddd8cb - lavc 55.64.100 / 55.53.0 - avcodec.h
  Add AV_PKT_DATA_DISPLAYMATRIX for exporting packet-level
  spatial rendering on video frames for proper display.

2014-05-19 - 999a99c / a312f71 - lavf 55.38.101 / 55.17.1 - avformat.h
  Deprecate AVStream.pts and the AVFrac struct, which was its only use case.
  See use av_stream_get_end_pts()

2014-05-18 - 68c0518 / fd05602 - lavc 55.63.100 / 55.52.0 - avcodec.h
  Add avcodec_free_context(). From now on it should be used for freeing
  AVCodecContext.

2014-05-17 - 0eec06e - lavu 52.84.100 - time.h
  Add av_gettime_relative() av_gettime_relative_is_monotonic()

2014-05-15 - eacf7d6 / 0c1959b - lavf 55.38.100 / 55.17.0 - avformat.h
  Add AVFMT_FLAG_BITEXACT flag. Muxers now use it instead of checking
  CODEC_FLAG_BITEXACT on the first stream.

2014-05-15 - 96cb4c8 - lswr 0.19.100 - swresample.h
  Add swr_close()

2014-05-11 - 14aef38 / 66e6c8a - lavu 52.83.100 / 53.14.0 - pixfmt.h
  Add AV_PIX_FMT_VDA for new-style VDA acceleration.

2014-05-xx - xxxxxxx - lavu 52.82.100 - fifo.h
  Add av_fifo_freep() function.

2014-05-02 - ba52fb11 - lavu 52.81.100 - opt.h
  Add av_opt_set_dict2() function.

2014-05-01 - e77b985 / a2941c8 - lavc 55.60.103 / 55.50.3 - avcodec.h
  Deprecate CODEC_FLAG_MV0. It is replaced by the flag "mv0" in the
  "mpv_flags" private option of the mpegvideo encoders.

2014-05-01 - e40ae8c / 6484149 - lavc 55.60.102 / 55.50.2 - avcodec.h
  Deprecate CODEC_FLAG_GMC. It is replaced by the "gmc" private option of the
  libxvid encoder.

2014-05-01 - 1851643 / b2c3171 - lavc 55.60.101 / 55.50.1 - avcodec.h
  Deprecate CODEC_FLAG_NORMALIZE_AQP. It is replaced by the flag "naq" in the
  "mpv_flags" private option of the mpegvideo encoders.

2014-05-01 - cac07d0 / 5fcceda - avcodec.h
  Deprecate CODEC_FLAG_INPUT_PRESERVED. Its functionality is replaced by passing
  reference-counted frames to encoders.

2014-04-29 - 1bf6396 - lavc 55.60.100 - avcodec.h
  Add AVCodecDescriptor.mime_types field.

2014-04-29 - xxxxxxx - lavu 52.80.0 - hash.h
  Add av_hash_final_bin(), av_hash_final_hex() and av_hash_final_b64().

2014-03-07 - 8b2a130 - lavc 55.50.0 / 55.53.100 - dxva2.h
  Add FF_DXVA2_WORKAROUND_INTEL_CLEARVIDEO for old Intel GPUs.

2014-04-22 - 502512e /dac7e8a - lavu 53.13.0 / 52.78.100 - avutil.h
  Add av_get_time_base_q().

2014-04-17 - a8d01a7 / 0983d48 - lavu 53.12.0 / 52.77.100 - crc.h
  Add AV_CRC_16_ANSI_LE crc variant.

2014-04-XX - xxxxxxx - lavf xx.xx.1xx - avformat.h
  Add av_format_inject_global_side_data()

2014-04-12 - 4f698be - lavu 52.76.100 - log.h
  Add av_log_get_flags()

2014-04-11 - 6db42a2b - lavd 55.12.100 - avdevice.h
  Add avdevice_capabilities_create() function.
  Add avdevice_capabilities_free() function.

2014-04-07 - 0a1cc04 / 8b17243 - lavu 52.75.100 / 53.11.0 - pixfmt.h
  Add AV_PIX_FMT_YVYU422 pixel format.

2014-04-04 - c1d0536 / 8542f9c - lavu 52.74.100 / 53.10.0 - replaygain.h
  Full scale for peak values is now 100000 (instead of UINT32_MAX) and values
  may overflow.

2014-04-03 - c16e006 / 7763118 - lavu 52.73.100 / 53.9.0 - log.h
  Add AV_LOG(c) macro to have 256 color debug messages.

2014-04-03 - eaed4da9 - lavu 52.72.100 - opt.h
  Add AV_OPT_MULTI_COMPONENT_RANGE define to allow return
  multi-component option ranges.

2014-03-29 - cd50a44b - lavu 52.70.100 - mem.h
  Add av_dynarray_add_nofree() function.

2014-02-24 - 3e1f241 / d161ae0 - lavu 52.69.100 / 53.8.0 - frame.h
  Add av_frame_remove_side_data() for removing a single side data
  instance from a frame.

2014-03-24 - 83e8978 / 5a7e35d - lavu 52.68.100 / 53.7.0 - frame.h, replaygain.h
  Add AV_FRAME_DATA_REPLAYGAIN for exporting replaygain tags.
  Add a new header replaygain.h with the AVReplayGain struct.

2014-03-24 - 83e8978 / 5a7e35d - lavc 55.54.100 / 55.36.0 - avcodec.h
  Add AV_PKT_DATA_REPLAYGAIN for exporting replaygain tags.

2014-03-24 - 595ba3b / 25b3258 - lavf 55.35.100 / 55.13.0 - avformat.h
  Add AVStream.side_data and AVStream.nb_side_data for exporting stream-global
  side data (e.g. replaygain tags, video rotation)

2014-03-24 - bd34e26 / 0e2c3ee - lavc 55.53.100 / 55.35.0 - avcodec.h
  Give the name AVPacketSideData to the previously anonymous struct used for
  AVPacket.side_data.


-------- 8< --------- FFmpeg 2.2 was cut here -------- 8< ---------

2014-03-18 - 37c07d4 - lsws 2.5.102
  Make gray16 full-scale.

2014-03-16 - 6b1ca17 / 1481d24 - lavu 52.67.100 / 53.6.0 - pixfmt.h
  Add RGBA64_LIBAV pixel format and variants for compatibility

2014-03-11 - 3f3229c - lavf 55.34.101 - avformat.h
  Set AVFormatContext.start_time_realtime when demuxing.

2014-03-03 - 06fed440 - lavd 55.11.100 - avdevice.h
  Add av_input_audio_device_next().
  Add av_input_video_device_next().
  Add av_output_audio_device_next().
  Add av_output_video_device_next().

2014-02-24 - fff5262 / 1155fd0 - lavu 52.66.100 / 53.5.0 - frame.h
  Add av_frame_copy() for copying the frame data.

2014-02-24 - a66be60 - lswr 0.18.100 - swresample.h
  Add swr_is_initialized() for checking whether a resample context is initialized.

2014-02-22 - 5367c0b / 7e86c27 - lavr 1.2.0 - avresample.h
  Add avresample_is_open() for checking whether a resample context is open.

2014-02-19 - 6a24d77 / c3ecd96 - lavu 52.65.100 / 53.4.0  - opt.h
  Add AV_OPT_FLAG_EXPORT and AV_OPT_FLAG_READONLY to mark options meant (only)
  for reading.

2014-02-19 - f4c8d00 / 6bb8720 - lavu 52.64.101 / 53.3.1 - opt.h
  Deprecate unused AV_OPT_FLAG_METADATA.

2014-02-xx - xxxxxxx - lavd 55.10.100 - avdevice.h
  Add avdevice_list_devices() and avdevice_free_list_devices()

2014-02-16 - db3c970 - lavf 55.33.100 - avio.h
  Add avio_find_protocol_name() to find out the name of the protocol that would
  be selected for a given URL.

2014-02-15 - a2bc6c1 / c98f316 - lavu 52.64.100 / 53.3.0 - frame.h
  Add AV_FRAME_DATA_DOWNMIX_INFO value to the AVFrameSideDataType enum and
  downmix_info.h API, which identify downmix-related metadata.

2014-02-11 - 1b05ac2 - lavf 55.32.100 - avformat.h
  Add av_write_uncoded_frame() and av_interleaved_write_uncoded_frame().

2014-02-04 - 3adb5f8 / d9ae103 - lavf 55.30.100 / 55.11.0 - avformat.h
  Add AVFormatContext.max_interleave_delta for controlling amount of buffering
  when interleaving.

2014-02-02 - 5871ee5 - lavf 55.29.100 - avformat.h
  Add output_ts_offset muxing option to AVFormatContext.

2014-01-27 - 102bd64 - lavd 55.7.100 - avdevice.h
                       lavf 55.28.100 - avformat.h
  Add avdevice_dev_to_app_control_message() function.

2014-01-27 - 7151411 - lavd 55.6.100 - avdevice.h
                       lavf 55.27.100 - avformat.h
  Add avdevice_app_to_dev_control_message() function.

2014-01-24 - 86bee79 - lavf 55.26.100 - avformat.h
  Add AVFormatContext option metadata_header_padding to allow control over the
  amount of padding added.

2014-01-20 - eef74b2 / 93c553c - lavc 55.48.102 / 55.32.1 - avcodec.h
  Edges are not required anymore on video buffers allocated by get_buffer2()
  (i.e. as if the CODEC_FLAG_EMU_EDGE flag was always on). Deprecate
  CODEC_FLAG_EMU_EDGE and avcodec_get_edge_width().

2014-01-19 - 1a193c4 - lavf 55.25.100 - avformat.h
  Add avformat_get_mov_video_tags() and avformat_get_mov_audio_tags().

2014-01-19 - xxxxxxx - lavu 52.63.100 - rational.h
  Add av_make_q() function.

2014-01-05 - 4cf4da9 / 5b4797a - lavu 52.62.100 / 53.2.0 - frame.h
  Add AV_FRAME_DATA_MATRIXENCODING value to the AVFrameSideDataType enum, which
  identifies AVMatrixEncoding data.

2014-01-05 - 751385f / 5c437fb - lavu 52.61.100 / 53.1.0 - channel_layout.h
  Add values for various Dolby flags to the AVMatrixEncoding enum.

2014-01-04 - b317f94 - lavu 52.60.100 - mathematics.h
  Add av_add_stable() function.

2013-12-22 - 911676c - lavu 52.59.100 - avstring.h
  Add av_strnlen() function.

2013-12-09 - 64f73ac - lavu 52.57.100 - opencl.h
  Add av_opencl_benchmark() function.

2013-11-30 - 82b2e9c - lavu 52.56.100 - ffversion.h
  Moves version.h to libavutil/ffversion.h.
  Install ffversion.h and make it public.

2013-12-11 - 29c83d2 / b9fb59d,409a143 / 9431356,44967ab / d7b3ee9 - lavc 55.45.101 / 55.28.1 - avcodec.h
  av_frame_alloc(), av_frame_unref() and av_frame_free() now can and should be
  used instead of avcodec_alloc_frame(), avcodec_get_frame_defaults() and
  avcodec_free_frame() respectively. The latter three functions are deprecated.

2013-12-09 - 7a60348 / 7e244c6- - lavu 52.58.100 / 52.20.0 - frame.h
  Add AV_FRAME_DATA_STEREO3D value to the AVFrameSideDataType enum and
  stereo3d.h API, that identify codec-independent stereo3d information.

2013-11-26 - 625b290 / 1eaac1d- - lavu 52.55.100 / 52.19.0 - frame.h
  Add AV_FRAME_DATA_A53_CC value to the AVFrameSideDataType enum, which
  identifies ATSC A53 Part 4 Closed Captions data.

2013-11-22 - 6859065 - lavu 52.54.100 - avstring.h
  Add av_utf8_decode() function.

2013-11-22 - fb7d70c - lavc 55.44.100 - avcodec.h
  Add HEVC profiles

2013-11-20 - c28b61c - lavc 55.44.100 - avcodec.h
  Add av_packet_{un,}pack_dictionary()
  Add AV_PKT_METADATA_UPDATE side data type, used to transmit key/value
  strings between a stream and the application.

2013-11-14 - 7c888ae / cce3e0a - lavu 52.53.100 / 52.18.0 - mem.h
  Move av_fast_malloc() and av_fast_realloc() for libavcodec to libavutil.

2013-11-14 - b71e4d8 / 8941971 - lavc 55.43.100 / 55.27.0 - avcodec.h
  Deprecate AVCodecContext.error_rate, it is replaced by the 'error_rate'
  private option of the mpegvideo encoder family.

2013-11-14 - 31c09b7 / 728c465 - lavc 55.42.100 / 55.26.0 - vdpau.h
  Add av_vdpau_get_profile().
  Add av_vdpau_alloc_context(). This function must from now on be
  used for allocating AVVDPAUContext.

2013-11-04 - be41f21 / cd8f772 - lavc 55.41.100 / 55.25.0 - avcodec.h
                       lavu 52.51.100 - frame.h
  Add ITU-R BT.2020 and other not yet included values to color primaries,
  transfer characteristics and colorspaces.

2013-11-04 - 85cabf1 - lavu 52.50.100 - avutil.h
  Add av_fopen_utf8()

2013-10-31 - 78265fc / 28096e0 - lavu 52.49.100 / 52.17.0 - frame.h
  Add AVFrame.flags and AV_FRAME_FLAG_CORRUPT.


-------- 8< --------- FFmpeg 2.1 was cut here -------- 8< ---------

2013-10-27 - dbe6f9f - lavc 55.39.100 - avcodec.h
  Add CODEC_CAP_DELAY support to avcodec_decode_subtitle2.

2013-10-27 - d61617a - lavu 52.48.100 - parseutils.h
  Add av_get_known_color_name().

2013-10-17 - 8696e51 - lavu 52.47.100 - opt.h
  Add AV_OPT_TYPE_CHANNEL_LAYOUT and channel layout option handlers
  av_opt_get_channel_layout() and av_opt_set_channel_layout().

2013-10-06 - ccf96f8 -libswscale 2.5.101 - options.c
  Change default scaler to bicubic

2013-10-03 - e57dba0 - lavc 55.34.100 - avcodec.h
  Add av_codec_get_max_lowres()

2013-10-02 - 5082fcc - lavf 55.19.100 - avformat.h
  Add audio/video/subtitle AVCodec fields to AVFormatContext to force specific
  decoders

2013-09-28 - 7381d31 / 0767bfd - lavfi 3.88.100 / 3.11.0 - avfilter.h
  Add AVFilterGraph.execute and AVFilterGraph.opaque for custom slice threading
  implementations.

2013-09-21 - 85f8a3c / e208e6d - lavu 52.46.100 / 52.16.0 - pixfmt.h
  Add interleaved 4:2:2 8/10-bit formats AV_PIX_FMT_NV16 and
  AV_PIX_FMT_NV20.

2013-09-16 - c74c3fb / 3feb3d6 - lavu 52.44.100 / 52.15.0 - mem.h
  Add av_reallocp.

2013-09-04 - 3e1f507 - lavc 55.31.101 - avcodec.h
  avcodec_close() argument can be NULL.

2013-09-04 - 36cd017a - lavf 55.16.101 - avformat.h
  avformat_close_input() argument can be NULL and point on NULL.

2013-08-29 - e31db62 - lavf 55.15.100 - avformat.h
  Add av_format_get_probe_score().

2013-08-15 - 1e0e193 - lsws 2.5.100 -
  Add a sws_dither AVOption, allowing to set the dither algorithm used

2013-08-11 - d404fe35 - lavc 55.27.100 - vdpau.h
  Add a render2 alternative to the render callback function.

2013-08-11 - af05edc - lavc 55.26.100 - vdpau.h
  Add allocation function for AVVDPAUContext, allowing
  to extend it in the future without breaking ABI/API.

2013-08-10 - 67a580f / 5a9a9d4 - lavc 55.25.100 / 55.16.0 - avcodec.h
  Extend AVPacket API with av_packet_unref, av_packet_ref,
  av_packet_move_ref, av_packet_copy_props, av_packet_free_side_data.

2013-08-05 - 9547e3e / f824535 - lavc 55.22.100 / 55.13.0 - avcodec.h
  Deprecate the bitstream-related members from struct AVVDPAUContext.
  The bitstream buffers no longer need to be explicitly freed.

2013-08-05 - 3b805dc / 549294f - lavc 55.21.100 / 55.12.0 - avcodec.h
  Deprecate the CODEC_CAP_HWACCEL_VDPAU codec capability. Use CODEC_CAP_HWACCEL
  and select the AV_PIX_FMT_VDPAU format with get_format() instead.

2013-08-05 - 4ee0984 / a0ad5d0 - lavu 52.41.100 / 52.14.0 - pixfmt.h
  Deprecate AV_PIX_FMT_VDPAU_*. Use AV_PIX_FMT_VDPAU instead.

2013-08-02 - 82fdfe8 / a8b1927 - lavc 55.20.100 / 55.11.0 - avcodec.h
  Add output_picture_number to AVCodecParserContext.

2013-07-23 - abc8110 - lavc 55.19.100 - avcodec.h
  Add avcodec_chroma_pos_to_enum()
  Add avcodec_enum_to_chroma_pos()


-------- 8< --------- FFmpeg 2.0 was cut here -------- 8< ---------

2013-07-03 - 838bd73 - lavfi 3.78.100 - avfilter.h
  Deprecate avfilter_graph_parse() in favor of the equivalent
  avfilter_graph_parse_ptr().

2013-06-24 - af5f9c0 / 95d5246 - lavc 55.17.100 / 55.10.0 - avcodec.h
  Add MPEG-2 AAC profiles

2013-06-25 - af5f9c0 / 95d5246 - lavf 55.10.100 - avformat.h
  Add AV_DISPOSITION_* flags to indicate text track kind.

2013-06-15 - 99b8cd0 - lavu 52.36.100
  Add AVRIPEMD:
   av_ripemd_alloc()
   av_ripemd_init()
   av_ripemd_update()
   av_ripemd_final()

2013-06-04 - 30b491f / fc962d4 - lavu 52.35.100 / 52.13.0 - mem.h
  Add av_realloc_array and av_reallocp_array

2013-05-30 - 682b227 - lavu 52.35.100
  Add AVSHA512:
   av_sha512_alloc()
   av_sha512_init()
   av_sha512_update()
   av_sha512_final()

2013-05-24 - 8d4e969 / 129bb23 - lavfi 3.10.0 / 3.70.100 - avfilter.h
  Add support for slice multithreading to lavfi. Filters supporting threading
  are marked with AVFILTER_FLAG_SLICE_THREADS.
  New fields AVFilterContext.thread_type, AVFilterGraph.thread_type and
  AVFilterGraph.nb_threads (accessible directly or through AVOptions) may be
  used to configure multithreading.

2013-05-24 - fe40a9f / 2a6eaea - lavu 52.12.0 / 52.34.100 - cpu.h
  Add av_cpu_count() function for getting the number of logical CPUs.

2013-05-24 - 0c25c39 / b493847 - lavc 55.7.0 / 55.12.100 - avcodec.h
  Add picture_structure to AVCodecParserContext.

2013-05-17 - 3a751ea - lavu 52.33.100 - opt.h
  Add AV_OPT_TYPE_COLOR value to AVOptionType enum.

2013-05-13 - e398416 - lavu 52.31.100 - mem.h
  Add av_dynarray2_add().

2013-05-12 - 1776177 - lavfi 3.65.100
  Add AVFILTER_FLAG_SUPPORT_TIMELINE* filter flags.

2013-04-19 - 380cfce - lavc 55.4.100
  Add AV_CODEC_PROP_TEXT_SUB property for text based subtitles codec.

2013-04-18 - 7c1a002 - lavf 55.3.100
  The matroska demuxer can now output proper verbatim ASS packets. It will
  become the default starting lavf 56.0.100.

2013-04-10 - af0d270 - lavu 25.26.100 - avutil.h,opt.h
  Add av_int_list_length()
  and av_opt_set_int_list().

2013-03-30 - 5c73645 - lavu 52.24.100 - samplefmt.h
  Add av_samples_alloc_array_and_samples().

2013-03-29 - ef7b6b4 - lavf 55.1.100 - avformat.h
  Add av_guess_frame_rate()

2013-03-20 - 8d928a9 - lavu 52.22.100 - opt.h
  Add AV_OPT_TYPE_DURATION value to AVOptionType enum.

2013-03-17 - 7aa9af5 - lavu 52.20.100 - opt.h
  Add AV_OPT_TYPE_VIDEO_RATE value to AVOptionType enum.


-------- 8< --------- FFmpeg 1.2 was cut here -------- 8< ---------

2013-03-07 - 9767ec6 - lavu 52.18.100 - avstring.h,bprint.h
  Add av_escape() and av_bprint_escape() API.

2013-02-24 - b59cd08 - lavfi 3.41.100 - buffersink.h
  Add sample_rates field to AVABufferSinkParams.

2013-01-17 - a1a707f - lavf 54.61.100
  Add av_codec_get_tag2().

2013-01-01 - 2eb2e17 - lavfi 3.34.100
  Add avfilter_get_audio_buffer_ref_from_arrays_channels.


-------- 8< --------- FFmpeg 1.1 was cut here -------- 8< ---------

2012-12-20 - 34de47aa - lavfi 3.29.100 - avfilter.h
  Add AVFilterLink.channels, avfilter_link_get_channels()
  and avfilter_ref_get_channels().

2012-12-15 - 96d815fc - lavc 54.80.100 - avcodec.h
  Add pkt_size field to AVFrame.

2012-11-25 - c70ec631 - lavu 52.9.100 - opt.h
  Add the following convenience functions to opt.h:
   av_opt_get_image_size
   av_opt_get_pixel_fmt
   av_opt_get_sample_fmt
   av_opt_set_image_size
   av_opt_set_pixel_fmt
   av_opt_set_sample_fmt

2012-11-17 - 4cd74c81 - lavu 52.8.100 - bprint.h
  Add av_bprint_strftime().

2012-11-15 - 92648107 - lavu 52.7.100 - opt.h
  Add av_opt_get_key_value().

2012-11-13 - 79456652 - lavfi 3.23.100 - avfilter.h
  Add channels field to AVFilterBufferRefAudioProps.

2012-11-03 - 481fdeee - lavu 52.3.100 - opt.h
  Add AV_OPT_TYPE_SAMPLE_FMT value to AVOptionType enum.

2012-10-21 - 6fb2fd8 - lavc  54.68.100 - avcodec.h
                       lavfi  3.20.100 - avfilter.h
  Add AV_PKT_DATA_STRINGS_METADATA side data type, used to transmit key/value
  strings between AVPacket and AVFrame, and add metadata field to
  AVCodecContext (which shall not be accessed by users; see AVFrame metadata
  instead).

2012-09-27 - a70b493 - lavd 54.3.100 - version.h
  Add LIBAVDEVICE_IDENT symbol.

2012-09-27 - a70b493 - lavfi 3.18.100 - version.h
  Add LIBAVFILTER_IDENT symbol.

2012-09-27 - a70b493 - libswr 0.16.100 - version.h
  Add LIBSWRESAMPLE_VERSION, LIBSWRESAMPLE_BUILD
  and LIBSWRESAMPLE_IDENT symbols.


-------- 8< --------- FFmpeg 1.0 was cut here -------- 8< ---------

2012-09-06 - 29e972f - lavu 51.72.100 - parseutils.h
  Add av_small_strptime() time parsing function.

  Can be used as a stripped-down replacement for strptime(), on
  systems which do not support it.

2012-08-25 - 2626cc4 - lavf 54.28.100
  Matroska demuxer now identifies SRT subtitles as AV_CODEC_ID_SUBRIP instead
  of AV_CODEC_ID_TEXT.

2012-08-13 - 5c0d8bc - lavfi 3.8.100 - avfilter.h
  Add avfilter_get_class() function, and priv_class field to AVFilter
  struct.

2012-08-12 - a25346e - lavu 51.69.100 - opt.h
  Add AV_OPT_FLAG_FILTERING_PARAM symbol in opt.h.

2012-07-31 - 23fc4dd - lavc 54.46.100
  Add channels field to AVFrame.

2012-07-30 - f893904 - lavu 51.66.100
  Add av_get_channel_description()
  and av_get_standard_channel_layout() functions.

2012-07-21 - 016a472 - lavc 54.43.100
  Add decode_error_flags field to AVFrame.

2012-07-20 - b062936 - lavf 54.18.100
  Add avformat_match_stream_specifier() function.

2012-07-14 - f49ec1b - lavc 54.38.100 - avcodec.h
  Add metadata to AVFrame, and the accessor functions
  av_frame_get_metadata() and av_frame_set_metadata().

2012-07-10 - 0e003d8 - lavc 54.33.100
  Add av_fast_padded_mallocz().

2012-07-10 - 21d5609 - lavfi 3.2.0 - avfilter.h
  Add init_opaque() callback to AVFilter struct.

2012-06-26 - e6674e4 - lavu 51.63.100 - imgutils.h
  Add functions to libavutil/imgutils.h:
  av_image_get_buffer_size()
  av_image_fill_arrays()
  av_image_copy_to_buffer()

2012-06-24 - c41899a - lavu 51.62.100 - version.h
  version moved from avutil.h to version.h

2012-04-11 - 359abb1 - lavu 51.58.100 - error.h
  Add av_make_error_string() and av_err2str() utilities to
  libavutil/error.h.

2012-06-05 - 62b39d4 - lavc 54.24.100
  Add pkt_duration field to AVFrame.

2012-05-24 - f2ee065 - lavu 51.54.100
  Move AVPALETTE_SIZE and AVPALETTE_COUNT macros from
  libavcodec/avcodec.h to libavutil/pixfmt.h.

2012-05-14 - 94a9ac1 - lavf 54.5.100
  Add av_guess_sample_aspect_ratio() function.

2012-04-20 - 65fa7bc - lavfi 2.70.100
  Add avfilter_unref_bufferp() to avfilter.h.

2012-04-13 - 162e400 - lavfi 2.68.100
  Install libavfilter/asrc_abuffer.h public header.

2012-03-26 - a67d9cf - lavfi 2.66.100
  Add avfilter_fill_frame_from_{audio_,}buffer_ref() functions.

2013-05-15 - ff46809 / e6c4ac7 - lavu 52.32.100 / 52.11.0 - pixdesc.h
  Replace PIX_FMT_* flags with AV_PIX_FMT_FLAG_*.

2013-04-03 - 6fc58a8 / 507b1e4 - lavc 55.7.100 / 55.4.0 - avcodec.h
  Add field_order to AVCodecParserContext.

2013-04-19 - f4b05cd / 5e83d9a - lavc 55.5.100 / 55.2.0 - avcodec.h
  Add CODEC_FLAG_UNALIGNED to allow decoders to produce unaligned output.

2013-04-11 - lavfi 3.53.100 / 3.8.0
  231fd44 / 38f0c07 - Move all content from avfiltergraph.h to avfilter.h. Deprecate
            avfilterhraph.h, user applications should include just avfilter.h
  86070b8 / bc1a985 - Add avfilter_graph_alloc_filter(), deprecate avfilter_open() and
            avfilter_graph_add_filter().
  4fde705 / 1113672 - Add AVFilterContext.graph pointing to the AVFilterGraph that contains the
            filter.
  710b0aa / 48a5ada - Add avfilter_init_str(), deprecate avfilter_init_filter().
  46de9ba / 1ba95a9 - Add avfilter_init_dict().
  16fc24b / 7cdd737 - Add AVFilter.flags field and AVFILTER_FLAG_DYNAMIC_{INPUTS,OUTPUTS} flags.
  f4db6bf / 7e8fe4b - Add avfilter_pad_count() for counting filter inputs/outputs.
  835cc0f / fa2a34c - Add avfilter_next(), deprecate av_filter_next().
            Deprecate avfilter_uninit().

2013-04-09 - lavfi 3.51.100 / 3.7.0 - avfilter.h
  0594ef0 / b439c99 - Add AVFilter.priv_class for exporting filter options through the
            AVOptions API in the similar way private options work in lavc and lavf.
  44d4488 / 8114c10 - Add avfilter_get_class().
  Switch all filters to use AVOptions.

2013-03-19 - 17ebef2 / 2c328a9 - lavu 52.20.100 / 52.9.0 - pixdesc.h
  Add av_pix_fmt_count_planes() function for counting planes in a pixel format.

2013-03-16 - ecade98 / 42c7c61 - lavfi 3.47.100 / 3.6.0
  Add AVFilterGraph.nb_filters, deprecate AVFilterGraph.filter_count.

2013-03-08 - Reference counted buffers - lavu 52.8.0, lavc 55.0.100 / 55.0.0, lavf 55.0.100 / 55.0.0,
lavd 54.4.100 / 54.0.0, lavfi 3.5.0
  36099df / 8e401db, 532f31a / 1cec062 - add a new API for reference counted buffers and buffer
                     pools (new header libavutil/buffer.h).
  2653e12 / 1afddbe - add AVPacket.buf to allow reference counting for the AVPacket data.
            Add av_packet_from_data() function for constructing packets from
            av_malloc()ed data.
  c4e8821 / 7ecc2d4 - move AVFrame from lavc to lavu (new header libavutil/frame.h), add
            AVFrame.buf/extended_buf to allow reference counting for the AVFrame
            data. Add new API for working with reference-counted AVFrames.
  80e9e63 / 759001c - add the refcounted_frames field to AVCodecContext to make audio and
            video decoders return reference-counted frames. Add get_buffer2()
            callback to AVCodecContext which allocates reference-counted frames.
            Add avcodec_default_get_buffer2() as the default get_buffer2()
            implementation.
            Deprecate AVCodecContext.get_buffer() / release_buffer() /
            reget_buffer(), avcodec_default_get_buffer(),
            avcodec_default_reget_buffer(), avcodec_default_release_buffer().
            Remove avcodec_default_free_buffers(), which should not have ever
            been called from outside of lavc.
            Deprecate the following AVFrame fields:
                * base -- is now stored in AVBufferRef
                * reference, type, buffer_hints -- are unnecessary in the new API
                * hwaccel_picture_private, owner, thread_opaque -- should not
                  have been acessed from outside of lavc
                * qscale_table, qstride, qscale_type, mbskip_table, motion_val,
                  mb_type, dct_coeff, ref_index -- mpegvideo-specific tables,
                  which are not exported anymore.
  a05a44e / 7e35037 - switch libavfilter to use AVFrame instead of AVFilterBufferRef. Add
            av_buffersrc_add_frame(), deprecate av_buffersrc_buffer().
            Add av_buffersink_get_frame() and av_buffersink_get_samples(),
            deprecate av_buffersink_read() and av_buffersink_read_samples().
            Deprecate AVFilterBufferRef and all functions for working with it.

2013-03-17 - 6c17ff8 / 12c5c1d - lavu 52.19.100 / 52.8.0 - avstring.h
  Add av_isdigit, av_isgraph, av_isspace, av_isxdigit.

2013-02-23 - 71cf094 / 9f12235 - lavfi 3.40.100 / 3.4.0 - avfiltergraph.h
  Add resample_lavr_opts to AVFilterGraph for setting libavresample options
  for auto-inserted resample filters.

2013-01-25 - e7e14bc / 38c1466 - lavu 52.17.100 / 52.7.0 - dict.h
  Add av_dict_parse_string() to set multiple key/value pairs at once from a
  string.

2013-01-25 - 25be630 / b85a5e8 - lavu 52.16.100 / 52.6.0 - avstring.h
  Add av_strnstr()

2013-01-15 - e7e0186 / 8ee288d - lavu 52.15.100 / 52.5.0 - hmac.h
  Add AVHMAC.

2013-01-13 - 8ee7b38 / 44e065d - lavc 54.87.100 / 54.36.0 - vdpau.h
  Add AVVDPAUContext struct for VDPAU hardware-accelerated decoding.

2013-01-12 - dae382b / 169fb94 - lavu 52.14.100 / 52.4.0 - pixdesc.h
  Add AV_PIX_FMT_VDPAU flag.

2013-01-07 - 249fca3 / 074a00d - lavr 1.1.0
  Add avresample_set_channel_mapping() for input channel reordering,
  duplication, and silencing.

2012-12-29 - 2ce43b3 / d8fd06c - lavu 52.13.100 / 52.3.0 - avstring.h
  Add av_basename() and av_dirname().

2012-11-11 - 03b0787 / 5980f5d - lavu 52.6.100 / 52.2.0 - audioconvert.h
  Rename audioconvert.h to channel_layout.h. audioconvert.h is now deprecated.

2012-11-05 - 7d26be6 / dfde8a3 - lavu 52.5.100 / 52.1.0 - intmath.h
  Add av_ctz() for trailing zero bit count

2012-10-21 - e3a91c5 / a893655 - lavu 51.77.100 / 51.45.0 - error.h
  Add AVERROR_EXPERIMENTAL

2012-10-12 - a33ed6b / d2fcb35 - lavu 51.76.100 / 51.44.0 - pixdesc.h
  Add functions for accessing pixel format descriptors.
  Accessing the av_pix_fmt_descriptors array directly is now
  deprecated.

2012-10-11 - f391e40 / 9a92aea - lavu 51.75.100 / 51.43.0 - aes.h, md5.h, sha.h, tree.h
  Add functions for allocating the opaque contexts for the algorithms,

2012-10-10 - de31814 / b522000 - lavf 54.32.100 / 54.18.0 - avio.h
  Add avio_closep to complement avio_close.

2012-10-08 - ae77266 / 78071a1 - lavu 51.74.100 / 51.42.0 - pixfmt.h
  Rename PixelFormat to AVPixelFormat and all PIX_FMT_* to AV_PIX_FMT_*.
  To provide backwards compatibility, PixelFormat is now #defined as
  AVPixelFormat.
  Note that this can break user code that includes pixfmt.h and uses the
  'PixelFormat' identifier. Such code should either #undef PixelFormat
  or stop using the PixelFormat name.

2012-10-05 - 55c49af / e7ba5b1 - lavr 1.0.0 - avresample.h
  Data planes parameters to avresample_convert() and
  avresample_read() are now uint8_t** instead of void**.
  Libavresample is now stable.

2012-09-26 - 3ba0dab7 / 1384df64 - lavf 54.29.101 / 56.06.3 - avformat.h
  Add AVFormatContext.avoid_negative_ts.

2012-09-24 - 46a3595 / a42aada - lavc 54.59.100 / 54.28.0 - avcodec.h
  Add avcodec_free_frame(). This function must now
  be used for freeing an AVFrame.

2012-09-12 - e3e09f2 / 8919fee - lavu 51.73.100 / 51.41.0 - audioconvert.h
  Added AV_CH_LOW_FREQUENCY_2 channel mask value.

2012-09-04 - b21b5b0 / 686a329 - lavu 51.71.100 / 51.40.0 - opt.h
  Reordered the fields in default_val in AVOption, changed which
  default_val field is used for which AVOptionType.

2012-08-30 - 98298eb / a231832 - lavc 54.54.101 / 54.26.1 - avcodec.h
  Add codec descriptor properties AV_CODEC_PROP_LOSSY and
  AV_CODEC_PROP_LOSSLESS.

2012-08-18 - lavc 54.26 - avcodec.h
  Add codec descriptors for accessing codec properties without having
  to refer to a specific decoder or encoder.

  f5f3684 / c223d79 - Add an AVCodecDescriptor struct and functions
            avcodec_descriptor_get() and avcodec_descriptor_next().
  f5f3684 / 51efed1 - Add AVCodecDescriptor.props and AV_CODEC_PROP_INTRA_ONLY.
  6c180b3 / 91e59fe - Add avcodec_descriptor_get_by_name().

2012-08-08 - f5f3684 / 987170c - lavu 51.68.100 / 51.38.0 - dict.h
  Add av_dict_count().

2012-08-07 - 7a72695 / 104e10f - lavc 54.51.100 / 54.25.0 - avcodec.h
  Rename CodecID to AVCodecID and all CODEC_ID_* to AV_CODEC_ID_*.
  To provide backwards compatibility, CodecID is now #defined as AVCodecID.
  Note that this can break user code that includes avcodec.h and uses the
  'CodecID' identifier. Such code should either #undef CodecID or stop using the
  CodecID name.

2012-08-03 - e776ee8 / 239fdf1 - lavu 51.66.101 / 51.37.1 - cpu.h
                       lsws 2.1.1   - swscale.h
  Rename AV_CPU_FLAG_MMX2  ---> AV_CPU_FLAG_MMXEXT.
  Rename SWS_CPU_CAPS_MMX2 ---> SWS_CPU_CAPS_MMXEXT.

2012-07-29 - 7c26761 / 681ed00 - lavf 54.22.100 / 54.13.0 - avformat.h
  Add AVFMT_FLAG_NOBUFFER for low latency use cases.

2012-07-10 - fbe0245 / f3e5e6f - lavu 51.65.100 / 51.37.0
  Add av_malloc_array() and av_mallocz_array()

2012-06-22 - e847f41 / d3d3a32 - lavu 51.61.100 / 51.34.0
  Add av_usleep()

2012-06-20 - 4da42eb / ae0a301 - lavu 51.60.100 / 51.33.0
  Move av_gettime() to libavutil, add libavutil/time.h

2012-06-09 - 82edf67 / 3971be0 - lavr 0.0.3
  Add a parameter to avresample_build_matrix() for Dolby/DPLII downmixing.

2012-06-12 - c7b9eab / 9baeff9 - lavfi 2.79.100 / 2.23.0 - avfilter.h
  Add AVFilterContext.nb_inputs/outputs. Deprecate
  AVFilterContext.input/output_count.

2012-06-12 - c7b9eab / 84b9fbe - lavfi 2.79.100 / 2.22.0 - avfilter.h
  Add avfilter_pad_get_type() and avfilter_pad_get_name(). Those
  should now be used instead of accessing AVFilterPad members
  directly.

2012-06-12 - 3630a07 / b0f0dfc - lavu 51.57.100 / 51.32.0 - audioconvert.h
  Add av_get_channel_layout_channel_index(), av_get_channel_name()
  and av_channel_layout_extract_channel().

2012-05-25 - 53ce990 / 154486f - lavu 51.55.100 / 51.31.0 - opt.h
  Add av_opt_set_bin()

2012-05-15 - lavfi 2.74.100 / 2.17.0
  Add support for audio filters
  61930bd / ac71230, 1cbf7fb / a2cd9be - add video/audio buffer sink in a new installed
                    header buffersink.h
  1cbf7fb / 720c6b7 - add av_buffersrc_write_frame(), deprecate
            av_vsrc_buffer_add_frame()
  61930bd / ab16504 - add avfilter_copy_buf_props()
  61930bd / 9453c9e - add extended_data to AVFilterBuffer
  61930bd / 1b8c927 - add avfilter_get_audio_buffer_ref_from_arrays()

2012-05-09 - lavu 51.53.100 / 51.30.0 - samplefmt.h
  61930bd / 142e740 - add av_samples_copy()
  61930bd / 6d7f617 - add av_samples_set_silence()

2012-05-09 - 61930bd / a5117a2 - lavc 54.21.101 / 54.13.1
  For audio formats with fixed frame size, the last frame
  no longer needs to be padded with silence, libavcodec
  will handle this internally (effectively all encoders
  behave as if they had CODEC_CAP_SMALL_LAST_FRAME set).

2012-05-07 - 653d117 / 828bd08 - lavc 54.20.100 / 54.13.0 - avcodec.h
  Add sample_rate and channel_layout fields to AVFrame.

2012-05-01 - 2330eb1 / 4010d72 - lavr 0.0.1
  Change AV_MIX_COEFF_TYPE_Q6 to AV_MIX_COEFF_TYPE_Q8.

2012-04-25 - e890b68 / 3527a73 - lavu 51.48.100 / 51.29.0 - cpu.h
  Add av_parse_cpu_flags()

2012-04-24 - 3ead79e / c8af852 - lavr 0.0.0
  Add libavresample audio conversion library

2012-04-20 - 3194ab7 / 0c0d1bc - lavu 51.47.100 / 51.28.0 - audio_fifo.h
  Add audio FIFO functions:
    av_audio_fifo_free()
    av_audio_fifo_alloc()
    av_audio_fifo_realloc()
    av_audio_fifo_write()
    av_audio_fifo_read()
    av_audio_fifo_drain()
    av_audio_fifo_reset()
    av_audio_fifo_size()
    av_audio_fifo_space()

2012-04-14 - lavfi 2.70.100 / 2.16.0 - avfiltergraph.h
  7432bcf / d7bcc71 Add avfilter_graph_parse2().

2012-04-08 - 6bfb304 / 4d693b0 - lavu 51.46.100 / 51.27.0 - samplefmt.h
  Add av_get_packed_sample_fmt() and av_get_planar_sample_fmt()

2012-03-21 - b75c67d - lavu 51.43.100
  Add bprint.h for bprint API.

2012-02-21 - 9cbf17e - lavc 54.4.100
  Add av_get_pcm_codec() function.

2012-02-16 - 560b224 - libswr 0.7.100
  Add swr_set_matrix() function.

2012-02-09 - c28e7af - lavu 51.39.100
  Add a new installed header libavutil/timestamp.h with timestamp
  utilities.

2012-02-06 - 70ffda3 - lavu 51.38.100
  Add av_parse_ratio() function to parseutils.h.

2012-02-06 - 70ffda3 - lavu 51.38.100
  Add AV_LOG_MAX_OFFSET macro to log.h.

2012-02-02 - 0eaa123 - lavu 51.37.100
  Add public timecode helpers.

2012-01-24 - 0c3577b - lavfi 2.60.100
  Add avfilter_graph_dump.

2012-03-20 - 0ebd836 / 3c90cc2 - lavfo 54.2.0
  Deprecate av_read_packet(), use av_read_frame() with
  AVFMT_FLAG_NOPARSE | AVFMT_FLAG_NOFILLIN in AVFormatContext.flags

2012-03-05 - lavc 54.10.100 / 54.8.0
  f095391 / 6699d07 Add av_get_exact_bits_per_sample()
  f095391 / 9524cf7 Add av_get_audio_frame_duration()

2012-03-04 - 2af8f2c / 44fe77b - lavc 54.8.100 / 54.7.0 - avcodec.h
  Add av_codec_is_encoder/decoder().

2012-03-01 - 1eb7f39 / 442c132 - lavc 54.5.100 / 54.3.0 - avcodec.h
  Add av_packet_shrink_side_data.

2012-02-29 - 79ae084 / dd2a4bc - lavf 54.2.100 / 54.2.0 - avformat.h
  Add AVStream.attached_pic and AV_DISPOSITION_ATTACHED_PIC,
  used for dealing with attached pictures/cover art.

2012-02-25 - 305e4b3 / c9bca80 - lavu 51.41.100 / 51.24.0 - error.h
  Add AVERROR_UNKNOWN
  NOTE: this was backported to 0.8

2012-02-20 - eadd426 / e9cda85 - lavc 54.2.100 / 54.2.0
  Add duration field to AVCodecParserContext

2012-02-20 - eadd426 / 0b42a93 - lavu 51.40.100 / 51.23.1 - mathematics.h
  Add av_rescale_q_rnd()

2012-02-08 - f2b20b7 / 38d5533 - lavu 51.38.101 / 51.22.1 - pixdesc.h
  Add PIX_FMT_PSEUDOPAL flag.

2012-02-08 - f2b20b7 / 52f82a1 - lavc 54.2.100 / 54.1.0
  Add avcodec_encode_video2() and deprecate avcodec_encode_video().

2012-02-01 - 4c677df / 316fc74 - lavc 54.1.0
  Add av_fast_padded_malloc() as alternative for av_realloc() when aligned
  memory is required. The buffer will always have FF_INPUT_BUFFER_PADDING_SIZE
  zero-padded bytes at the end.

2012-01-31 - a369a6b / dd6d3b0 - lavf 54.1.0
  Add avformat_get_riff_video_tags() and avformat_get_riff_audio_tags().
  NOTE: this was backported to 0.8

2012-01-31 - a369a6b / af08d9a - lavc 54.1.0
  Add avcodec_is_open() function.
  NOTE: this was backported to 0.8

2012-01-30 - 151ecc2 / 8b93312 - lavu 51.36.100 / 51.22.0 - intfloat.h
  Add a new installed header libavutil/intfloat.h with int/float punning
  functions.
  NOTE: this was backported to 0.8

2012-01-25 - lavf 53.31.100 / 53.22.0
  3c5fe5b / f1caf01 Allow doing av_write_frame(ctx, NULL) for flushing possible
          buffered data within a muxer. Added AVFMT_ALLOW_FLUSH for
          muxers supporting it (av_write_frame makes sure it is called
          only for muxers with this flag).

2012-01-15 - lavc 53.56.105 / 53.34.0
  New audio encoding API:
  67f5650 / b2c75b6 Add CODEC_CAP_VARIABLE_FRAME_SIZE capability for use by audio
          encoders.
  67f5650 / 5ee5fa0 Add avcodec_fill_audio_frame() as a convenience function.
  67f5650 / b2c75b6 Add avcodec_encode_audio2() and deprecate avcodec_encode_audio().
          Add AVCodec.encode2().

2012-01-12 - b18e17e / 3167dc9 - lavfi 2.59.100 / 2.15.0
  Add a new installed header -- libavfilter/version.h -- with version macros.


-------- 8< --------- FFmpeg 0.9 was cut here -------- 8< ---------

2011-12-08 - a502939 - lavfi 2.52.0
  Add av_buffersink_poll_frame() to buffersink.h.

2011-12-08 - 26c6fec - lavu 51.31.0
  Add av_log_format_line.

2011-12-03 - 976b095 - lavu 51.30.0
  Add AVERROR_BUG.

2011-11-24 - 573ffbb - lavu 51.28.1
  Add av_get_alt_sample_fmt() to samplefmt.h.

2011-11-03 - 96949da - lavu 51.23.0
  Add av_strcasecmp() and av_strncasecmp() to avstring.h.

2011-10-20 - b35e9e1 - lavu 51.22.0
  Add av_strtok() to avstring.h.

2012-01-03 - ad1c8dd / b73ec05 - lavu 51.34.100 / 51.21.0
  Add av_popcount64

2011-12-18 - 7c29313 / 8400b12 - lavc 53.46.1 / 53.28.1
  Deprecate AVFrame.age. The field is unused.

2011-12-12 - 8bc7fe4 / 5266045 - lavf 53.25.0 / 53.17.0
  Add avformat_close_input().
  Deprecate av_close_input_file() and av_close_input_stream().

2011-12-09 - c59b80c / b2890f5 - lavu 51.32.0 / 51.20.0 - audioconvert.h
  Expand the channel layout list.

2011-12-02 - e4de716 / 0eea212 - lavc 53.40.0 / 53.25.0
  Add nb_samples and extended_data fields to AVFrame.
  Deprecate AVCODEC_MAX_AUDIO_FRAME_SIZE.
  Deprecate avcodec_decode_audio3() in favor of avcodec_decode_audio4().
  avcodec_decode_audio4() writes output samples to an AVFrame, which allows
  audio decoders to use get_buffer().

2011-12-04 - e4de716 / 560f773 - lavc 53.40.0 / 53.24.0
  Change AVFrame.data[4]/base[4]/linesize[4]/error[4] to [8] at next major bump.
  Change AVPicture.data[4]/linesize[4] to [8] at next major bump.
  Change AVCodecContext.error[4] to [8] at next major bump.
  Add AV_NUM_DATA_POINTERS to simplify the bump transition.

2011-11-24 - lavu 51.29.0 / 51.19.0
  92afb43 / bd97b2e - add planar RGB pixel formats
  92afb43 / 6b0768e - add PIX_FMT_PLANAR and PIX_FMT_RGB pixel descriptions

2011-11-23 - 8e576d5 / bbb46f3 - lavu 51.27.0 / 51.18.0
  Add av_samples_get_buffer_size(), av_samples_fill_arrays(), and
  av_samples_alloc(), to samplefmt.h.

2011-11-23 - 8e576d5 / 8889cc4 - lavu 51.27.0 / 51.17.0
  Add planar sample formats and av_sample_fmt_is_planar() to samplefmt.h.

2011-11-19 - dbb38bc / f3a29b7 - lavc 53.36.0 / 53.21.0
  Move some AVCodecContext fields to a new private struct, AVCodecInternal,
  which is accessed from a new field, AVCodecContext.internal.
  - fields moved:
      AVCodecContext.internal_buffer       --> AVCodecInternal.buffer
      AVCodecContext.internal_buffer_count --> AVCodecInternal.buffer_count
      AVCodecContext.is_copy               --> AVCodecInternal.is_copy

2011-11-16 - 8709ba9 / 6270671 - lavu 51.26.0 / 51.16.0
  Add av_timegm()

2011-11-13 - lavf 53.21.0 / 53.15.0
  New interrupt callback API, allowing per-AVFormatContext/AVIOContext
  interrupt callbacks.
  5f268ca / 6aa0b98 Add AVIOInterruptCB struct and the interrupt_callback field to
          AVFormatContext.
  5f268ca / 1dee0ac Add avio_open2() with additional parameters. Those are
          an interrupt callback and an options AVDictionary.
          This will allow passing AVOptions to protocols after lavf
          54.0.

2011-11-06 - 13b7781 / ba04ecf - lavu 51.24.0 / 51.14.0
  Add av_strcasecmp() and av_strncasecmp() to avstring.h.

2011-11-06 - 13b7781 / 07b172f - lavu 51.24.0 / 51.13.0
  Add av_toupper()/av_tolower()

2011-11-05 - d8cab5c / b6d08f4 - lavf 53.19.0 / 53.13.0
  Add avformat_network_init()/avformat_network_deinit()

2011-10-27 - 6faf0a2 / 512557b - lavc 53.24.0 / 53.15.0
  Remove avcodec_parse_frame.
  Deprecate AVCodecContext.parse_only and CODEC_CAP_PARSE_ONLY.

2011-10-19 - d049257 / 569129a - lavf 53.17.0 / 53.10.0
  Add avformat_new_stream(). Deprecate av_new_stream().

2011-10-13 - 91eb1b1 / b631fba - lavf 53.16.0 / 53.9.0
  Add AVFMT_NO_BYTE_SEEK AVInputFormat flag.

2011-10-12 - lavu 51.21.0 / 51.12.0
  AVOptions API rewrite.

  - f884ef0 / 145f741 FF_OPT_TYPE* renamed to AV_OPT_TYPE_*
  - new setting/getting functions with slightly different semantics:
        f884ef0 / dac66da av_set_string3 -> av_opt_set
                av_set_double  -> av_opt_set_double
                av_set_q       -> av_opt_set_q
                av_set_int     -> av_opt_set_int

        f884ef0 / 41d9d51 av_get_string  -> av_opt_get
                av_get_double  -> av_opt_get_double
                av_get_q       -> av_opt_get_q
                av_get_int     -> av_opt_get_int

  - f884ef0 / 8c5dcaa trivial rename av_next_option -> av_opt_next
  - f884ef0 / 641c7af new functions - av_opt_child_next, av_opt_child_class_next
    and av_opt_find2()

2011-09-22 - a70e787 - lavu 51.17.0
  Add av_x_if_null().

2011-09-18 - 645cebb - lavc 53.16.0
  Add showall flag2

2011-09-16 - ea8de10 - lavfi 2.42.0
  Add avfilter_all_channel_layouts.

2011-09-16 - 9899037 - lavfi 2.41.0
  Rename avfilter_all_* function names to avfilter_make_all_*.

  In particular, apply the renames:
  avfilter_all_formats         -> avfilter_make_all_formats
  avfilter_all_channel_layouts -> avfilter_make_all_channel_layouts
  avfilter_all_packing_formats -> avfilter_make_all_packing_formats

2011-09-12 - 4381bdd - lavfi 2.40.0
  Change AVFilterBufferRefAudioProps.sample_rate type from uint32_t to int.

2011-09-12 - 2c03174 - lavfi 2.40.0
  Simplify signature for avfilter_get_audio_buffer(), make it
  consistent with avfilter_get_video_buffer().

2011-09-06 - 4f7dfe1 - lavfi 2.39.0
  Rename libavfilter/vsink_buffer.h to libavfilter/buffersink.h.

2011-09-06 - c4415f6 - lavfi 2.38.0
  Unify video and audio sink API.

  In particular, add av_buffersink_get_buffer_ref(), deprecate
  av_vsink_buffer_get_video_buffer_ref() and change the value for the
  opaque field passed to the abuffersink init function.

2011-09-04 - 61e2e29 - lavu 51.16.0
  Add av_asprintf().

2011-08-22 - dacd827 - lavf 53.10.0
  Add av_find_program_from_stream().

2011-08-20 - 69e2c1a - lavu 51.13.0
  Add av_get_media_type_string().

2011-09-03 - 1889c67 / fb4ca26 - lavc 53.13.0
                       lavf 53.11.0
                       lsws  2.1.0
  Add {avcodec,avformat,sws}_get_class().

2011-08-03 - 1889c67 / c11fb82 - lavu 51.15.0
  Add AV_OPT_SEARCH_FAKE_OBJ flag for av_opt_find() function.

2011-08-14 - 323b930 - lavu 51.12.0
  Add av_fifo_peek2(), deprecate av_fifo_peek().

2011-08-26 - lavu 51.14.0 / 51.9.0
  - 976a8b2 / add41de..976a8b2 / abc78a5 Do not include intfloat_readwrite.h,
    mathematics.h, rational.h, pixfmt.h, or log.h from avutil.h.

2011-08-16 - 27fbe31 / 48f9e45 - lavf 53.11.0 / 53.8.0
  Add avformat_query_codec().

2011-08-16 - 27fbe31 / bca06e7 - lavc 53.11.0
  Add avcodec_get_type().

2011-08-06 - 0cb233c / 2f63440 - lavf 53.7.0
  Add error_recognition to AVFormatContext.

2011-08-02 - 1d186e9 / 9d39cbf - lavc 53.9.1
  Add AV_PKT_FLAG_CORRUPT AVPacket flag.

2011-07-16 - b57df29 - lavfi 2.27.0
  Add audio packing negotiation fields and helper functions.

  In particular, add AVFilterPacking enum, planar, in_packings and
  out_packings fields to AVFilterLink, and the functions:
  avfilter_set_common_packing_formats()
  avfilter_all_packing_formats()

2011-07-10 - 3602ad7 / a67c061 - lavf 53.6.0
  Add avformat_find_stream_info(), deprecate av_find_stream_info().
  NOTE: this was backported to 0.7

2011-07-10 - 3602ad7 / 0b950fe - lavc 53.8.0
  Add avcodec_open2(), deprecate avcodec_open().
  NOTE: this was backported to 0.7

  Add avcodec_alloc_context3. Deprecate avcodec_alloc_context() and
  avcodec_alloc_context2().

2011-07-01 - b442ca6 - lavf 53.5.0 - avformat.h
  Add function av_get_output_timestamp().

2011-06-28 - 5129336 - lavu 51.11.0 - avutil.h
  Define the AV_PICTURE_TYPE_NONE value in AVPictureType enum.


-------- 8< --------- FFmpeg 0.7 was cut here -------- 8< ---------



-------- 8< --------- FFmpeg 0.8 was cut here -------- 8< ---------

2011-06-19 - fd2c0a5 - lavfi 2.23.0 - avfilter.h
  Add layout negotiation fields and helper functions.

  In particular, add in_chlayouts and out_chlayouts to AVFilterLink,
  and the functions:
  avfilter_set_common_sample_formats()
  avfilter_set_common_channel_layouts()
  avfilter_all_channel_layouts()

2011-06-19 - 527ca39 - lavfi 2.22.0 - AVFilterFormats
  Change type of AVFilterFormats.formats from int * to int64_t *,
  and update formats handling API accordingly.

  avfilter_make_format_list() still takes a int32_t array and converts
  it to int64_t. A new function, avfilter_make_format64_list(), that
  takes int64_t arrays has been added.

2011-06-19 - 44f669e - lavfi 2.21.0 - vsink_buffer.h
  Add video sink buffer and vsink_buffer.h public header.

2011-06-12 - 9fdf772 - lavfi 2.18.0 - avcodec.h
  Add avfilter_get_video_buffer_ref_from_frame() function in
  libavfilter/avcodec.h.

2011-06-12 - c535494 - lavfi 2.17.0 - avfiltergraph.h
  Add avfilter_inout_alloc() and avfilter_inout_free() functions.

2011-06-12 - 6119b23 - lavfi 2.16.0 - avfilter_graph_parse()
  Change avfilter_graph_parse() signature.

2011-06-23 - 686959e / 67e9ae1 - lavu 51.10.0 / 51.8.0 - attributes.h
  Add av_printf_format().

2011-06-16 - 2905e3f / 05e84c9, 2905e3f / 25de595 - lavf 53.4.0 / 53.2.0 - avformat.h
  Add avformat_open_input and avformat_write_header().
  Deprecate av_open_input_stream, av_open_input_file,
  AVFormatParameters and av_write_header.

2011-06-16 - 2905e3f / 7e83e1c, 2905e3f / dc59ec5 - lavu 51.9.0 / 51.7.0 - opt.h
  Add av_opt_set_dict() and av_opt_find().
  Deprecate av_find_opt().
  Add AV_DICT_APPEND flag.

2011-06-10 - 45fb647 / cb7c11c - lavu 51.6.0 - opt.h
  Add av_opt_flag_is_set().

2011-06-10 - c381960 - lavfi 2.15.0 - avfilter_get_audio_buffer_ref_from_arrays
  Add avfilter_get_audio_buffer_ref_from_arrays() to avfilter.h.

2011-06-09 - f9ecb84 / d9f80ea - lavu 51.8.0 - AVMetadata
  Move AVMetadata from lavf to lavu and rename it to
  AVDictionary -- new installed header dict.h.
  All av_metadata_* functions renamed to av_dict_*.

2011-06-07 - d552f61 / a6703fa - lavu 51.8.0 - av_get_bytes_per_sample()
  Add av_get_bytes_per_sample() in libavutil/samplefmt.h.
  Deprecate av_get_bits_per_sample_fmt().

2011-06-05 - f956924 / b39b062 - lavu 51.8.0 - opt.h
  Add av_opt_free convenience function.

2011-06-06 - 95a0242 - lavfi 2.14.0 - AVFilterBufferRefAudioProps
  Remove AVFilterBufferRefAudioProps.size, and use nb_samples in
  avfilter_get_audio_buffer() and avfilter_default_get_audio_buffer() in
  place of size.

2011-06-06 - 0bc2cca - lavu 51.6.0 - av_samples_alloc()
  Switch nb_channels and nb_samples parameters order in
  av_samples_alloc().

2011-06-06 - e1c7414 - lavu 51.5.0 - av_samples_*
  Change the data layout created by av_samples_fill_arrays() and
  av_samples_alloc().

2011-06-06 - 27bcf55 - lavfi 2.13.0 - vsrc_buffer.h
  Make av_vsrc_buffer_add_video_buffer_ref() accepts an additional
  flags parameter in input.

2011-06-03 - e977ca2 - lavfi 2.12.0 - avfilter_link_free()
  Add avfilter_link_free() function.

2011-06-02 - 5ad38d9 - lavu 51.4.0 - av_force_cpu_flags()
  Add av_cpu_flags() in libavutil/cpu.h.

2011-05-28 - e71f260 - lavu 51.3.0 - pixdesc.h
  Add av_get_pix_fmt_name() in libavutil/pixdesc.h, and deprecate
  avcodec_get_pix_fmt_name() in libavcodec/avcodec.h in its favor.

2011-05-25 - 39e4206 / 30315a8 - lavf 53.3.0 - avformat.h
  Add fps_probe_size to AVFormatContext.

2011-05-22 - 5ecdfd0 - lavf 53.2.0 - avformat.h
  Introduce avformat_alloc_output_context2() and deprecate
  avformat_alloc_output_context().

2011-05-22 - 83db719 - lavfi 2.10.0 - vsrc_buffer.h
  Make libavfilter/vsrc_buffer.h public.

2011-05-19 - c000a9f - lavfi 2.8.0 - avcodec.h
  Add av_vsrc_buffer_add_frame() to libavfilter/avcodec.h.

2011-05-14 - 9fdf772 - lavfi 2.6.0 - avcodec.h
  Add avfilter_get_video_buffer_ref_from_frame() to libavfilter/avcodec.h.

2011-05-18 - 75a37b5 / 64150ff - lavc 53.7.0 - AVCodecContext.request_sample_fmt
  Add request_sample_fmt field to AVCodecContext.

2011-05-10 - 59eb12f / 188dea1 - lavc 53.6.0 - avcodec.h
  Deprecate AVLPCType and the following fields in
  AVCodecContext: lpc_coeff_precision, prediction_order_method,
  min_partition_order, max_partition_order, lpc_type, lpc_passes.
  Corresponding FLAC encoder options should be used instead.

2011-05-07 - 9fdf772 - lavfi 2.5.0 - avcodec.h
  Add libavfilter/avcodec.h header and avfilter_copy_frame_props()
  function.

2011-05-07 - 18ded93 - lavc 53.5.0 - AVFrame
  Add format field to AVFrame.

2011-05-07 - 22333a6 - lavc 53.4.0 - AVFrame
  Add width and height fields to AVFrame.

2011-05-01 - 35fe66a - lavfi 2.4.0 - avfilter.h
  Rename AVFilterBufferRefVideoProps.pixel_aspect to
  sample_aspect_ratio.

2011-05-01 - 77e9dee - lavc 53.3.0 - AVFrame
  Add a sample_aspect_ratio field to AVFrame.

2011-05-01 - 1ba5727 - lavc 53.2.0 - AVFrame
  Add a pkt_pos field to AVFrame.

2011-04-29 - 35ceaa7 - lavu 51.2.0 - mem.h
  Add av_dynarray_add function for adding
  an element to a dynamic array.

2011-04-26 - d7e5aeb / bebe72f - lavu 51.1.0 - avutil.h
  Add AVPictureType enum and av_get_picture_type_char(), deprecate
  FF_*_TYPE defines and av_get_pict_type_char() defined in
  libavcodec/avcodec.h.

2011-04-26 - d7e5aeb / 10d3940 - lavfi 2.3.0 - avfilter.h
  Add pict_type and key_frame fields to AVFilterBufferRefVideo.

2011-04-26 - d7e5aeb / 7a11c82 - lavfi 2.2.0 - vsrc_buffer
  Add sample_aspect_ratio fields to vsrc_buffer arguments

2011-04-21 - 8772156 / 94f7451 - lavc 53.1.0 - avcodec.h
  Add CODEC_CAP_SLICE_THREADS for codecs supporting sliced threading.

2011-04-15 - lavc 52.120.0 - avcodec.h
  AVPacket structure got additional members for passing side information:
    c407984 / 4de339e introduce side information for AVPacket
    c407984 / 2d8591c make containers pass palette change in AVPacket

2011-04-12 - lavf 52.107.0 - avio.h
  Avio cleanup, part II - deprecate the entire URLContext API:
    c55780d / 175389c add avio_check as a replacement for url_exist
    9891004 / ff1ec0c add avio_pause and avio_seek_time as replacements
            for _av_url_read_fseek/fpause
    d4d0932 / cdc6a87 deprecate av_protocol_next(), avio_enum_protocols
            should be used instead.
    c88caa5 / 80c6e23 rename url_set_interrupt_cb->avio_set_interrupt_cb.
    c88caa5 / f87b1b3 rename open flags: URL_* -> AVIO_*
    d4d0932 / f8270bb add avio_enum_protocols.
    d4d0932 / 5593f03 deprecate URLProtocol.
    d4d0932 / c486dad deprecate URLContext.
    d4d0932 / 026e175 deprecate the typedef for URLInterruptCB
    c88caa5 / 8e76a19 deprecate av_register_protocol2.
    11d7841 / b840484 deprecate URL_PROTOCOL_FLAG_NESTED_SCHEME
    11d7841 / 1305d93 deprecate av_url_read_seek
    11d7841 / fa104e1 deprecate av_url_read_pause
    434f248 / 727c7aa deprecate url_get_filename().
    434f248 / 5958df3 deprecate url_max_packet_size().
    434f248 / 1869ea0 deprecate url_get_file_handle().
    434f248 / 32a97d4 deprecate url_filesize().
    434f248 / e52a914 deprecate url_close().
    434f248 / 58a48c6 deprecate url_seek().
    434f248 / 925e908 deprecate url_write().
    434f248 / dce3756 deprecate url_read_complete().
    434f248 / bc371ac deprecate url_read().
    434f248 / 0589da0 deprecate url_open().
    434f248 / 62eaaea deprecate url_connect.
    434f248 / 5652bb9 deprecate url_alloc.
    434f248 / 333e894 deprecate url_open_protocol
    434f248 / e230705 deprecate url_poll and URLPollEntry

2011-04-08 - lavf 52.106.0 - avformat.h
  Minor avformat.h cleanup:
    d4d0932 / a9bf9d8 deprecate av_guess_image2_codec
    d4d0932 / c3675df rename avf_sdp_create->av_sdp_create

2011-04-03 - lavf 52.105.0 - avio.h
  Large-scale renaming/deprecating of AVIOContext-related functions:
    2cae980 / 724f6a0 deprecate url_fdopen
    2cae980 / 403ee83 deprecate url_open_dyn_packet_buf
    2cae980 / 6dc7d80 rename url_close_dyn_buf       -> avio_close_dyn_buf
    2cae980 / b92c545 rename url_open_dyn_buf        -> avio_open_dyn_buf
    2cae980 / 8978fed introduce an AVIOContext.seekable field as a replacement for
            AVIOContext.is_streamed and url_is_streamed()
    1caa412 / b64030f deprecate get_checksum()
    1caa412 / 4c4427a deprecate init_checksum()
    2fd41c9 / 4ec153b deprecate udp_set_remote_url/get_local_port
    4fa0e24 / 933e90a deprecate av_url_read_fseek/fpause
    4fa0e24 / 8d9769a deprecate url_fileno
    0fecf26 / b7f2fdd rename put_flush_packet -> avio_flush
    0fecf26 / 35f1023 deprecate url_close_buf
    0fecf26 / 83fddae deprecate url_open_buf
    0fecf26 / d9d86e0 rename url_fprintf -> avio_printf
    0fecf26 / 59f65d9 deprecate url_setbufsize
    6947b0c / 3e68b3b deprecate url_ferror
    e8bb2e2 deprecate url_fget_max_packet_size
    76aa876 rename url_fsize -> avio_size
    e519753 deprecate url_fgetc
    655e45e deprecate url_fgets
    a2704c9 rename url_ftell -> avio_tell
    e16ead0 deprecate get_strz() in favor of avio_get_str
    0300db8,2af07d3 rename url_fskip -> avio_skip
    6b4aa5d rename url_fseek -> avio_seek
    61840b4 deprecate put_tag
    22a3212 rename url_fopen/fclose -> avio_open/close.
    0ac8e2b deprecate put_nbyte
    77eb550 rename put_byte          -> avio_w8
                   put_[b/l]e<type>  -> avio_w[b/l]<type>
                   put_buffer        -> avio_write
    b7effd4 rename get_byte          -> avio_r8,
                   get_[b/l]e<type>  -> avio_r[b/l]<type>
                   get_buffer        -> avio_read
    b3db9ce deprecate get_partial_buffer
    8d9ac96 rename av_alloc_put_byte -> avio_alloc_context

2011-03-25 - 27ef7b1 / 34b47d7 - lavc 52.115.0 - AVCodecContext.audio_service_type
  Add audio_service_type field to AVCodecContext.

2011-03-17 - e309fdc - lavu 50.40.0 - pixfmt.h
  Add PIX_FMT_BGR48LE and PIX_FMT_BGR48BE pixel formats

2011-03-02 - 863c471 - lavf  52.103.0 - av_pkt_dump2, av_pkt_dump_log2
  Add new functions av_pkt_dump2, av_pkt_dump_log2 that uses the
  source stream timebase for outputting timestamps. Deprecate
  av_pkt_dump and av_pkt_dump_log.

2011-02-20 - e731b8d - lavf  52.102.0 - avio.h
  * e731b8d - rename init_put_byte() to ffio_init_context(), deprecating the
              original, and move it to a private header so it is no longer
              part of our public API. Instead, use av_alloc_put_byte().
  * ae628ec - rename ByteIOContext to AVIOContext.

2011-02-16 - 09d171b - lavf  52.101.0 - avformat.h
                       lavu  52.39.0  - parseutils.h
  * 610219a - Add av_ prefix to dump_format().
  * f6c7375 - Replace parse_date() in lavf with av_parse_time() in lavu.
  * ab0287f - Move find_info_tag from lavf to lavu and add av_prefix to it.

2011-02-15 - lavu 52.38.0 - merge libavcore
  libavcore is merged back completely into libavutil

2011-02-10 - 55bad0c - lavc 52.113.0 - vbv_delay
  Add vbv_delay field to AVCodecContext

2011-02-14 - 24a83bd - lavf 52.100.0 - AV_DISPOSITION_CLEAN_EFFECTS
  Add AV_DISPOSITION_CLEAN_EFFECTS disposition flag.

2011-02-14 - 910b5b8 - lavfi 1.76.0 - AVFilterLink sample_aspect_ratio
  Add sample_aspect_ratio field to AVFilterLink.

2011-02-10 - 12c14cd - lavf 52.99.0 - AVStream.disposition
  Add AV_DISPOSITION_HEARING_IMPAIRED and AV_DISPOSITION_VISUAL_IMPAIRED.

2011-02-09 - c0b102c - lavc 52.112.0 - avcodec_thread_init()
  Deprecate avcodec_thread_init()/avcodec_thread_free() use; instead
  set thread_count before calling avcodec_open.

2011-02-09 - 37b00b4 - lavc 52.111.0 - threading API
  Add CODEC_CAP_FRAME_THREADS with new restrictions on get_buffer()/
  release_buffer()/draw_horiz_band() callbacks for appropriate codecs.
  Add thread_type and active_thread_type fields to AVCodecContext.

2011-02-08 - 3940caa - lavf 52.98.0 - av_probe_input_buffer
  Add av_probe_input_buffer() to avformat.h for probing format from a
  ByteIOContext.

2011-02-06 - fe174fc - lavf 52.97.0 - avio.h
  Add flag for non-blocking protocols: URL_FLAG_NONBLOCK

2011-02-04 - f124b08 - lavf 52.96.0 - avformat_free_context()
  Add avformat_free_context() in avformat.h.

2011-02-03 - f5b82f4 - lavc 52.109.0 - add CODEC_ID_PRORES
  Add CODEC_ID_PRORES to avcodec.h.

2011-02-03 - fe9a3fb - lavc 52.109.0 - H.264 profile defines
  Add defines for H.264 * Constrained Baseline and Intra profiles

2011-02-02 - lavf 52.95.0
  * 50196a9 - add a new installed header version.h.
  * 4efd5cf, dccbd97, 93b78d1 - add several variants of public
    avio_{put,get}_str* functions.  Deprecate corresponding semi-public
    {put,get}_str*.

2011-02-02 - dfd2a00 - lavu 50.37.0 - log.h
  Make av_dlog public.

2011-01-31 - 7b3ea55 - lavfi 1.76.0 - vsrc_buffer
  Add sample_aspect_ratio fields to vsrc_buffer arguments

2011-01-31 - 910b5b8 - lavfi 1.75.0 - AVFilterLink sample_aspect_ratio
  Add sample_aspect_ratio field to AVFilterLink.

2011-01-15 - a242ac3 - lavfi 1.74.0 - AVFilterBufferRefAudioProps
  Rename AVFilterBufferRefAudioProps.samples_nb to nb_samples.

2011-01-14 - 7f88a5b - lavf 52.93.0 - av_metadata_copy()
  Add av_metadata_copy() in avformat.h.

2011-01-07 - 81c623f - lavc 52.107.0 - deprecate reordered_opaque
  Deprecate reordered_opaque in favor of pkt_pts/dts.

2011-01-07 - 1919fea - lavc 52.106.0 - pkt_dts
  Add pkt_dts to AVFrame, this will in the future allow multithreading decoders
  to not mess up dts.

2011-01-07 - 393cbb9 - lavc 52.105.0 - pkt_pts
  Add pkt_pts to AVFrame.

2011-01-07 - 060ec0a - lavc 52.104.0 - av_get_profile_name()
  Add av_get_profile_name to libavcodec/avcodec.h.

2010-12-27 - 0ccabee - lavfi 1.71.0 - AV_PERM_NEG_LINESIZES
  Add AV_PERM_NEG_LINESIZES in avfilter.h.

2010-12-27 - 9128ae0 - lavf 52.91.0 - av_find_best_stream()
  Add av_find_best_stream to libavformat/avformat.h.

2010-12-27 - 107a7e3 - lavf 52.90.0
  Add AVFMT_NOSTREAMS flag for formats with no streams,
  like e.g. text metadata.

2010-12-22 - 0328b9e - lavu 50.36.0 - file.h
  Add functions av_file_map() and av_file_unmap() in file.h.

2010-12-19 - 0bc55f5 - lavu 50.35.0 - error.h
  Add "not found" error codes:
  AVERROR_DEMUXER_NOT_FOUND
  AVERROR_MUXER_NOT_FOUND
  AVERROR_DECODER_NOT_FOUND
  AVERROR_ENCODER_NOT_FOUND
  AVERROR_PROTOCOL_NOT_FOUND
  AVERROR_FILTER_NOT_FOUND
  AVERROR_BSF_NOT_FOUND
  AVERROR_STREAM_NOT_FOUND

2010-12-09 - c61cdd0 - lavcore 0.16.0 - avcore.h
  Move AV_NOPTS_VALUE, AV_TIME_BASE, AV_TIME_BASE_Q symbols from
  avcodec.h to avcore.h.

2010-12-04 - 16cfc96 - lavc 52.98.0 - CODEC_CAP_NEG_LINESIZES
  Add CODEC_CAP_NEG_LINESIZES codec capability flag in avcodec.h.

2010-12-04 - bb4afa1 - lavu 50.34.0 - av_get_pix_fmt_string()
  Deprecate avcodec_pix_fmt_string() in favor of
  pixdesc.h/av_get_pix_fmt_string().

2010-12-04 - 4da12e3 - lavcore 0.15.0 - av_image_alloc()
  Add av_image_alloc() to libavcore/imgutils.h.

2010-12-02 - 037be76 - lavfi 1.67.0 - avfilter_graph_create_filter()
  Add function avfilter_graph_create_filter() in avfiltergraph.h.

2010-11-25 - 4723bc2 - lavfi 1.65.0 - avfilter_get_video_buffer_ref_from_arrays()
  Add function avfilter_get_video_buffer_ref_from_arrays() in
  avfilter.h.

2010-11-21 - 176a615 - lavcore 0.14.0 - audioconvert.h
  Add a public audio channel API in audioconvert.h, and deprecate the
  corresponding functions in libavcodec:
  avcodec_get_channel_name()
  avcodec_get_channel_layout()
  avcodec_get_channel_layout_string()
  avcodec_channel_layout_num_channels()
  and the CH_* macros defined in libavcodec/avcodec.h.

2010-11-21 - 6bfc268 - lavf 52.85.0 - avformat.h
  Add av_append_packet().

2010-11-21 - a08d918 - lavc 52.97.0 - avcodec.h
  Add av_grow_packet().

2010-11-17 - 0985e1a - lavcore 0.13.0 - parseutils.h
  Add av_parse_color() declared in libavcore/parseutils.h.

2010-11-13 - cb2c971 - lavc 52.95.0 - AVCodecContext
  Add AVCodecContext.subtitle_header and AVCodecContext.subtitle_header_size
  fields.

2010-11-13 - 5aaea02 - lavfi 1.62.0 - avfiltergraph.h
  Make avfiltergraph.h public.

2010-11-13 - 4fcbb2a - lavfi 1.61.0 - avfiltergraph.h
  Remove declarations from avfiltergraph.h for the functions:
  avfilter_graph_check_validity()
  avfilter_graph_config_links()
  avfilter_graph_config_formats()
  which are now internal.
  Use avfilter_graph_config() instead.

2010-11-08 - d2af720 - lavu 50.33.0 - eval.h
  Deprecate functions:
  av_parse_and_eval_expr(),
  av_parse_expr(),
  av_eval_expr(),
  av_free_expr(),
  in favor of the functions:
  av_expr_parse_and_eval(),
  av_expr_parse(),
  av_expr_eval(),
  av_expr_free().

2010-11-08 - 24de0ed - lavfi 1.59.0 - avfilter_free()
  Rename avfilter_destroy() to avfilter_free().
  This change breaks libavfilter API/ABI.

2010-11-07 - 1e80a0e - lavfi 1.58.0 - avfiltergraph.h
  Remove graphparser.h header, move AVFilterInOut and
  avfilter_graph_parse() declarations to libavfilter/avfiltergraph.h.

2010-11-07 - 7313132 - lavfi 1.57.0 - AVFilterInOut
  Rename field AVFilterInOut.filter to AVFilterInOut.filter_ctx.
  This change breaks libavfilter API.

2010-11-04 - 97dd1e4 - lavfi 1.56.0 - avfilter_graph_free()
  Rename avfilter_graph_destroy() to avfilter_graph_free().
  This change breaks libavfilter API/ABI.

2010-11-04 - e15aeea - lavfi 1.55.0 - avfilter_graph_alloc()
  Add avfilter_graph_alloc() to libavfilter/avfiltergraph.h.

2010-11-02 - 6f84cd1 - lavcore 0.12.0 - av_get_bits_per_sample_fmt()
  Add av_get_bits_per_sample_fmt() to libavcore/samplefmt.h and
  deprecate av_get_bits_per_sample_format().

2010-11-02 - d63e456 - lavcore 0.11.0 - samplefmt.h
  Add sample format functions in libavcore/samplefmt.h:
  av_get_sample_fmt_name(),
  av_get_sample_fmt(),
  av_get_sample_fmt_string(),
  and deprecate the corresponding libavcodec/audioconvert.h functions:
  avcodec_get_sample_fmt_name(),
  avcodec_get_sample_fmt(),
  avcodec_sample_fmt_string().

2010-11-02 - 262d1c5 - lavcore 0.10.0 - samplefmt.h
  Define enum AVSampleFormat in libavcore/samplefmt.h, deprecate enum
  SampleFormat.

2010-10-16 - 2a24df9 - lavfi 1.52.0 - avfilter_graph_config()
  Add the function avfilter_graph_config() in avfiltergraph.h.

2010-10-15 - 03700d3 - lavf 52.83.0 - metadata API
  Change demuxers to export metadata in generic format and
  muxers to accept generic format. Deprecate the public
  conversion API.

2010-10-10 - 867ae7a - lavfi 1.49.0 - AVFilterLink.time_base
  Add time_base field to AVFilterLink.

2010-09-27 - c85eef4 - lavu 50.31.0 - av_set_options_string()
  Move av_set_options_string() from libavfilter/parseutils.h to
  libavutil/opt.h.

2010-09-27 - acc0490 - lavfi 1.47.0 - AVFilterLink
  Make the AVFilterLink fields srcpad and dstpad store the pointers to
  the source and destination pads, rather than their indexes.

2010-09-27 - 372e288 - lavu 50.30.0 - av_get_token()
  Move av_get_token() from libavfilter/parseutils.h to
  libavutil/avstring.h.

2010-09-26 - 635d4ae - lsws 0.12.0 - swscale.h
  Add the functions sws_alloc_context() and sws_init_context().

2010-09-26 - 6ed0404 - lavu 50.29.0 - opt.h
  Move libavcodec/opt.h to libavutil/opt.h.

2010-09-24 - 1c1c80f - lavu 50.28.0 - av_log_set_flags()
  Default of av_log() changed due to many problems to the old no repeat
  detection. Read the docs of AV_LOG_SKIP_REPEATED in log.h before
  enabling it for your app!.

2010-09-24 - f66eb58 - lavc 52.90.0 - av_opt_show2()
  Deprecate av_opt_show() in favor or av_opt_show2().

2010-09-14 - bc6f0af - lavu 50.27.0 - av_popcount()
  Add av_popcount() to libavutil/common.h.

2010-09-08 - c6c98d0 - lavu 50.26.0 - av_get_cpu_flags()
  Add av_get_cpu_flags().

2010-09-07 - 34017fd - lavcore 0.9.0 - av_image_copy()
  Add av_image_copy().

2010-09-07 - 9686abb - lavcore 0.8.0 - av_image_copy_plane()
  Add av_image_copy_plane().

2010-09-07 - 9b7269e - lavcore 0.7.0 - imgutils.h
  Adopt hierarchical scheme for the imgutils.h function names,
  deprecate the old names.

2010-09-04 - 7160bb7 - lavu 50.25.0 - AV_CPU_FLAG_*
  Deprecate the FF_MM_* flags defined in libavcodec/avcodec.h in favor
  of the AV_CPU_FLAG_* flags defined in libavutil/cpu.h.

2010-08-26 - 5da19b5 - lavc 52.87.0 - avcodec_get_channel_layout()
  Add avcodec_get_channel_layout() in audioconvert.h.

2010-08-20 - e344336 - lavcore 0.6.0 - av_fill_image_max_pixsteps()
  Rename av_fill_image_max_pixstep() to av_fill_image_max_pixsteps().

2010-08-18 - a6ddf8b - lavcore 0.5.0 - av_fill_image_max_pixstep()
  Add av_fill_image_max_pixstep() in imgutils.h.

2010-08-17 - 4f2d2e4 - lavu 50.24.0 - AV_NE()
  Add the AV_NE macro.

2010-08-17 - ad2c950 - lavfi 1.36.0 - audio framework
  Implement AVFilterBufferRefAudioProps struct for audio properties,
  get_audio_buffer(), filter_samples() functions and related changes.

2010-08-12 - 81c1eca - lavcore 0.4.0 - av_get_image_linesize()
  Add av_get_image_linesize() in imgutils.h.

2010-08-11 - c1db7bf - lavfi 1.34.0 - AVFilterBufferRef
  Resize data and linesize arrays in AVFilterBufferRef to 8.

  This change breaks libavfilter API/ABI.

2010-08-11 - 9f08d80 - lavc 52.85.0 - av_picture_data_copy()
  Add av_picture_data_copy in avcodec.h.

2010-08-11 - 84c0386 - lavfi 1.33.0 - avfilter_open()
  Change avfilter_open() signature:
  AVFilterContext *avfilter_open(AVFilter *filter, const char *inst_name) ->
  int avfilter_open(AVFilterContext **filter_ctx, AVFilter *filter, const char *inst_name);

  This change breaks libavfilter API/ABI.

2010-08-11 - cc80caf - lavfi 1.32.0 - AVFilterBufferRef
  Add a type field to AVFilterBufferRef, and move video specific
  properties to AVFilterBufferRefVideoProps.

  This change breaks libavfilter API/ABI.

2010-08-07 - 5d4890d - lavfi 1.31.0 - AVFilterLink
  Rename AVFilterLink fields:
  AVFilterLink.srcpic    ->  AVFilterLink.src_buf
  AVFilterLink.cur_pic   ->  AVFilterLink.cur_buf
  AVFilterLink.outpic    ->  AVFilterLink.out_buf

2010-08-07 - 7fce481 - lavfi 1.30.0
  Rename functions and fields:
  avfilter_(un)ref_pic       -> avfilter_(un)ref_buffer
  avfilter_copy_picref_props -> avfilter_copy_buffer_ref_props
  AVFilterBufferRef.pic      -> AVFilterBufferRef.buffer

2010-08-07 - ecc8dad - lavfi 1.29.0 - AVFilterBufferRef
  Rename AVFilterPicRef to AVFilterBufferRef.

2010-08-07 - d54e094 - lavfi 1.28.0 - AVFilterBuffer
  Move format field from AVFilterBuffer to AVFilterPicRef.

2010-08-06 - bf176f5 - lavcore 0.3.0 - av_check_image_size()
  Deprecate avcodec_check_dimensions() in favor of the function
  av_check_image_size() defined in libavcore/imgutils.h.

2010-07-30 - 56b5e9d - lavfi 1.27.0 - AVFilterBuffer
  Increase size of the arrays AVFilterBuffer.data and
  AVFilterBuffer.linesize from 4 to 8.

  This change breaks libavfilter ABI.

2010-07-29 - e7bd48a - lavcore 0.2.0 - imgutils.h
  Add functions av_fill_image_linesizes() and
  av_fill_image_pointers(), declared in libavcore/imgutils.h.

2010-07-27 - 126b638 - lavcore 0.1.0 - parseutils.h
  Deprecate av_parse_video_frame_size() and av_parse_video_frame_rate()
  defined in libavcodec in favor of the newly added functions
  av_parse_video_size() and av_parse_video_rate() declared in
  libavcore/parseutils.h.

2010-07-23 - 4485247 - lavu 50.23.0 - mathematics.h
  Add the M_PHI constant definition.

2010-07-22 - bdab614 - lavfi 1.26.0 - media format generalization
  Add a type field to AVFilterLink.

  Change the field types:
  enum PixelFormat format   -> int format   in AVFilterBuffer
  enum PixelFormat *formats -> int *formats in AVFilterFormats
  enum PixelFormat *format  -> int format   in AVFilterLink

  Change the function signatures:
  AVFilterFormats *avfilter_make_format_list(const enum PixelFormat *pix_fmts); ->
  AVFilterFormats *avfilter_make_format_list(const int *fmts);

  int avfilter_add_colorspace(AVFilterFormats **avff, enum PixelFormat pix_fmt); ->
  int avfilter_add_format    (AVFilterFormats **avff, int fmt);

  AVFilterFormats *avfilter_all_colorspaces(void); ->
  AVFilterFormats *avfilter_all_formats    (enum AVMediaType type);

  This change breaks libavfilter API/ABI.

2010-07-21 - aac6ca6 - lavcore 0.0.0
  Add libavcore.

2010-07-17 - b5c582f - lavfi 1.25.0 - AVFilterBuffer
  Remove w and h fields from AVFilterBuffer.

2010-07-17 - f0d77b2 - lavfi 1.24.0 - AVFilterBuffer
  Rename AVFilterPic to AVFilterBuffer.

2010-07-17 - 57fe80f - lavf 52.74.0 - url_fskip()
  Make url_fskip() return an int error code instead of void.

2010-07-11 - 23940f1 - lavc 52.83.0
  Add AVCodecContext.lpc_type and AVCodecContext.lpc_passes fields.
  Add AVLPCType enum.
  Deprecate AVCodecContext.use_lpc.

2010-07-11 - e1d7c88 - lavc 52.82.0 - avsubtitle_free()
  Add a function for free the contents of a AVSubtitle generated by
  avcodec_decode_subtitle.

2010-07-11 - b91d08f - lavu 50.22.0 - bswap.h and intreadwrite.h
  Make the bswap.h and intreadwrite.h API public.

2010-07-08 - ce1cd1c - lavu 50.21.0 - pixdesc.h
  Rename read/write_line() to av_read/write_image_line().

2010-07-07 - 4d508e4 - lavfi 1.21.0 - avfilter_copy_picref_props()
  Add avfilter_copy_picref_props().

2010-07-03 - 2d525ef - lavc 52.79.0
  Add FF_COMPLIANCE_UNOFFICIAL and change all instances of
  FF_COMPLIANCE_INOFFICIAL to use FF_COMPLIANCE_UNOFFICIAL.

2010-07-02 - 89eec74 - lavu 50.20.0 - lfg.h
  Export av_lfg_init(), av_lfg_get(), av_mlfg_get(), and av_bmg_get() through
  lfg.h.

2010-06-28 - a52e2c3 - lavfi 1.20.1 - av_parse_color()
  Extend av_parse_color() syntax, make it accept an alpha value specifier and
  set the alpha value to 255 by default.

2010-06-22 - 735cf6b - lavf 52.71.0 - URLProtocol.priv_data_size, priv_data_class
  Add priv_data_size and priv_data_class to URLProtocol.

2010-06-22 - ffbb289 - lavf 52.70.0 - url_alloc(), url_connect()
  Add url_alloc() and url_connect().

2010-06-22 - 9b07a2d - lavf 52.69.0 - av_register_protocol2()
  Add av_register_protocol2(), deprecating av_register_protocol().

2010-06-09 - 65db058 - lavu 50.19.0 - av_compare_mod()
  Add av_compare_mod() to libavutil/mathematics.h.

2010-06-05 - 0b99215 - lavu 50.18.0 - eval API
  Make the eval API public.

2010-06-04 - 31878fc - lavu 50.17.0 - AV_BASE64_SIZE
  Add AV_BASE64_SIZE() macro.

2010-06-02 - 7e566bb - lavc 52.73.0 - av_get_codec_tag_string()
  Add av_get_codec_tag_string().


-------- 8< --------- FFmpeg 0.6 was cut here -------- 8< ---------

2010-06-01 - 2b99142 - lsws 0.11.0 - convertPalette API
  Add sws_convertPalette8ToPacked32() and sws_convertPalette8ToPacked24().

2010-05-26 - 93ebfee - lavc 52.72.0 - CODEC_CAP_EXPERIMENTAL
  Add CODEC_CAP_EXPERIMENTAL flag.
  NOTE: this was backported to 0.6

2010-05-23 - 9977863 - lavu 50.16.0 - av_get_random_seed()
  Add av_get_random_seed().

2010-05-18 - 796ac23 - lavf 52.63.0 - AVFMT_FLAG_RTP_HINT
  Add AVFMT_FLAG_RTP_HINT as possible value for AVFormatContext.flags.
  NOTE: this was backported to 0.6

2010-05-09 - b6bc205 - lavfi 1.20.0 - AVFilterPicRef
  Add interlaced and top_field_first fields to AVFilterPicRef.

2010-05-01 - 8e2ee18 - lavf 52.62.0 - probe function
  Add av_probe_input_format2 to API, it allows ignoring probe
  results below given score and returns the actual probe score.

2010-04-01 - 3dd6180 - lavf 52.61.0 - metadata API
  Add a flag for av_metadata_set2() to disable overwriting of
  existing tags.

2010-04-01 - 0fb49b5 - lavc 52.66.0
  Add avcodec_get_edge_width().

2010-03-31 - d103218 - lavc 52.65.0
  Add avcodec_copy_context().

2010-03-31 - 1a70d12 - lavf 52.60.0 - av_match_ext()
  Make av_match_ext() public.

2010-03-31 - 1149150 - lavu 50.14.0 - AVMediaType
  Move AVMediaType enum from libavcodec to libavutil.

2010-03-31 - 72415b2 - lavc 52.64.0 - AVMediaType
  Define AVMediaType enum, and use it instead of enum CodecType, which
  is deprecated and will be dropped at the next major bump.

2010-03-25 - 8795823 - lavu 50.13.0 - av_strerror()
  Implement av_strerror().

2010-03-23 - e1484eb - lavc 52.60.0 - av_dct_init()
  Support DCT-I and DST-I.

2010-03-15 - b8819c8 - lavf 52.56.0 - AVFormatContext.start_time_realtime
  Add AVFormatContext.start_time_realtime field.

2010-03-13 - 5bb5c1d - lavfi 1.18.0 - AVFilterPicRef.pos
  Add AVFilterPicRef.pos field.

2010-03-13 - 60c144f - lavu 50.12.0 - error.h
  Move error code definitions from libavcodec/avcodec.h to
  the new public header libavutil/error.h.

2010-03-07 - c709483 - lavc 52.56.0 - avfft.h
  Add public FFT interface.

2010-03-06 - ac6ef86 - lavu 50.11.0 - av_stristr()
  Add av_stristr().

2010-03-03 - 4b83fc0 - lavu 50.10.0 - av_tree_enumerate()
  Add av_tree_enumerate().

2010-02-07 - b687c1a - lavu 50.9.0 - av_compare_ts()
  Add av_compare_ts().

2010-02-05 - 3f3dc76 - lsws 0.10.0 - sws_getCoefficients()
  Add sws_getCoefficients().

2010-02-01 - ca76a11 - lavf 52.50.0 - metadata API
  Add a list of generic tag names, change 'author' -> 'artist',
  'year' -> 'date'.

2010-01-30 - 80a07f6 - lavu 50.8.0 - av_get_pix_fmt()
  Add av_get_pix_fmt().

2010-01-21 - 01cc47d - lsws 0.9.0 - sws_scale()
  Change constness attributes of sws_scale() parameters.

2010-01-10 - 3fb8e77 - lavfi 1.15.0 - avfilter_graph_config_links()
  Add a log_ctx parameter to avfilter_graph_config_links().

2010-01-07 - 8e9767f - lsws 0.8.0 - sws_isSupported{In,Out}put()
  Add sws_isSupportedInput() and sws_isSupportedOutput() functions.

2010-01-06 - c1d662f - lavfi 1.14.0 - avfilter_add_colorspace()
  Change the avfilter_add_colorspace() signature, make it accept an
  (AVFilterFormats **) rather than an (AVFilterFormats *) as before.

2010-01-03 - 4fd1f18 - lavfi 1.13.0 - avfilter_add_colorspace()
  Add avfilter_add_colorspace().

2010-01-02 - 8eb631f - lavf 52.46.0 - av_match_ext()
  Add av_match_ext(), it should be used in place of match_ext().

2010-01-01 - a1f547b - lavf 52.45.0 - av_guess_format()
  Add av_guess_format(), it should be used in place of guess_format().

2009-12-13 - a181981 - lavf 52.43.0 - metadata API
  Add av_metadata_set2(), AV_METADATA_DONT_STRDUP_KEY and
  AV_METADATA_DONT_STRDUP_VAL.

2009-12-13 - 277c733 - lavu 50.7.0 - avstring.h API
  Add av_d2str().

2009-12-13 - 02b398e - lavc 52.42.0 - AVStream
  Add avg_frame_rate.

2009-12-12 - 3ba69a1 - lavu 50.6.0 - av_bmg_next()
  Introduce the av_bmg_next() function.

2009-12-05 - a13a543 - lavfi 1.12.0 - avfilter_draw_slice()
  Add a slice_dir parameter to avfilter_draw_slice().

2009-11-26 - 4cc3f6a - lavfi 1.11.0 - AVFilter
  Remove the next field from AVFilter, this is not anymore required.

2009-11-25 - 1433c4a - lavfi 1.10.0 - avfilter_next()
  Introduce the avfilter_next() function.

2009-11-25 - 86a60fa - lavfi 1.9.0 - avfilter_register()
  Change the signature of avfilter_register() to make it return an
  int. This is required since now the registration operation may fail.

2009-11-25 - 74a0059 - lavu 50.5.0 - pixdesc.h API
  Make the pixdesc.h API public.

2009-10-27 - 243110f - lavfi 1.5.0 - AVFilter.next
  Add a next field to AVFilter, this is used for simplifying the
  registration and management of the registered filters.

2009-10-23 - cccd292 - lavfi 1.4.1 - AVFilter.description
  Add a description field to AVFilter.

2009-10-19 - 6b5dc05 - lavfi 1.3.0 - avfilter_make_format_list()
  Change the interface of avfilter_make_format_list() from
  avfilter_make_format_list(int n, ...) to
  avfilter_make_format_list(enum PixelFormat *pix_fmts).

2009-10-18 - 0eb4ff9 - lavfi 1.0.0 - avfilter_get_video_buffer()
  Make avfilter_get_video_buffer() recursive and add the w and h
  parameters to it.

2009-10-07 - 46c40e4 - lavfi 0.5.1 - AVFilterPic
  Add w and h fields to AVFilterPic.

2009-06-22 - 92400be - lavf 52.34.1 - AVFormatContext.packet_size
  This is now an unsigned int instead of a signed int.

2009-06-19 - a4276ba - lavc 52.32.0 - AVSubtitle.pts
  Add a pts field to AVSubtitle which gives the subtitle packet pts
  in AV_TIME_BASE. Some subtitle de-/encoders (e.g. XSUB) will
  not work right without this.

2009-06-03 - 8f3f2e0 - lavc 52.30.2 - AV_PKT_FLAG_KEY
  PKT_FLAG_KEY has been deprecated and will be dropped at the next
  major version. Use AV_PKT_FLAG_KEY instead.

2009-06-01 - f988ce6 - lavc 52.30.0 - av_lockmgr_register()
  av_lockmgr_register() can be used to register a callback function
  that lavc (and in the future, libraries that depend on lavc) can use
  to implement mutexes. The application should provide a callback function
  that implements the AV_LOCK_* operations described in avcodec.h.
  When the lock manager is registered, FFmpeg is guaranteed to behave
  correctly in a multi-threaded application.

2009-04-30 - ce1d9c8 - lavc 52.28.0 - av_free_packet()
  av_free_packet() is no longer an inline function. It is now exported.

2009-04-11 - 80d403f - lavc 52.25.0 - deprecate av_destruct_packet_nofree()
  Please use NULL instead. This has been supported since r16506
  (lavf > 52.23.1, lavc > 52.10.0).

2009-04-07 - 7a00bba - lavc 52.23.0 - avcodec_decode_video/audio/subtitle
  The old decoding functions are deprecated, all new code should use the
  new functions avcodec_decode_video2(), avcodec_decode_audio3() and
  avcodec_decode_subtitle2(). These new functions take an AVPacket *pkt
  argument instead of a const uint8_t *buf / int buf_size pair.

2009-04-03 - 7b09db3 - lavu 50.3.0 - av_fifo_space()
  Introduce the av_fifo_space() function.

2009-04-02 - fabd246 - lavc 52.23.0 - AVPacket
  Move AVPacket declaration from libavformat/avformat.h to
  libavcodec/avcodec.h.

2009-03-22 - 6e08ca9 - lavu 50.2.0 - RGB32 pixel formats
  Convert the pixel formats PIX_FMT_ARGB, PIX_FMT_RGBA, PIX_FMT_ABGR,
  PIX_FMT_BGRA, which were defined as macros, into enum PixelFormat values.
  Conversely PIX_FMT_RGB32, PIX_FMT_RGB32_1, PIX_FMT_BGR32 and
  PIX_FMT_BGR32_1 are now macros.
  avcodec_get_pix_fmt() now recognizes the "rgb32" and "bgr32" aliases.
  Re-sort the enum PixelFormat list accordingly.
  This change breaks API/ABI backward compatibility.

2009-03-22 - f82674e - lavu 50.1.0 - PIX_FMT_RGB5X5 endian variants
  Add the enum PixelFormat values:
  PIX_FMT_RGB565BE, PIX_FMT_RGB565LE, PIX_FMT_RGB555BE, PIX_FMT_RGB555LE,
  PIX_FMT_BGR565BE, PIX_FMT_BGR565LE, PIX_FMT_BGR555BE, PIX_FMT_BGR555LE.

2009-03-21 - ee6624e - lavu 50.0.0  - av_random*
  The Mersenne Twister PRNG implemented through the av_random* functions
  was removed. Use the lagged Fibonacci PRNG through the av_lfg* functions
  instead.

2009-03-08 - 41dd680 - lavu 50.0.0  - AVFifoBuffer
  av_fifo_init, av_fifo_read, av_fifo_write and av_fifo_realloc were dropped
  and replaced by av_fifo_alloc, av_fifo_generic_read, av_fifo_generic_write
  and av_fifo_realloc2.
  In addition, the order of the function arguments of av_fifo_generic_read
  was changed to match av_fifo_generic_write.
  The AVFifoBuffer/struct AVFifoBuffer may only be used in an opaque way by
  applications, they may not use sizeof() or directly access members.

2009-03-01 - ec26457 - lavf 52.31.0 - Generic metadata API
  Introduce a new metadata API (see av_metadata_get() and friends).
  The old API is now deprecated and should not be used anymore. This especially
  includes the following structure fields:
    - AVFormatContext.title
    - AVFormatContext.author
    - AVFormatContext.copyright
    - AVFormatContext.comment
    - AVFormatContext.album
    - AVFormatContext.year
    - AVFormatContext.track
    - AVFormatContext.genre
    - AVStream.language
    - AVStream.filename
    - AVProgram.provider_name
    - AVProgram.name
    - AVChapter.title<|MERGE_RESOLUTION|>--- conflicted
+++ resolved
@@ -15,16 +15,11 @@
 
 API changes, most recent first:
 
-<<<<<<< HEAD
+201x-xx-xx - xxxxxxx - lavc 56.8.0 - avcodec.h
+  Add AVCodecContext.sw_pix_fmt.
+
 2014-12-04 - xxxxxxx - lavc 56.14.100 - dv_profile.h
   Add av_dv_codec_profile2().
-=======
-201x-xx-xx - xxxxxxx - lavc 56.8.0 - avcodec.h
-  Add AVCodecContext.sw_pix_fmt.
-
-2014-11-xx - xxxxxxx - lavf 56.06.3 - avformat.h
-  Add AVFormatContext.avoid_negative_ts.
->>>>>>> 57b6704e
 
 -------- 8< --------- FFmpeg 2.5 was cut here -------- 8< ---------
 
