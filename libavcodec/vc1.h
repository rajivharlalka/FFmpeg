/*
 * VC-1 and WMV3 decoder
 * Copyright (c) 2006-2007 Konstantin Shishkov
 * Partly based on vc9.c (c) 2005 Anonymous, Alex Beregszaszi, Michael Niedermayer
 *
 * This file is part of FFmpeg.
 *
 * FFmpeg is free software; you can redistribute it and/or
 * modify it under the terms of the GNU Lesser General Public
 * License as published by the Free Software Foundation; either
 * version 2.1 of the License, or (at your option) any later version.
 *
 * FFmpeg is distributed in the hope that it will be useful,
 * but WITHOUT ANY WARRANTY; without even the implied warranty of
 * MERCHANTABILITY or FITNESS FOR A PARTICULAR PURPOSE.  See the GNU
 * Lesser General Public License for more details.
 *
 * You should have received a copy of the GNU Lesser General Public
 * License along with FFmpeg; if not, write to the Free Software
 * Foundation, Inc., 51 Franklin Street, Fifth Floor, Boston, MA 02110-1301 USA
 */

#ifndef AVCODEC_VC1_H
#define AVCODEC_VC1_H

#include "avcodec.h"
#include "h264chroma.h"
#include "mpegvideo.h"
#include "intrax8.h"
#include "vc1_common.h"
#include "vc1dsp.h"

#define AC_VLC_BITS 9

/** Sequence quantizer mode */
//@{
enum QuantMode {
    QUANT_FRAME_IMPLICIT,    ///< Implicitly specified at frame level
    QUANT_FRAME_EXPLICIT,    ///< Explicitly specified at frame level
    QUANT_NON_UNIFORM,       ///< Non-uniform quant used for all frames
    QUANT_UNIFORM            ///< Uniform quant used for all frames
};
//@}

/** Where quant can be changed */
//@{
enum DQProfile {
    DQPROFILE_FOUR_EDGES,
    DQPROFILE_DOUBLE_EDGES,
    DQPROFILE_SINGLE_EDGE,
    DQPROFILE_ALL_MBS
};
//@}

/** @name Where quant can be changed
 */
//@{
enum DQSingleEdge {
    DQSINGLE_BEDGE_LEFT,
    DQSINGLE_BEDGE_TOP,
    DQSINGLE_BEDGE_RIGHT,
    DQSINGLE_BEDGE_BOTTOM
};
//@}

/** Which pair of edges is quantized with ALTPQUANT */
//@{
enum DQDoubleEdge {
    DQDOUBLE_BEDGE_TOPLEFT,
    DQDOUBLE_BEDGE_TOPRIGHT,
    DQDOUBLE_BEDGE_BOTTOMRIGHT,
    DQDOUBLE_BEDGE_BOTTOMLEFT
};
//@}

/** MV modes for P-frames */
//@{
enum MVModes {
    MV_PMODE_1MV_HPEL_BILIN,
    MV_PMODE_1MV,
    MV_PMODE_1MV_HPEL,
    MV_PMODE_MIXED_MV,
    MV_PMODE_INTENSITY_COMP
};
//@}

/** MBMODE for interlaced frame P-picture */
//@{
enum MBModesIntfr {
    MV_PMODE_INTFR_1MV,
    MV_PMODE_INTFR_2MV_FIELD,
    MV_PMODE_INTFR_2MV,
    MV_PMODE_INTFR_4MV_FIELD,
    MV_PMODE_INTFR_4MV,
    MV_PMODE_INTFR_INTRA,
};
//@}

/** @name MV types for B-frames */
//@{
enum BMVTypes {
    BMV_TYPE_BACKWARD,
    BMV_TYPE_FORWARD,
    BMV_TYPE_INTERPOLATED,
    BMV_TYPE_DIRECT
};
//@}

/** @name Block types for P/B-frames */
//@{
enum TransformTypes {
    TT_8X8,
    TT_8X4_BOTTOM,
    TT_8X4_TOP,
    TT_8X4,         // both halves
    TT_4X8_RIGHT,
    TT_4X8_LEFT,
    TT_4X8,         // both halves
    TT_4X4
};
//@}

enum CodingSet {
    CS_HIGH_MOT_INTRA = 0,
    CS_HIGH_MOT_INTER,
    CS_LOW_MOT_INTRA,
    CS_LOW_MOT_INTER,
    CS_MID_RATE_INTRA,
    CS_MID_RATE_INTER,
    CS_HIGH_RATE_INTRA,
    CS_HIGH_RATE_INTER
};

/** @name Overlap conditions for Advanced Profile */
//@{
enum COTypes {
    CONDOVER_NONE = 0,
    CONDOVER_ALL,
    CONDOVER_SELECT
};
//@}

/**
 * FCM Frame Coding Mode
 * @note some content might be marked interlaced
 * but have fcm set to 0 as well (e.g. HD-DVD)
 */
enum FrameCodingMode {
    PROGRESSIVE = 0,    ///<  in the bitstream is reported as 00b
    ILACE_FRAME,        ///<  in the bitstream is reported as 10b
    ILACE_FIELD         ///<  in the bitstream is reported as 11b
};

/**
 * Imode types
 * @{
 */
enum Imode {
    IMODE_RAW,
    IMODE_NORM2,
    IMODE_DIFF2,
    IMODE_NORM6,
    IMODE_DIFF6,
    IMODE_ROWSKIP,
    IMODE_COLSKIP
};
/** @} */ //imode defines

/** The VC1 Context
 * @todo Change size wherever another size is more efficient
 * Many members are only used for Advanced Profile
 */
typedef struct VC1Context{
    MpegEncContext s;
    IntraX8Context x8;
    H264ChromaContext h264chroma;
    VC1DSPContext vc1dsp;

    int bits;

    /** Simple/Main Profile sequence header */
    //@{
    int res_sprite;       ///< reserved, sprite mode
    int res_y411;         ///< reserved, old interlaced mode
    int res_x8;           ///< reserved
    int multires;         ///< frame-level RESPIC syntax element present
    int res_fasttx;       ///< reserved, always 1
    int res_transtab;     ///< reserved, always 0
    int rangered;         ///< RANGEREDFRM (range reduction) syntax element present
                          ///< at frame level
    int res_rtm_flag;     ///< reserved, set to 1
    int reserved;         ///< reserved
    //@}

    /** Advanced Profile */
    //@{
    int level;            ///< 3 bits, for Advanced/Simple Profile, provided by TS layer
    int chromaformat;     ///< 2 bits, 2=4:2:0, only defined
    int postprocflag;     ///< Per-frame processing suggestion flag present
    int broadcast;        ///< TFF/RFF present
    int interlace;        ///< Progressive/interlaced (RPTFTM syntax element)
    int tfcntrflag;       ///< TFCNTR present
    int panscanflag;      ///< NUMPANSCANWIN, TOPLEFT{X,Y}, BOTRIGHT{X,Y} present
    int refdist_flag;     ///< REFDIST syntax element present in II, IP, PI or PP field picture headers
    int extended_dmv;     ///< Additional extended dmv range at P/B-frame-level
    int color_prim;       ///< 8 bits, chroma coordinates of the color primaries
    int transfer_char;    ///< 8 bits, Opto-electronic transfer characteristics
    int matrix_coef;      ///< 8 bits, Color primaries->YCbCr transform matrix
    int hrd_param_flag;   ///< Presence of Hypothetical Reference
                          ///< Decoder parameters
    int psf;              ///< Progressive Segmented Frame
    //@}

    /** Sequence header data for all Profiles
     * TODO: choose between ints, uint8_ts and monobit flags
     */
    //@{
<<<<<<< HEAD
    int profile;          ///< 2bits, Profile
    int frmrtq_postproc;  ///< 3bits,
    int bitrtq_postproc;  ///< 5bits, quantized framerate-based postprocessing strength
    int max_coded_width, max_coded_height;
=======
    int profile;          ///< 2 bits, Profile
    int frmrtq_postproc;  ///< 3 bits
    int bitrtq_postproc;  ///< 5 bits, quantized framerate-based postprocessing strength
>>>>>>> 41ed7ab4
    int fastuvmc;         ///< Rounding of qpel vector to hpel ? (not in Simple)
    int extended_mv;      ///< Ext MV in P/B (not in Simple)
    int dquant;           ///< How qscale varies with MBs, 2 bits (not in Simple)
    int vstransform;      ///< variable-size [48]x[48] transform type + info
    int overlap;          ///< overlapped transforms in use
    int quantizer_mode;   ///< 2 bits, quantizer mode used for sequence, see QUANT_*
    int finterpflag;      ///< INTERPFRM present
    //@}

    /** Frame decoding info for all profiles */
    //@{
    uint8_t mv_mode;             ///< MV coding mode
    uint8_t mv_mode2;            ///< Secondary MV coding mode (B-frames)
    int k_x;                     ///< Number of bits for MVs (depends on MV range)
    int k_y;                     ///< Number of bits for MVs (depends on MV range)
    int range_x, range_y;        ///< MV range
    uint8_t pq, altpq;           ///< Current/alternate frame quantizer scale
    uint8_t zz_8x8[4][64];       ///< Zigzag table for TT_8x8, permuted for IDCT
    int left_blk_sh, top_blk_sh; ///< Either 3 or 0, positions of l/t in blk[]
    const uint8_t* zz_8x4;       ///< Zigzag scan table for TT_8x4 coding mode
    const uint8_t* zz_4x8;       ///< Zigzag scan table for TT_4x8 coding mode
    /** pquant parameters */
    //@{
    uint8_t dquantfrm;
    uint8_t dqprofile;
    uint8_t dqsbedge;
    uint8_t dqbilevel;
    //@}
    /** AC coding set indexes
     * @see 8.1.1.10, p(1)10
     */
    //@{
    int c_ac_table_index;    ///< Chroma index from ACFRM element
    int y_ac_table_index;    ///< Luma index from AC2FRM element
    //@}
    int ttfrm;               ///< Transform type info present at frame level
    uint8_t ttmbf;           ///< Transform type flag
    int *ttblk_base, *ttblk; ///< Transform type at the block level
    int codingset;           ///< index of current table set from 11.8 to use for luma block decoding
    int codingset2;          ///< index of current table set from 11.8 to use for chroma block decoding
    int pqindex;             ///< raw pqindex used in coding set selection
    int a_avail, c_avail;
    uint8_t *mb_type_base, *mb_type[3];


    /** Luma compensation parameters */
    //@{
    uint8_t lumscale;
    uint8_t lumshift;
    //@}
    int16_t bfraction;    ///< Relative position % anchors=> how to scale MVs
    uint8_t halfpq;       ///< Uniform quant over image and qp+.5
    uint8_t respic;       ///< Frame-level flag for resized images
    int buffer_fullness;  ///< HRD info
    /** Ranges:
     * -# 0 -> [-64n 63.f] x [-32, 31.f]
     * -# 1 -> [-128, 127.f] x [-64, 63.f]
     * -# 2 -> [-512, 511.f] x [-128, 127.f]
     * -# 3 -> [-1024, 1023.f] x [-256, 255.f]
     */
    uint8_t mvrange;                ///< Extended MV range flag
    uint8_t pquantizer;             ///< Uniform (over sequence) quantizer in use
    VLC *cbpcy_vlc;                 ///< CBPCY VLC table
    int tt_index;                   ///< Index for Transform Type tables (to decode TTMB)
    uint8_t* mv_type_mb_plane;      ///< bitplane for mv_type == (4MV)
    uint8_t* direct_mb_plane;       ///< bitplane for "direct" MBs
    uint8_t* forward_mb_plane;      ///< bitplane for "forward" MBs
    int mv_type_is_raw;             ///< mv type mb plane is not coded
    int dmb_is_raw;                 ///< direct mb plane is raw
    int fmb_is_raw;                 ///< forward mb plane is raw
    int skip_is_raw;                ///< skip mb plane is not coded
    uint8_t last_luty[2][256], last_lutuv[2][256];  ///< lookup tables used for intensity compensation
    uint8_t  aux_luty[2][256],  aux_lutuv[2][256];  ///< lookup tables used for intensity compensation
    uint8_t next_luty[2][256], next_lutuv[2][256];  ///< lookup tables used for intensity compensation
    uint8_t (*curr_luty)[256]  ,(*curr_lutuv)[256];
    int last_use_ic, *curr_use_ic, next_use_ic, aux_use_ic;
    int rnd;                        ///< rounding control

    /** Frame decoding info for S/M profiles only */
    //@{
    uint8_t rangeredfrm;            ///< out_sample = CLIP((in_sample-128)*2+128)
    uint8_t interpfrm;
    //@}

    /** Frame decoding info for Advanced profile */
    //@{
    enum FrameCodingMode fcm;
    uint8_t numpanscanwin;
    uint8_t tfcntr;
    uint8_t rptfrm, tff, rff;
    uint16_t topleftx;
    uint16_t toplefty;
    uint16_t bottomrightx;
    uint16_t bottomrighty;
    uint8_t uvsamp;
    uint8_t postproc;
    int hrd_num_leaky_buckets;
    uint8_t bit_rate_exponent;
    uint8_t buffer_size_exponent;
    uint8_t* acpred_plane;       ///< AC prediction flags bitplane
    int acpred_is_raw;
    uint8_t* over_flags_plane;   ///< Overflags bitplane
    int overflg_is_raw;
    uint8_t condover;
    uint16_t *hrd_rate, *hrd_buffer;
    uint8_t *hrd_fullness;
    uint8_t range_mapy_flag;
    uint8_t range_mapuv_flag;
    uint8_t range_mapy;
    uint8_t range_mapuv;
    //@}

    /** Frame decoding info for interlaced picture */
    uint8_t dmvrange;   ///< Extended differential MV range flag
    int fourmvswitch;
    int intcomp;
    uint8_t lumscale2;  ///< for interlaced field P picture
    uint8_t lumshift2;
    VLC* mbmode_vlc;
    VLC* imv_vlc;
    VLC* twomvbp_vlc;
    VLC* fourmvbp_vlc;
    uint8_t twomvbp;
    uint8_t fourmvbp;
    uint8_t* fieldtx_plane;
    int fieldtx_is_raw;
    uint8_t zzi_8x8[64];
    uint8_t *blk_mv_type_base, *blk_mv_type;    ///< 0: frame MV, 1: field MV (interlaced frame)
    uint8_t *mv_f_base, *mv_f[2];               ///< 0: MV obtained from same field, 1: opposite field
    uint8_t *mv_f_next_base, *mv_f_next[2];
    int field_mode;         ///< 1 for interlaced field pictures
    int fptype;
    int second_field;
    int refdist;            ///< distance of the current picture from reference
    int numref;             ///< number of past field pictures used as reference
                            // 0 corresponds to 1 and 1 corresponds to 2 references
    int reffield;           ///< if numref = 0 (1 reference) then reffield decides which
                            // field to use among the two fields from previous frame
    int intcompfield;       ///< which of the two fields to be intensity compensated
                            // 0: both fields, 1: bottom field, 2: top field
    int cur_field_type;     ///< 0: top, 1: bottom
    int ref_field_type[2];  ///< forward and backward reference field type (top or bottom)
    int blocks_off, mb_off;
    int qs_last;            ///< if qpel has been used in the previous (tr.) picture
    int bmvtype;
    int frfd, brfd;         ///< reference frame distance (forward or backward)
    int first_pic_header_flag;
    int pic_header_flag;

    /** Frame decoding info for sprite modes */
    //@{
    int new_sprite;
    int two_sprites;
    AVFrame *sprite_output_frame;
    int output_width, output_height, sprite_width, sprite_height;
    uint8_t* sr_rows[2][2];      ///< Sprite resizer line cache
    //@}

    int p_frame_skipped;
    int bi_type;
    int x8_type;

    int16_t (*block)[6][64];
    int n_allocated_blks, cur_blk_idx, left_blk_idx, topleft_blk_idx, top_blk_idx;
    uint32_t *cbp_base, *cbp;
    uint8_t *is_intra_base, *is_intra;
    int16_t (*luma_mv_base)[2], (*luma_mv)[2];
    uint8_t bfraction_lut_index; ///< Index for BFRACTION value (see Table 40, reproduced into ff_vc1_bfraction_lut[])
    uint8_t broken_link;         ///< Broken link flag (BROKEN_LINK syntax element)
    uint8_t closed_entry;        ///< Closed entry point flag (CLOSED_ENTRY syntax element)

    int end_mb_x;                ///< Horizontal macroblock limit (used only by mss2)

    int parse_only;              ///< Context is used within parser
    int resync_marker;           ///< could this stream contain resync markers
} VC1Context;

/**
 * Decode Simple/Main Profiles sequence header
 * @see Figure 7-8, p16-17
 * @param avctx Codec context
 * @param gb GetBit context initialized from Codec context extra_data
 * @return Status
 */
int ff_vc1_decode_sequence_header(AVCodecContext *avctx, VC1Context *v, GetBitContext *gb);

int ff_vc1_decode_entry_point(AVCodecContext *avctx, VC1Context *v, GetBitContext *gb);

int ff_vc1_parse_frame_header    (VC1Context *v, GetBitContext *gb);
int ff_vc1_parse_frame_header_adv(VC1Context *v, GetBitContext *gb);
int ff_vc1_init_common(VC1Context *v);

int  ff_vc1_decode_init_alloc_tables(VC1Context *v);
void ff_vc1_init_transposed_scantables(VC1Context *v);
int  ff_vc1_decode_end(AVCodecContext *avctx);
void ff_vc1_decode_blocks(VC1Context *v);

void ff_vc1_loop_filter_iblk(VC1Context *v, int pq);
void ff_vc1_loop_filter_iblk_delayed(VC1Context *v, int pq);
void ff_vc1_smooth_overlap_filter_iblk(VC1Context *v);
void ff_vc1_apply_p_loop_filter(VC1Context *v);

void ff_vc1_mc_1mv(VC1Context *v, int dir);
void ff_vc1_mc_4mv_luma(VC1Context *v, int n, int dir, int avg);
void ff_vc1_mc_4mv_chroma(VC1Context *v, int dir);
void ff_vc1_mc_4mv_chroma4(VC1Context *v, int dir, int dir2, int avg);

void ff_vc1_interp_mc(VC1Context *v);

#endif /* AVCODEC_VC1_H */<|MERGE_RESOLUTION|>--- conflicted
+++ resolved
@@ -215,16 +215,10 @@
      * TODO: choose between ints, uint8_ts and monobit flags
      */
     //@{
-<<<<<<< HEAD
-    int profile;          ///< 2bits, Profile
-    int frmrtq_postproc;  ///< 3bits,
-    int bitrtq_postproc;  ///< 5bits, quantized framerate-based postprocessing strength
+    int profile;          ///< 2 bits, Profile
+    int frmrtq_postproc;  ///< 3 bits,
+    int bitrtq_postproc;  ///< 5 bits, quantized framerate-based postprocessing strength
     int max_coded_width, max_coded_height;
-=======
-    int profile;          ///< 2 bits, Profile
-    int frmrtq_postproc;  ///< 3 bits
-    int bitrtq_postproc;  ///< 5 bits, quantized framerate-based postprocessing strength
->>>>>>> 41ed7ab4
     int fastuvmc;         ///< Rounding of qpel vector to hpel ? (not in Simple)
     int extended_mv;      ///< Ext MV in P/B (not in Simple)
     int dquant;           ///< How qscale varies with MBs, 2 bits (not in Simple)
