/*
 * This file is part of FFmpeg.
 *
 * FFmpeg is free software; you can redistribute it and/or
 * modify it under the terms of the GNU Lesser General Public
 * License as published by the Free Software Foundation; either
 * version 2.1 of the License, or (at your option) any later version.
 *
 * FFmpeg is distributed in the hope that it will be useful,
 * but WITHOUT ANY WARRANTY; without even the implied warranty of
 * MERCHANTABILITY or FITNESS FOR A PARTICULAR PURPOSE.  See the GNU
 * Lesser General Public License for more details.
 *
 * You should have received a copy of the GNU Lesser General Public
 * License along with FFmpeg; if not, write to the Free Software
 * Foundation, Inc., 51 Franklin Street, Fifth Floor, Boston, MA 02110-1301 USA
 */

#include <stdint.h>

#include "config.h"
#include "libavutil/attributes.h"
#include "libavutil/intreadwrite.h"
#include "avcodec.h"
#include "pixblockdsp.h"

static void get_pixels_16_c(int16_t *av_restrict block, const uint8_t *pixels,
                            ptrdiff_t line_size)
{
    AV_COPY128U(block + 0 * 8, pixels + 0 * line_size);
    AV_COPY128U(block + 1 * 8, pixels + 1 * line_size);
    AV_COPY128U(block + 2 * 8, pixels + 2 * line_size);
    AV_COPY128U(block + 3 * 8, pixels + 3 * line_size);
    AV_COPY128U(block + 4 * 8, pixels + 4 * line_size);
    AV_COPY128U(block + 5 * 8, pixels + 5 * line_size);
    AV_COPY128U(block + 6 * 8, pixels + 6 * line_size);
    AV_COPY128U(block + 7 * 8, pixels + 7 * line_size);
}

static void get_pixels_8_c(int16_t *av_restrict block, const uint8_t *pixels,
                           ptrdiff_t line_size)
{
    int i;

    /* read the pixels */
    for (i = 0; i < 8; i++) {
        block[0] = pixels[0];
        block[1] = pixels[1];
        block[2] = pixels[2];
        block[3] = pixels[3];
        block[4] = pixels[4];
        block[5] = pixels[5];
        block[6] = pixels[6];
        block[7] = pixels[7];
        pixels  += line_size;
        block   += 8;
    }
}

<<<<<<< HEAD
static void diff_pixels_c(int16_t *av_restrict block, const uint8_t *s1,
                          const uint8_t *s2, int stride)
=======
static void diff_pixels_c(int16_t *restrict block, const uint8_t *s1,
                          const uint8_t *s2, ptrdiff_t stride)
>>>>>>> de452e50
{
    int i;

    /* read the pixels */
    for (i = 0; i < 8; i++) {
        block[0] = s1[0] - s2[0];
        block[1] = s1[1] - s2[1];
        block[2] = s1[2] - s2[2];
        block[3] = s1[3] - s2[3];
        block[4] = s1[4] - s2[4];
        block[5] = s1[5] - s2[5];
        block[6] = s1[6] - s2[6];
        block[7] = s1[7] - s2[7];
        s1      += stride;
        s2      += stride;
        block   += 8;
    }
}

av_cold void ff_pixblockdsp_init(PixblockDSPContext *c, AVCodecContext *avctx)
{
    const unsigned high_bit_depth = avctx->bits_per_raw_sample > 8;

    c->diff_pixels = diff_pixels_c;

    switch (avctx->bits_per_raw_sample) {
    case 9:
    case 10:
    case 12:
    case 14:
        c->get_pixels = get_pixels_16_c;
        break;
    default:
        if (avctx->bits_per_raw_sample<=8 || avctx->codec_type != AVMEDIA_TYPE_VIDEO) {
            c->get_pixels = get_pixels_8_c;
        }
        break;
    }

    if (ARCH_ALPHA)
        ff_pixblockdsp_init_alpha(c, avctx, high_bit_depth);
    if (ARCH_ARM)
        ff_pixblockdsp_init_arm(c, avctx, high_bit_depth);
    if (ARCH_PPC)
        ff_pixblockdsp_init_ppc(c, avctx, high_bit_depth);
    if (ARCH_X86)
        ff_pixblockdsp_init_x86(c, avctx, high_bit_depth);
    if (ARCH_MIPS)
        ff_pixblockdsp_init_mips(c, avctx, high_bit_depth);
}<|MERGE_RESOLUTION|>--- conflicted
+++ resolved
@@ -25,20 +25,20 @@
 #include "pixblockdsp.h"
 
 static void get_pixels_16_c(int16_t *av_restrict block, const uint8_t *pixels,
-                            ptrdiff_t line_size)
+                            ptrdiff_t stride)
 {
-    AV_COPY128U(block + 0 * 8, pixels + 0 * line_size);
-    AV_COPY128U(block + 1 * 8, pixels + 1 * line_size);
-    AV_COPY128U(block + 2 * 8, pixels + 2 * line_size);
-    AV_COPY128U(block + 3 * 8, pixels + 3 * line_size);
-    AV_COPY128U(block + 4 * 8, pixels + 4 * line_size);
-    AV_COPY128U(block + 5 * 8, pixels + 5 * line_size);
-    AV_COPY128U(block + 6 * 8, pixels + 6 * line_size);
-    AV_COPY128U(block + 7 * 8, pixels + 7 * line_size);
+    AV_COPY128U(block + 0 * 8, pixels + 0 * stride);
+    AV_COPY128U(block + 1 * 8, pixels + 1 * stride);
+    AV_COPY128U(block + 2 * 8, pixels + 2 * stride);
+    AV_COPY128U(block + 3 * 8, pixels + 3 * stride);
+    AV_COPY128U(block + 4 * 8, pixels + 4 * stride);
+    AV_COPY128U(block + 5 * 8, pixels + 5 * stride);
+    AV_COPY128U(block + 6 * 8, pixels + 6 * stride);
+    AV_COPY128U(block + 7 * 8, pixels + 7 * stride);
 }
 
 static void get_pixels_8_c(int16_t *av_restrict block, const uint8_t *pixels,
-                           ptrdiff_t line_size)
+                           ptrdiff_t stride)
 {
     int i;
 
@@ -52,18 +52,13 @@
         block[5] = pixels[5];
         block[6] = pixels[6];
         block[7] = pixels[7];
-        pixels  += line_size;
+        pixels  += stride;
         block   += 8;
     }
 }
 
-<<<<<<< HEAD
 static void diff_pixels_c(int16_t *av_restrict block, const uint8_t *s1,
-                          const uint8_t *s2, int stride)
-=======
-static void diff_pixels_c(int16_t *restrict block, const uint8_t *s1,
                           const uint8_t *s2, ptrdiff_t stride)
->>>>>>> de452e50
 {
     int i;
 
