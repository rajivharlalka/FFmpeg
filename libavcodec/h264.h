/*
 * H.26L/H.264/AVC/JVT/14496-10/... encoder/decoder
 * Copyright (c) 2003 Michael Niedermayer <michaelni@gmx.at>
 *
 * This file is part of FFmpeg.
 *
 * FFmpeg is free software; you can redistribute it and/or
 * modify it under the terms of the GNU Lesser General Public
 * License as published by the Free Software Foundation; either
 * version 2.1 of the License, or (at your option) any later version.
 *
 * FFmpeg is distributed in the hope that it will be useful,
 * but WITHOUT ANY WARRANTY; without even the implied warranty of
 * MERCHANTABILITY or FITNESS FOR A PARTICULAR PURPOSE.  See the GNU
 * Lesser General Public License for more details.
 *
 * You should have received a copy of the GNU Lesser General Public
 * License along with FFmpeg; if not, write to the Free Software
 * Foundation, Inc., 51 Franklin Street, Fifth Floor, Boston, MA 02110-1301 USA
 */

/**
 * @file
 * H.264 / AVC / MPEG4 part10 codec.
 * @author Michael Niedermayer <michaelni@gmx.at>
 */

#ifndef AVCODEC_H264_H
#define AVCODEC_H264_H

#include "libavutil/buffer.h"
#include "libavutil/intreadwrite.h"
#include "libavutil/thread.h"
#include "cabac.h"
#include "error_resilience.h"
#include "get_bits.h"
#include "h264_parse.h"
#include "h264_sei.h"
#include "h2645_parse.h"
#include "h264chroma.h"
#include "h264dsp.h"
#include "h264pred.h"
#include "h264qpel.h"
#include "internal.h"
#include "mpegutils.h"
#include "parser.h"
#include "qpeldsp.h"
#include "rectangle.h"
#include "videodsp.h"

#define H264_MAX_PICTURE_COUNT 36
#define H264_MAX_THREADS       32

#define MAX_SPS_COUNT          32
#define MAX_PPS_COUNT         256

#define MAX_MMCO_COUNT         66

#define MAX_DELAYED_PIC_COUNT  16

#define MAX_MBPAIR_SIZE (256*1024) // a tighter bound could be calculated if someone cares about a few bytes

/* Compiling in interlaced support reduces the speed
 * of progressive decoding by about 2%. */
#define ALLOW_INTERLACE

#define FMO 0

/**
 * The maximum number of slices supported by the decoder.
 * must be a power of 2
 */
#define MAX_SLICES 32

#ifdef ALLOW_INTERLACE
#define MB_MBAFF(h)    (h)->mb_mbaff
#define MB_FIELD(sl)  (sl)->mb_field_decoding_flag
#define FRAME_MBAFF(h) (h)->mb_aff_frame
#define FIELD_PICTURE(h) ((h)->picture_structure != PICT_FRAME)
#define LEFT_MBS 2
#define LTOP     0
#define LBOT     1
#define LEFT(i)  (i)
#else
#define MB_MBAFF(h)      0
#define MB_FIELD(sl)     0
#define FRAME_MBAFF(h)   0
#define FIELD_PICTURE(h) 0
#undef  IS_INTERLACED
#define IS_INTERLACED(mb_type) 0
#define LEFT_MBS 1
#define LTOP     0
#define LBOT     0
#define LEFT(i)  0
#endif
#define FIELD_OR_MBAFF_PICTURE(h) (FRAME_MBAFF(h) || FIELD_PICTURE(h))

#ifndef CABAC
#define CABAC(h) (h)->ps.pps->cabac
#endif

#define CHROMA(h)    ((h)->ps.sps->chroma_format_idc)
#define CHROMA422(h) ((h)->ps.sps->chroma_format_idc == 2)
#define CHROMA444(h) ((h)->ps.sps->chroma_format_idc == 3)

#define EXTENDED_SAR       255

#define MB_TYPE_REF0       MB_TYPE_ACPRED // dirty but it fits in 16 bit
#define MB_TYPE_8x8DCT     0x01000000
#define IS_REF0(a)         ((a) & MB_TYPE_REF0)
#define IS_8x8DCT(a)       ((a) & MB_TYPE_8x8DCT)

#define QP_MAX_NUM (51 + 6*6)           // The maximum supported qp

/* NAL unit types */
enum {
    NAL_SLICE           = 1,
    NAL_DPA             = 2,
    NAL_DPB             = 3,
    NAL_DPC             = 4,
    NAL_IDR_SLICE       = 5,
    NAL_SEI             = 6,
    NAL_SPS             = 7,
    NAL_PPS             = 8,
    NAL_AUD             = 9,
    NAL_END_SEQUENCE    = 10,
    NAL_END_STREAM      = 11,
    NAL_FILLER_DATA     = 12,
    NAL_SPS_EXT         = 13,
    NAL_AUXILIARY_SLICE = 19,
    NAL_FF_IGNORE       = 0xff0f001,
};

/**
<<<<<<< HEAD
 * SEI message types
 */
typedef enum {
    SEI_TYPE_BUFFERING_PERIOD       = 0,   ///< buffering period (H.264, D.1.1)
    SEI_TYPE_PIC_TIMING             = 1,   ///< picture timing
    SEI_TYPE_USER_DATA_REGISTERED   = 4,   ///< registered user data as specified by Rec. ITU-T T.35
    SEI_TYPE_USER_DATA_UNREGISTERED = 5,   ///< unregistered user data
    SEI_TYPE_RECOVERY_POINT         = 6,   ///< recovery point (frame # to decoder sync)
    SEI_TYPE_FRAME_PACKING          = 45,  ///< frame packing arrangement
    SEI_TYPE_DISPLAY_ORIENTATION    = 47,  ///< display orientation
    SEI_TYPE_GREEN_METADATA         = 56   ///< GreenMPEG information
} SEI_Type;

/**
 * pic_struct in picture timing SEI message
 */
typedef enum {
    SEI_PIC_STRUCT_FRAME             = 0, ///<  0: %frame
    SEI_PIC_STRUCT_TOP_FIELD         = 1, ///<  1: top field
    SEI_PIC_STRUCT_BOTTOM_FIELD      = 2, ///<  2: bottom field
    SEI_PIC_STRUCT_TOP_BOTTOM        = 3, ///<  3: top field, bottom field, in that order
    SEI_PIC_STRUCT_BOTTOM_TOP        = 4, ///<  4: bottom field, top field, in that order
    SEI_PIC_STRUCT_TOP_BOTTOM_TOP    = 5, ///<  5: top field, bottom field, top field repeated, in that order
    SEI_PIC_STRUCT_BOTTOM_TOP_BOTTOM = 6, ///<  6: bottom field, top field, bottom field repeated, in that order
    SEI_PIC_STRUCT_FRAME_DOUBLING    = 7, ///<  7: %frame doubling
    SEI_PIC_STRUCT_FRAME_TRIPLING    = 8  ///<  8: %frame tripling
} SEI_PicStructType;

/**
 * frame_packing_arrangement types
 */
typedef enum {
    SEI_FPA_TYPE_CHECKERBOARD        = 0,
    SEI_FPA_TYPE_INTERLEAVE_COLUMN   = 1,
    SEI_FPA_TYPE_INTERLEAVE_ROW      = 2,
    SEI_FPA_TYPE_SIDE_BY_SIDE        = 3,
    SEI_FPA_TYPE_TOP_BOTTOM          = 4,
    SEI_FPA_TYPE_INTERLEAVE_TEMPORAL = 5,
    SEI_FPA_TYPE_2D                  = 6,
} SEI_FpaType;

/**
=======
>>>>>>> 728d90a0
 * Sequence parameter set
 */
typedef struct SPS {
    unsigned int sps_id;
    int profile_idc;
    int level_idc;
    int chroma_format_idc;
    int transform_bypass;              ///< qpprime_y_zero_transform_bypass_flag
    int log2_max_frame_num;            ///< log2_max_frame_num_minus4 + 4
    int poc_type;                      ///< pic_order_cnt_type
    int log2_max_poc_lsb;              ///< log2_max_pic_order_cnt_lsb_minus4
    int delta_pic_order_always_zero_flag;
    int offset_for_non_ref_pic;
    int offset_for_top_to_bottom_field;
    int poc_cycle_length;              ///< num_ref_frames_in_pic_order_cnt_cycle
    int ref_frame_count;               ///< num_ref_frames
    int gaps_in_frame_num_allowed_flag;
    int mb_width;                      ///< pic_width_in_mbs_minus1 + 1
    int mb_height;                     ///< pic_height_in_map_units_minus1 + 1
    int frame_mbs_only_flag;
    int mb_aff;                        ///< mb_adaptive_frame_field_flag
    int direct_8x8_inference_flag;
    int crop;                          ///< frame_cropping_flag

    /* those 4 are already in luma samples */
    unsigned int crop_left;            ///< frame_cropping_rect_left_offset
    unsigned int crop_right;           ///< frame_cropping_rect_right_offset
    unsigned int crop_top;             ///< frame_cropping_rect_top_offset
    unsigned int crop_bottom;          ///< frame_cropping_rect_bottom_offset
    int vui_parameters_present_flag;
    AVRational sar;
    int video_signal_type_present_flag;
    int full_range;
    int colour_description_present_flag;
    enum AVColorPrimaries color_primaries;
    enum AVColorTransferCharacteristic color_trc;
    enum AVColorSpace colorspace;
    int timing_info_present_flag;
    uint32_t num_units_in_tick;
    uint32_t time_scale;
    int fixed_frame_rate_flag;
    short offset_for_ref_frame[256]; // FIXME dyn aloc?
    int bitstream_restriction_flag;
    int num_reorder_frames;
    int scaling_matrix_present;
    uint8_t scaling_matrix4[6][16];
    uint8_t scaling_matrix8[6][64];
    int nal_hrd_parameters_present_flag;
    int vcl_hrd_parameters_present_flag;
    int pic_struct_present_flag;
    int time_offset_length;
    int cpb_cnt;                          ///< See H.264 E.1.2
    int initial_cpb_removal_delay_length; ///< initial_cpb_removal_delay_length_minus1 + 1
    int cpb_removal_delay_length;         ///< cpb_removal_delay_length_minus1 + 1
    int dpb_output_delay_length;          ///< dpb_output_delay_length_minus1 + 1
    int bit_depth_luma;                   ///< bit_depth_luma_minus8 + 8
    int bit_depth_chroma;                 ///< bit_depth_chroma_minus8 + 8
    int residual_color_transform_flag;    ///< residual_colour_transform_flag
    int constraint_set_flags;             ///< constraint_set[0-3]_flag
    uint8_t data[4096];
    size_t data_size;
} SPS;

/**
 * Picture parameter set
 */
typedef struct PPS {
    unsigned int sps_id;
    int cabac;                  ///< entropy_coding_mode_flag
    int pic_order_present;      ///< pic_order_present_flag
    int slice_group_count;      ///< num_slice_groups_minus1 + 1
    int mb_slice_group_map_type;
    unsigned int ref_count[2];  ///< num_ref_idx_l0/1_active_minus1 + 1
    int weighted_pred;          ///< weighted_pred_flag
    int weighted_bipred_idc;
    int init_qp;                ///< pic_init_qp_minus26 + 26
    int init_qs;                ///< pic_init_qs_minus26 + 26
    int chroma_qp_index_offset[2];
    int deblocking_filter_parameters_present; ///< deblocking_filter_parameters_present_flag
    int constrained_intra_pred;     ///< constrained_intra_pred_flag
    int redundant_pic_cnt_present;  ///< redundant_pic_cnt_present_flag
    int transform_8x8_mode;         ///< transform_8x8_mode_flag
    uint8_t scaling_matrix4[6][16];
    uint8_t scaling_matrix8[6][64];
    uint8_t chroma_qp_table[2][QP_MAX_NUM+1];  ///< pre-scaled (with chroma_qp_index_offset) version of qp_table
    int chroma_qp_diff;
    uint8_t data[4096];
    size_t data_size;

    uint32_t dequant4_buffer[6][QP_MAX_NUM + 1][16];
    uint32_t dequant8_buffer[6][QP_MAX_NUM + 1][64];
    uint32_t(*dequant4_coeff[6])[16];
    uint32_t(*dequant8_coeff[6])[64];
} PPS;

typedef struct H264ParamSets {
    AVBufferRef *sps_list[MAX_SPS_COUNT];
    AVBufferRef *pps_list[MAX_PPS_COUNT];

    AVBufferRef *pps_ref;
    AVBufferRef *sps_ref;
    /* currently active parameters sets */
    const PPS *pps;
    // FIXME this should properly be const
    SPS *sps;
} H264ParamSets;

/**
 * Frame Packing Arrangement Type
 */
typedef struct FPA {
    int         frame_packing_arrangement_id;
    int         frame_packing_arrangement_cancel_flag; ///< is previous arrangement canceled, -1 if never received
    SEI_FpaType frame_packing_arrangement_type;
    int         frame_packing_arrangement_repetition_period;
    int         content_interpretation_type;
    int         quincunx_sampling_flag;
} FPA;

/**
 * Green MetaData Information Type
 */
typedef struct H264SEIGreenMetaData {
    uint8_t green_metadata_type;
    uint8_t period_type;
    uint16_t num_seconds;
    uint16_t num_pictures;
    uint8_t percent_non_zero_macroblocks;
    uint8_t percent_intra_coded_macroblocks;
    uint8_t percent_six_tap_filtering;
    uint8_t percent_alpha_point_deblocking_instance;
    uint8_t xsd_metric_type;
    uint16_t xsd_metric_value;
} H264SEIGreenMetaData;

/**
 * Memory management control operation opcode.
 */
typedef enum MMCOOpcode {
    MMCO_END = 0,
    MMCO_SHORT2UNUSED,
    MMCO_LONG2UNUSED,
    MMCO_SHORT2LONG,
    MMCO_SET_MAX_LONG,
    MMCO_RESET,
    MMCO_LONG,
} MMCOOpcode;

/**
 * Memory management control operation.
 */
typedef struct MMCO {
    MMCOOpcode opcode;
    int short_pic_num;  ///< pic_num without wrapping (pic_num & max_pic_num)
    int long_arg;       ///< index, pic_num, or num long refs depending on opcode
} MMCO;

typedef struct H264Picture {
    AVFrame *f;
    ThreadFrame tf;

    AVBufferRef *qscale_table_buf;
    int8_t *qscale_table;

    AVBufferRef *motion_val_buf[2];
    int16_t (*motion_val[2])[2];

    AVBufferRef *mb_type_buf;
    uint32_t *mb_type;

    AVBufferRef *hwaccel_priv_buf;
    void *hwaccel_picture_private; ///< hardware accelerator private data

    AVBufferRef *ref_index_buf[2];
    int8_t *ref_index[2];

    int field_poc[2];       ///< top/bottom POC
    int poc;                ///< frame POC
    int frame_num;          ///< frame_num (raw frame_num from slice header)
    int mmco_reset;         /**< MMCO_RESET set this 1. Reordering code must
                                 not mix pictures before and after MMCO_RESET. */
    int pic_id;             /**< pic_num (short -> no wrap version of pic_num,
                                 pic_num & max_pic_num; long -> long_pic_num) */
    int long_ref;           ///< 1->long term reference 0->short term reference
    int ref_poc[2][2][32];  ///< POCs of the frames/fields used as reference (FIXME need per slice)
    int ref_count[2][2];    ///< number of entries in ref_poc         (FIXME need per slice)
    int mbaff;              ///< 1 -> MBAFF frame 0-> not MBAFF
    int field_picture;      ///< whether or not picture was encoded in separate fields

    int reference;
    int recovered;          ///< picture at IDR or recovery point + recovery count
    int invalid_gap;
    int sei_recovery_frame_cnt;

    int crop;
    int crop_left;
    int crop_top;
} H264Picture;

typedef struct H264Ref {
    uint8_t *data[3];
    int linesize[3];

    int reference;
    int poc;
    int pic_id;

    H264Picture *parent;
} H264Ref;

typedef struct H264SliceContext {
    struct H264Context *h264;
    GetBitContext gb;
    ERContext er;

    int slice_num;
    int slice_type;
    int slice_type_nos;         ///< S free slice type (SI/SP are remapped to I/P)
    int slice_type_fixed;

    int qscale;
    int chroma_qp[2];   // QPc
    int qp_thresh;      ///< QP threshold to skip loopfilter
    int last_qscale_diff;

    // deblock
    int deblocking_filter;          ///< disable_deblocking_filter_idc with 1 <-> 0
    int slice_alpha_c0_offset;
    int slice_beta_offset;

    H264PredWeightTable pwt;

    int prev_mb_skipped;
    int next_mb_skipped;

    int chroma_pred_mode;
    int intra16x16_pred_mode;

    int8_t intra4x4_pred_mode_cache[5 * 8];
    int8_t(*intra4x4_pred_mode);

    int topleft_mb_xy;
    int top_mb_xy;
    int topright_mb_xy;
    int left_mb_xy[LEFT_MBS];

    int topleft_type;
    int top_type;
    int topright_type;
    int left_type[LEFT_MBS];

    const uint8_t *left_block;
    int topleft_partition;

    unsigned int topleft_samples_available;
    unsigned int top_samples_available;
    unsigned int topright_samples_available;
    unsigned int left_samples_available;

    ptrdiff_t linesize, uvlinesize;
    ptrdiff_t mb_linesize;  ///< may be equal to s->linesize or s->linesize * 2, for mbaff
    ptrdiff_t mb_uvlinesize;

    int mb_x, mb_y;
    int mb_xy;
    int resync_mb_x;
    int resync_mb_y;
    // index of the first MB of the next slice
    int next_slice_idx;
    int mb_skip_run;
    int is_complex;

    int mb_field_decoding_flag;
    int mb_mbaff;               ///< mb_aff_frame && mb_field_decoding_flag

    int redundant_pic_count;

    /**
     * number of neighbors (top and/or left) that used 8x8 dct
     */
    int neighbor_transform_size;

    int direct_spatial_mv_pred;
    int col_parity;
    int col_fieldoff;

    int cbp;
    int top_cbp;
    int left_cbp;

    int dist_scale_factor[32];
    int dist_scale_factor_field[2][32];
    int map_col_to_list0[2][16 + 32];
    int map_col_to_list0_field[2][2][16 + 32];

    /**
     * num_ref_idx_l0/1_active_minus1 + 1
     */
    unsigned int ref_count[2];          ///< counts frames or fields, depending on current mb mode
    unsigned int list_count;
    H264Ref ref_list[2][48];        /**< 0..15: frame refs, 16..47: mbaff field refs.
                                         *   Reordered version of default_ref_list
                                         *   according to picture reordering in slice header */
    int ref2frm[MAX_SLICES][2][64];     ///< reference to frame number lists, used in the loop filter, the first 2 are for -2,-1

    const uint8_t *intra_pcm_ptr;
    int16_t *dc_val_base;

    uint8_t *bipred_scratchpad;
    uint8_t *edge_emu_buffer;
    uint8_t (*top_borders[2])[(16 * 3) * 2];
    int bipred_scratchpad_allocated;
    int edge_emu_buffer_allocated;
    int top_borders_allocated[2];

    /**
     * non zero coeff count cache.
     * is 64 if not available.
     */
    DECLARE_ALIGNED(8, uint8_t, non_zero_count_cache)[15 * 8];

    /**
     * Motion vector cache.
     */
    DECLARE_ALIGNED(16, int16_t, mv_cache)[2][5 * 8][2];
    DECLARE_ALIGNED(8,  int8_t, ref_cache)[2][5 * 8];
    DECLARE_ALIGNED(16, uint8_t, mvd_cache)[2][5 * 8][2];
    uint8_t direct_cache[5 * 8];

    DECLARE_ALIGNED(8, uint16_t, sub_mb_type)[4];

    ///< as a dct coefficient is int32_t in high depth, we need to reserve twice the space.
    DECLARE_ALIGNED(16, int16_t, mb)[16 * 48 * 2];
    DECLARE_ALIGNED(16, int16_t, mb_luma_dc)[3][16 * 2];
    ///< as mb is addressed by scantable[i] and scantable is uint8_t we can either
    ///< check that i is not too large or ensure that there is some unused stuff after mb
    int16_t mb_padding[256 * 2];

    uint8_t (*mvd_table[2])[2];

    /**
     * Cabac
     */
    CABACContext cabac;
    uint8_t cabac_state[1024];
    int cabac_init_idc;

    // rbsp buffer used for this slice
    uint8_t *rbsp_buffer;
    unsigned int rbsp_buffer_size;
} H264SliceContext;

/**
 * H264Context
 */
typedef struct H264Context {
    const AVClass *class;
    AVCodecContext *avctx;
    VideoDSPContext vdsp;
    H264DSPContext h264dsp;
    H264ChromaContext h264chroma;
    H264QpelContext h264qpel;
    GetBitContext gb;

    H264Picture DPB[H264_MAX_PICTURE_COUNT];
    H264Picture *cur_pic_ptr;
    H264Picture cur_pic;
    H264Picture last_pic_for_ec;

    H264SliceContext *slice_ctx;
    int            nb_slice_ctx;

    H2645Packet pkt;

    int pixel_shift;    ///< 0 for 8-bit H264, 1 for high-bit-depth H264

    /* coded dimensions -- 16 * mb w/h */
    int width, height;
    int chroma_x_shift, chroma_y_shift;

    /**
     * Backup frame properties: needed, because they can be different
     * between returned frame and last decoded frame.
     **/
    int backup_width;
    int backup_height;
    enum AVPixelFormat backup_pix_fmt;

    int droppable;
    int coded_picture_number;
    int low_delay;

    int context_initialized;
    int flags;
    int workaround_bugs;

    int8_t(*intra4x4_pred_mode);
    H264PredContext hpc;

    uint8_t (*non_zero_count)[48];

#define LIST_NOT_USED -1 // FIXME rename?
#define PART_NOT_AVAILABLE -2

    /**
     * block_offset[ 0..23] for frame macroblocks
     * block_offset[24..47] for field macroblocks
     */
    int block_offset[2 * (16 * 3)];

    uint32_t *mb2b_xy;  // FIXME are these 4 a good idea?
    uint32_t *mb2br_xy;
    int b_stride;       // FIXME use s->b4_stride


    unsigned current_sps_id; ///< id of the current SPS

    int au_pps_id; ///< pps_id of current access unit

    uint16_t *slice_table;      ///< slice_table_base + 2*mb_stride + 1

    // interlacing specific flags
    int mb_aff_frame;
    int picture_structure;
    int first_field;

    uint8_t *list_counts;               ///< Array of list_count per MB specifying the slice type

    /* 0x100 -> non null luma_dc, 0x80/0x40 -> non null chroma_dc (cb/cr), 0x?0 -> chroma_cbp(0, 1, 2), 0x0? luma_cbp */
    uint16_t *cbp_table;

    /* chroma_pred_mode for i4x4 or i16x16, else 0 */
    uint8_t *chroma_pred_mode_table;
    uint8_t (*mvd_table[2])[2];
    uint8_t *direct_table;

    uint8_t zigzag_scan[16];
    uint8_t zigzag_scan8x8[64];
    uint8_t zigzag_scan8x8_cavlc[64];
    uint8_t field_scan[16];
    uint8_t field_scan8x8[64];
    uint8_t field_scan8x8_cavlc[64];
    uint8_t zigzag_scan_q0[16];
    uint8_t zigzag_scan8x8_q0[64];
    uint8_t zigzag_scan8x8_cavlc_q0[64];
    uint8_t field_scan_q0[16];
    uint8_t field_scan8x8_q0[64];
    uint8_t field_scan8x8_cavlc_q0[64];

    int mb_y;
    int mb_height, mb_width;
    int mb_stride;
    int mb_num;

    // =============================================================
    // Things below are not used in the MB or more inner code

    int nal_ref_idc;
    int nal_unit_type;

    /**
     * Used to parse AVC variant of h264
     */
    int is_avc;           ///< this flag is != 0 if codec is avc1
    int nal_length_size;  ///< Number of bytes used for nal length (1, 2 or 4)

    int bit_depth_luma;         ///< luma bit depth from sps to detect changes
    int chroma_format_idc;      ///< chroma format from sps to detect changes

    H264ParamSets ps;

    uint16_t *slice_table_base;

    H264POCContext poc;

    /**
     * frame_num for frames or 2 * frame_num + 1 for field pics.
     */
    int curr_pic_num;

    /**
     * max_frame_num or 2 * max_frame_num for field pics.
     */
    int max_pic_num;

    H264Ref default_ref[2];
    H264Picture *short_ref[32];
    H264Picture *long_ref[32];
    H264Picture *delayed_pic[MAX_DELAYED_PIC_COUNT + 2]; // FIXME size?
    int last_pocs[MAX_DELAYED_PIC_COUNT];
    H264Picture *next_output_pic;
    int next_outputed_poc;

    /**
     * memory management control operations buffer.
     */
    MMCO mmco[MAX_MMCO_COUNT];
    int mmco_index;
    int mmco_reset;

    int long_ref_count;     ///< number of actual long term references
    int short_ref_count;    ///< number of actual short term references

    /**
     * @name Members for slice based multithreading
     * @{
     */
    /**
     * current slice number, used to initialize slice_num of each thread/context
     */
    int current_slice;

    /**
     * Max number of threads / contexts.
     * This is equal to AVCodecContext.thread_count unless
     * multithreaded decoding is impossible, in which case it is
     * reduced to 1.
     */
    int max_contexts;

    int slice_context_count;

    /**
     *  1 if the single thread fallback warning has already been
     *  displayed, 0 otherwise.
     */
    int single_decode_warning;

    enum AVPictureType pict_type;

    /** @} */

    /**
     * Complement sei_pic_struct
     * SEI_PIC_STRUCT_TOP_BOTTOM and SEI_PIC_STRUCT_BOTTOM_TOP indicate interlaced frames.
     * However, soft telecined frames may have these values.
     * This is used in an attempt to flag soft telecine progressive.
     */
    int prev_interlaced_frame;

    /**
<<<<<<< HEAD
     * frame_packing_arrangment SEI message
     */
    int sei_frame_packing_present;
    int frame_packing_arrangement_type;
    int content_interpretation_type;
    int quincunx_subsampling;

    /**
     * display orientation SEI message
     */
    int sei_display_orientation_present;
    int sei_anticlockwise_rotation;
    int sei_hflip, sei_vflip;

    /**
     * User data registered by Rec. ITU-T T.35 SEI
     */
    int sei_reguserdata_afd_present;
    uint8_t active_format_description;
    int a53_caption_size;
    uint8_t *a53_caption;

    /**
     * Bit set of clock types for fields/frames in picture timing SEI message.
     * For each found ct_type, appropriate bit is set (e.g., bit 1 for
     * interlaced).
     */
    int sei_ct_type;

    /**
     * dpb_output_delay in picture timing SEI message, see H.264 C.2.2
     */
    int sei_dpb_output_delay;

    /**
     * cpb_removal_delay in picture timing SEI message, see H.264 C.1.2
     */
    int sei_cpb_removal_delay;

    /**
     * recovery_frame_cnt from SEI message
     *
     * Set to -1 if no recovery point SEI message found or to number of frames
     * before playback synchronizes. Frames having recovery point are key
     * frames.
     */
    int sei_recovery_frame_cnt;

    /**
     * Are the SEI recovery points looking valid.
     */
    int valid_recovery_point;

    FPA sei_fpa;

    /**
=======
>>>>>>> 728d90a0
     * recovery_frame is the frame_num at which the next frame should
     * be fully constructed.
     *
     * Set to -1 when not expecting a recovery point.
     */
    int recovery_frame;

/**
 * We have seen an IDR, so all the following frames in coded order are correctly
 * decodable.
 */
#define FRAME_RECOVERED_IDR  (1 << 0)
/**
 * Sufficient number of frames have been decoded since a SEI recovery point,
 * so all the following frames in presentation order are correct.
 */
#define FRAME_RECOVERED_SEI  (1 << 1)

    int frame_recovered;    ///< Initial frame has been completely recovered

    int has_recovery_point;

    int missing_fields;

/* for frame threading, this is set to 1
     * after finish_setup() has been called, so we cannot modify
     * some context properties (which are supposed to stay constant between
     * slices) anymore */
    int setup_finished;

<<<<<<< HEAD
    // Timestamp stuff
    int sei_buffering_period_present;   ///< Buffering period SEI flag
    int initial_cpb_removal_delay[32];  ///< Initial timestamps for CPBs

    int cur_chroma_format_idc;
    int cur_bit_depth_luma;
    int16_t slice_row[MAX_SLICES]; ///< to detect when MAX_SLICES is too low

    uint8_t parse_history[6];
    int parse_history_count;
    int parse_last_mb;

=======
>>>>>>> 728d90a0
    int enable_er;

    H264SEIContext sei;

    AVBufferPool *qscale_table_pool;
    AVBufferPool *mb_type_pool;
    AVBufferPool *motion_val_pool;
    AVBufferPool *ref_index_pool;

    /* Motion Estimation */
    qpel_mc_func (*qpel_put)[16];
    qpel_mc_func (*qpel_avg)[16];

    /*Green Metadata */
    H264SEIGreenMetaData sei_green_metadata;

} H264Context;

extern const uint16_t ff_h264_mb_sizes[4];

/**
 * Decode SPS
 */
int ff_h264_decode_seq_parameter_set(GetBitContext *gb, AVCodecContext *avctx,
                                     H264ParamSets *ps, int ignore_truncation);

/**
 * compute profile from sps
 */
int ff_h264_get_profile(const SPS *sps);

/**
 * Decode PPS
 */
int ff_h264_decode_picture_parameter_set(GetBitContext *gb, AVCodecContext *avctx,
                                         H264ParamSets *ps, int bit_length);

/**
 * Free any data that may have been allocated in the H264 context
 * like SPS, PPS etc.
 */
void ff_h264_free_context(H264Context *h);

/**
 * Reconstruct bitstream slice_type.
 */
int ff_h264_get_slice_type(const H264SliceContext *sl);

/**
 * Allocate tables.
 * needs width/height
 */
int ff_h264_alloc_tables(H264Context *h);

int ff_h264_decode_ref_pic_list_reordering(H264Context *h, H264SliceContext *sl);
void ff_h264_fill_mbaff_ref_list(H264Context *h, H264SliceContext *sl);
void ff_h264_remove_all_refs(H264Context *h);

/**
 * Execute the reference picture marking (memory management control operations).
 */
int ff_h264_execute_ref_pic_marking(H264Context *h, MMCO *mmco, int mmco_count);

int ff_h264_decode_ref_pic_marking(H264Context *h, GetBitContext *gb,
                                   int first_slice);

int ff_generate_sliding_window_mmcos(H264Context *h, int first_slice);

void ff_h264_hl_decode_mb(const H264Context *h, H264SliceContext *sl);
int ff_h264_decode_extradata(H264Context *h, const uint8_t *buf, int size);
int ff_h264_decode_init(AVCodecContext *avctx);
void ff_h264_decode_init_vlc(void);

/**
 * Decode a macroblock
 * @return 0 if OK, ER_AC_ERROR / ER_DC_ERROR / ER_MV_ERROR on error
 */
int ff_h264_decode_mb_cavlc(const H264Context *h, H264SliceContext *sl);

/**
 * Decode a CABAC coded macroblock
 * @return 0 if OK, ER_AC_ERROR / ER_DC_ERROR / ER_MV_ERROR on error
 */
int ff_h264_decode_mb_cabac(const H264Context *h, H264SliceContext *sl);

void ff_h264_init_cabac_states(const H264Context *h, H264SliceContext *sl);

void ff_h264_direct_dist_scale_factor(const H264Context *const h, H264SliceContext *sl);
void ff_h264_direct_ref_list_init(const H264Context *const h, H264SliceContext *sl);
void ff_h264_pred_direct_motion(const H264Context *const h, H264SliceContext *sl,
                                int *mb_type);

void ff_h264_filter_mb_fast(const H264Context *h, H264SliceContext *sl, int mb_x, int mb_y,
                            uint8_t *img_y, uint8_t *img_cb, uint8_t *img_cr,
                            unsigned int linesize, unsigned int uvlinesize);
void ff_h264_filter_mb(const H264Context *h, H264SliceContext *sl, int mb_x, int mb_y,
                       uint8_t *img_y, uint8_t *img_cb, uint8_t *img_cr,
                       unsigned int linesize, unsigned int uvlinesize);

<<<<<<< HEAD
/**
 * Reset SEI values at the beginning of the frame.
 *
 * @param h H.264 context.
 */
void ff_h264_reset_sei(H264Context *h);

/**
 * Get stereo_mode string from the h264 frame_packing_arrangement
 * @param h H.264 context.
 */
const char* ff_h264_sei_stereo_mode(H264Context *h);

=======
>>>>>>> 728d90a0
/*
 * o-o o-o
 *  / / /
 * o-o o-o
 *  ,---'
 * o-o o-o
 *  / / /
 * o-o o-o
 */

/* Scan8 organization:
 *    0 1 2 3 4 5 6 7
 * 0  DY    y y y y y
 * 1        y Y Y Y Y
 * 2        y Y Y Y Y
 * 3        y Y Y Y Y
 * 4        y Y Y Y Y
 * 5  DU    u u u u u
 * 6        u U U U U
 * 7        u U U U U
 * 8        u U U U U
 * 9        u U U U U
 * 10 DV    v v v v v
 * 11       v V V V V
 * 12       v V V V V
 * 13       v V V V V
 * 14       v V V V V
 * DY/DU/DV are for luma/chroma DC.
 */

#define LUMA_DC_BLOCK_INDEX   48
#define CHROMA_DC_BLOCK_INDEX 49

// This table must be here because scan8[constant] must be known at compiletime
static const uint8_t scan8[16 * 3 + 3] = {
    4 +  1 * 8, 5 +  1 * 8, 4 +  2 * 8, 5 +  2 * 8,
    6 +  1 * 8, 7 +  1 * 8, 6 +  2 * 8, 7 +  2 * 8,
    4 +  3 * 8, 5 +  3 * 8, 4 +  4 * 8, 5 +  4 * 8,
    6 +  3 * 8, 7 +  3 * 8, 6 +  4 * 8, 7 +  4 * 8,
    4 +  6 * 8, 5 +  6 * 8, 4 +  7 * 8, 5 +  7 * 8,
    6 +  6 * 8, 7 +  6 * 8, 6 +  7 * 8, 7 +  7 * 8,
    4 +  8 * 8, 5 +  8 * 8, 4 +  9 * 8, 5 +  9 * 8,
    6 +  8 * 8, 7 +  8 * 8, 6 +  9 * 8, 7 +  9 * 8,
    4 + 11 * 8, 5 + 11 * 8, 4 + 12 * 8, 5 + 12 * 8,
    6 + 11 * 8, 7 + 11 * 8, 6 + 12 * 8, 7 + 12 * 8,
    4 + 13 * 8, 5 + 13 * 8, 4 + 14 * 8, 5 + 14 * 8,
    6 + 13 * 8, 7 + 13 * 8, 6 + 14 * 8, 7 + 14 * 8,
    0 +  0 * 8, 0 +  5 * 8, 0 + 10 * 8
};

static av_always_inline uint32_t pack16to32(unsigned a, unsigned b)
{
#if HAVE_BIGENDIAN
    return (b & 0xFFFF) + (a << 16);
#else
    return (a & 0xFFFF) + (b << 16);
#endif
}

static av_always_inline uint16_t pack8to16(unsigned a, unsigned b)
{
#if HAVE_BIGENDIAN
    return (b & 0xFF) + (a << 8);
#else
    return (a & 0xFF) + (b << 8);
#endif
}

/**
 * Get the chroma qp.
 */
static av_always_inline int get_chroma_qp(const H264Context *h, int t, int qscale)
{
    return h->ps.pps->chroma_qp_table[t][qscale];
}

/**
 * Get the predicted intra4x4 prediction mode.
 */
static av_always_inline int pred_intra_mode(const H264Context *h,
                                            H264SliceContext *sl, int n)
{
    const int index8 = scan8[n];
    const int left   = sl->intra4x4_pred_mode_cache[index8 - 1];
    const int top    = sl->intra4x4_pred_mode_cache[index8 - 8];
    const int min    = FFMIN(left, top);

    ff_tlog(h->avctx, "mode:%d %d min:%d\n", left, top, min);

    if (min < 0)
        return DC_PRED;
    else
        return min;
}

static av_always_inline void write_back_intra_pred_mode(const H264Context *h,
                                                        H264SliceContext *sl)
{
    int8_t *i4x4       = sl->intra4x4_pred_mode + h->mb2br_xy[sl->mb_xy];
    int8_t *i4x4_cache = sl->intra4x4_pred_mode_cache;

    AV_COPY32(i4x4, i4x4_cache + 4 + 8 * 4);
    i4x4[4] = i4x4_cache[7 + 8 * 3];
    i4x4[5] = i4x4_cache[7 + 8 * 2];
    i4x4[6] = i4x4_cache[7 + 8 * 1];
}

static av_always_inline void write_back_non_zero_count(const H264Context *h,
                                                       H264SliceContext *sl)
{
    const int mb_xy    = sl->mb_xy;
    uint8_t *nnz       = h->non_zero_count[mb_xy];
    uint8_t *nnz_cache = sl->non_zero_count_cache;

    AV_COPY32(&nnz[ 0], &nnz_cache[4 + 8 * 1]);
    AV_COPY32(&nnz[ 4], &nnz_cache[4 + 8 * 2]);
    AV_COPY32(&nnz[ 8], &nnz_cache[4 + 8 * 3]);
    AV_COPY32(&nnz[12], &nnz_cache[4 + 8 * 4]);
    AV_COPY32(&nnz[16], &nnz_cache[4 + 8 * 6]);
    AV_COPY32(&nnz[20], &nnz_cache[4 + 8 * 7]);
    AV_COPY32(&nnz[32], &nnz_cache[4 + 8 * 11]);
    AV_COPY32(&nnz[36], &nnz_cache[4 + 8 * 12]);

    if (!h->chroma_y_shift) {
        AV_COPY32(&nnz[24], &nnz_cache[4 + 8 * 8]);
        AV_COPY32(&nnz[28], &nnz_cache[4 + 8 * 9]);
        AV_COPY32(&nnz[40], &nnz_cache[4 + 8 * 13]);
        AV_COPY32(&nnz[44], &nnz_cache[4 + 8 * 14]);
    }
}

static av_always_inline void write_back_motion_list(const H264Context *h,
                                                    H264SliceContext *sl,
                                                    int b_stride,
                                                    int b_xy, int b8_xy,
                                                    int mb_type, int list)
{
    int16_t(*mv_dst)[2] = &h->cur_pic.motion_val[list][b_xy];
    int16_t(*mv_src)[2] = &sl->mv_cache[list][scan8[0]];
    AV_COPY128(mv_dst + 0 * b_stride, mv_src + 8 * 0);
    AV_COPY128(mv_dst + 1 * b_stride, mv_src + 8 * 1);
    AV_COPY128(mv_dst + 2 * b_stride, mv_src + 8 * 2);
    AV_COPY128(mv_dst + 3 * b_stride, mv_src + 8 * 3);
    if (CABAC(h)) {
        uint8_t (*mvd_dst)[2] = &sl->mvd_table[list][FMO ? 8 * sl->mb_xy
                                                        : h->mb2br_xy[sl->mb_xy]];
        uint8_t(*mvd_src)[2]  = &sl->mvd_cache[list][scan8[0]];
        if (IS_SKIP(mb_type)) {
            AV_ZERO128(mvd_dst);
        } else {
            AV_COPY64(mvd_dst, mvd_src + 8 * 3);
            AV_COPY16(mvd_dst + 3 + 3, mvd_src + 3 + 8 * 0);
            AV_COPY16(mvd_dst + 3 + 2, mvd_src + 3 + 8 * 1);
            AV_COPY16(mvd_dst + 3 + 1, mvd_src + 3 + 8 * 2);
        }
    }

    {
        int8_t *ref_index = &h->cur_pic.ref_index[list][b8_xy];
        int8_t *ref_cache = sl->ref_cache[list];
        ref_index[0 + 0 * 2] = ref_cache[scan8[0]];
        ref_index[1 + 0 * 2] = ref_cache[scan8[4]];
        ref_index[0 + 1 * 2] = ref_cache[scan8[8]];
        ref_index[1 + 1 * 2] = ref_cache[scan8[12]];
    }
}

static av_always_inline void write_back_motion(const H264Context *h,
                                               H264SliceContext *sl,
                                               int mb_type)
{
    const int b_stride      = h->b_stride;
    const int b_xy  = 4 * sl->mb_x + 4 * sl->mb_y * h->b_stride; // try mb2b(8)_xy
    const int b8_xy = 4 * sl->mb_xy;

    if (USES_LIST(mb_type, 0)) {
        write_back_motion_list(h, sl, b_stride, b_xy, b8_xy, mb_type, 0);
    } else {
        fill_rectangle(&h->cur_pic.ref_index[0][b8_xy],
                       2, 2, 2, (uint8_t)LIST_NOT_USED, 1);
    }
    if (USES_LIST(mb_type, 1))
        write_back_motion_list(h, sl, b_stride, b_xy, b8_xy, mb_type, 1);

    if (sl->slice_type_nos == AV_PICTURE_TYPE_B && CABAC(h)) {
        if (IS_8X8(mb_type)) {
            uint8_t *direct_table = &h->direct_table[4 * sl->mb_xy];
            direct_table[1] = sl->sub_mb_type[1] >> 1;
            direct_table[2] = sl->sub_mb_type[2] >> 1;
            direct_table[3] = sl->sub_mb_type[3] >> 1;
        }
    }
}

static av_always_inline int get_dct8x8_allowed(const H264Context *h, H264SliceContext *sl)
{
    if (h->ps.sps->direct_8x8_inference_flag)
        return !(AV_RN64A(sl->sub_mb_type) &
                 ((MB_TYPE_16x8 | MB_TYPE_8x16 | MB_TYPE_8x8) *
                  0x0001000100010001ULL));
    else
        return !(AV_RN64A(sl->sub_mb_type) &
                 ((MB_TYPE_16x8 | MB_TYPE_8x16 | MB_TYPE_8x8 | MB_TYPE_DIRECT2) *
                  0x0001000100010001ULL));
}

static inline int find_start_code(const uint8_t *buf, int buf_size,
                           int buf_index, int next_avc)
{
    uint32_t state = -1;

    buf_index = avpriv_find_start_code(buf + buf_index, buf + next_avc + 1, &state) - buf - 1;

    return FFMIN(buf_index, buf_size);
}

static inline int get_avc_nalsize(H264Context *h, const uint8_t *buf,
                           int buf_size, int *buf_index)
{
    int i, nalsize = 0;

    if (*buf_index >= buf_size - h->nal_length_size) {
        // the end of the buffer is reached, refill it.
        return AVERROR(EAGAIN);
    }

    for (i = 0; i < h->nal_length_size; i++)
        nalsize = ((unsigned)nalsize << 8) | buf[(*buf_index)++];
    if (nalsize <= 0 || nalsize > buf_size - *buf_index) {
        av_log(h->avctx, AV_LOG_ERROR,
               "AVC: nal size %d\n", nalsize);
        return AVERROR_INVALIDDATA;
    }
    return nalsize;
}

int ff_h264_field_end(H264Context *h, H264SliceContext *sl, int in_setup);

int ff_h264_ref_picture(H264Context *h, H264Picture *dst, H264Picture *src);
void ff_h264_unref_picture(H264Context *h, H264Picture *pic);

int ff_h264_slice_context_init(H264Context *h, H264SliceContext *sl);

void ff_h264_draw_horiz_band(const H264Context *h, H264SliceContext *sl, int y, int height);

int ff_h264_decode_slice_header(H264Context *h, H264SliceContext *sl);
#define SLICE_SINGLETHREAD 1
#define SLICE_SKIPED 2

int ff_h264_execute_decode_slices(H264Context *h, unsigned context_count);
int ff_h264_update_thread_context(AVCodecContext *dst,
                                  const AVCodecContext *src);

void ff_h264_flush_change(H264Context *h);

void ff_h264_free_tables(H264Context *h);

void ff_h264_set_erpic(ERPicture *dst, H264Picture *src);

#endif /* AVCODEC_H264_H */<|MERGE_RESOLUTION|>--- conflicted
+++ resolved
@@ -132,51 +132,6 @@
 };
 
 /**
-<<<<<<< HEAD
- * SEI message types
- */
-typedef enum {
-    SEI_TYPE_BUFFERING_PERIOD       = 0,   ///< buffering period (H.264, D.1.1)
-    SEI_TYPE_PIC_TIMING             = 1,   ///< picture timing
-    SEI_TYPE_USER_DATA_REGISTERED   = 4,   ///< registered user data as specified by Rec. ITU-T T.35
-    SEI_TYPE_USER_DATA_UNREGISTERED = 5,   ///< unregistered user data
-    SEI_TYPE_RECOVERY_POINT         = 6,   ///< recovery point (frame # to decoder sync)
-    SEI_TYPE_FRAME_PACKING          = 45,  ///< frame packing arrangement
-    SEI_TYPE_DISPLAY_ORIENTATION    = 47,  ///< display orientation
-    SEI_TYPE_GREEN_METADATA         = 56   ///< GreenMPEG information
-} SEI_Type;
-
-/**
- * pic_struct in picture timing SEI message
- */
-typedef enum {
-    SEI_PIC_STRUCT_FRAME             = 0, ///<  0: %frame
-    SEI_PIC_STRUCT_TOP_FIELD         = 1, ///<  1: top field
-    SEI_PIC_STRUCT_BOTTOM_FIELD      = 2, ///<  2: bottom field
-    SEI_PIC_STRUCT_TOP_BOTTOM        = 3, ///<  3: top field, bottom field, in that order
-    SEI_PIC_STRUCT_BOTTOM_TOP        = 4, ///<  4: bottom field, top field, in that order
-    SEI_PIC_STRUCT_TOP_BOTTOM_TOP    = 5, ///<  5: top field, bottom field, top field repeated, in that order
-    SEI_PIC_STRUCT_BOTTOM_TOP_BOTTOM = 6, ///<  6: bottom field, top field, bottom field repeated, in that order
-    SEI_PIC_STRUCT_FRAME_DOUBLING    = 7, ///<  7: %frame doubling
-    SEI_PIC_STRUCT_FRAME_TRIPLING    = 8  ///<  8: %frame tripling
-} SEI_PicStructType;
-
-/**
- * frame_packing_arrangement types
- */
-typedef enum {
-    SEI_FPA_TYPE_CHECKERBOARD        = 0,
-    SEI_FPA_TYPE_INTERLEAVE_COLUMN   = 1,
-    SEI_FPA_TYPE_INTERLEAVE_ROW      = 2,
-    SEI_FPA_TYPE_SIDE_BY_SIDE        = 3,
-    SEI_FPA_TYPE_TOP_BOTTOM          = 4,
-    SEI_FPA_TYPE_INTERLEAVE_TEMPORAL = 5,
-    SEI_FPA_TYPE_2D                  = 6,
-} SEI_FpaType;
-
-/**
-=======
->>>>>>> 728d90a0
  * Sequence parameter set
  */
 typedef struct SPS {
@@ -285,34 +240,6 @@
 } H264ParamSets;
 
 /**
- * Frame Packing Arrangement Type
- */
-typedef struct FPA {
-    int         frame_packing_arrangement_id;
-    int         frame_packing_arrangement_cancel_flag; ///< is previous arrangement canceled, -1 if never received
-    SEI_FpaType frame_packing_arrangement_type;
-    int         frame_packing_arrangement_repetition_period;
-    int         content_interpretation_type;
-    int         quincunx_sampling_flag;
-} FPA;
-
-/**
- * Green MetaData Information Type
- */
-typedef struct H264SEIGreenMetaData {
-    uint8_t green_metadata_type;
-    uint8_t period_type;
-    uint16_t num_seconds;
-    uint16_t num_pictures;
-    uint8_t percent_non_zero_macroblocks;
-    uint8_t percent_intra_coded_macroblocks;
-    uint8_t percent_six_tap_filtering;
-    uint8_t percent_alpha_point_deblocking_instance;
-    uint8_t xsd_metric_type;
-    uint16_t xsd_metric_value;
-} H264SEIGreenMetaData;
-
-/**
  * Memory management control operation opcode.
  */
 typedef enum MMCOOpcode {
@@ -718,65 +645,11 @@
     int prev_interlaced_frame;
 
     /**
-<<<<<<< HEAD
-     * frame_packing_arrangment SEI message
-     */
-    int sei_frame_packing_present;
-    int frame_packing_arrangement_type;
-    int content_interpretation_type;
-    int quincunx_subsampling;
-
-    /**
-     * display orientation SEI message
-     */
-    int sei_display_orientation_present;
-    int sei_anticlockwise_rotation;
-    int sei_hflip, sei_vflip;
-
-    /**
-     * User data registered by Rec. ITU-T T.35 SEI
-     */
-    int sei_reguserdata_afd_present;
-    uint8_t active_format_description;
-    int a53_caption_size;
-    uint8_t *a53_caption;
-
-    /**
-     * Bit set of clock types for fields/frames in picture timing SEI message.
-     * For each found ct_type, appropriate bit is set (e.g., bit 1 for
-     * interlaced).
-     */
-    int sei_ct_type;
-
-    /**
-     * dpb_output_delay in picture timing SEI message, see H.264 C.2.2
-     */
-    int sei_dpb_output_delay;
-
-    /**
-     * cpb_removal_delay in picture timing SEI message, see H.264 C.1.2
-     */
-    int sei_cpb_removal_delay;
-
-    /**
-     * recovery_frame_cnt from SEI message
-     *
-     * Set to -1 if no recovery point SEI message found or to number of frames
-     * before playback synchronizes. Frames having recovery point are key
-     * frames.
-     */
-    int sei_recovery_frame_cnt;
-
-    /**
      * Are the SEI recovery points looking valid.
      */
     int valid_recovery_point;
 
-    FPA sei_fpa;
-
-    /**
-=======
->>>>>>> 728d90a0
+    /**
      * recovery_frame is the frame_num at which the next frame should
      * be fully constructed.
      *
@@ -807,11 +680,6 @@
      * slices) anymore */
     int setup_finished;
 
-<<<<<<< HEAD
-    // Timestamp stuff
-    int sei_buffering_period_present;   ///< Buffering period SEI flag
-    int initial_cpb_removal_delay[32];  ///< Initial timestamps for CPBs
-
     int cur_chroma_format_idc;
     int cur_bit_depth_luma;
     int16_t slice_row[MAX_SLICES]; ///< to detect when MAX_SLICES is too low
@@ -820,8 +688,6 @@
     int parse_history_count;
     int parse_last_mb;
 
-=======
->>>>>>> 728d90a0
     int enable_er;
 
     H264SEIContext sei;
@@ -834,9 +700,6 @@
     /* Motion Estimation */
     qpel_mc_func (*qpel_put)[16];
     qpel_mc_func (*qpel_avg)[16];
-
-    /*Green Metadata */
-    H264SEIGreenMetaData sei_green_metadata;
 
 } H264Context;
 
@@ -921,22 +784,6 @@
                        uint8_t *img_y, uint8_t *img_cb, uint8_t *img_cr,
                        unsigned int linesize, unsigned int uvlinesize);
 
-<<<<<<< HEAD
-/**
- * Reset SEI values at the beginning of the frame.
- *
- * @param h H.264 context.
- */
-void ff_h264_reset_sei(H264Context *h);
-
-/**
- * Get stereo_mode string from the h264 frame_packing_arrangement
- * @param h H.264 context.
- */
-const char* ff_h264_sei_stereo_mode(H264Context *h);
-
-=======
->>>>>>> 728d90a0
 /*
  * o-o o-o
  *  / / /
