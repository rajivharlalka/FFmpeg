--- conflicted
+++ resolved
@@ -34,20 +34,11 @@
     buf->line_count  = line_count;
     buf->line_width  = line_width;
     buf->data_count  = max_allocated_lines;
-<<<<<<< HEAD
-    buf->line        = av_mallocz (sizeof(IDWTELEM *) * line_count);
-    buf->data_stack  = av_malloc (sizeof(IDWTELEM *) * max_allocated_lines);
-
-    for(i = 0; i < max_allocated_lines; i++){
-        buf->data_stack[i] = av_malloc (sizeof(IDWTELEM) * line_width);
-    }
-=======
     buf->line        = av_mallocz(sizeof(IDWTELEM *) * line_count);
     buf->data_stack  = av_malloc(sizeof(IDWTELEM *) * max_allocated_lines);
 
     for (i = 0; i < max_allocated_lines; i++)
         buf->data_stack[i] = av_malloc(sizeof(IDWTELEM) * line_width);
->>>>>>> 13a867a6
 
     buf->data_stack_top = max_allocated_lines - 1;
 }
@@ -57,6 +48,7 @@
     IDWTELEM *buffer;
 
     assert(buf->data_stack_top >= 0);
+//  assert(!buf->line[line]);
     if (buf->line[line])
         return buf->line[line];
 
@@ -99,86 +91,33 @@
     av_freep(&buf->line);
 }
 
-<<<<<<< HEAD
-static inline int mirror(int v, int m){
-    while((unsigned)v > (unsigned)m){
-        v = -v;
-        if(v < 0) v+= 2*m;
-=======
 static inline int mirror(int v, int m)
 {
     while ((unsigned)v > (unsigned)m) {
         v = -v;
         if (v < 0)
             v += 2 * m;
->>>>>>> 13a867a6
     }
     return v;
 }
 
-<<<<<<< HEAD
-static av_always_inline void
-lift(DWTELEM *dst, DWTELEM *src, DWTELEM *ref,
-     int dst_step, int src_step, int ref_step,
-     int width, int mul, int add, int shift,
-     int highpass, int inverse){
-=======
 static av_always_inline void lift(DWTELEM *dst, DWTELEM *src, DWTELEM *ref,
                                   int dst_step, int src_step, int ref_step,
                                   int width, int mul, int add, int shift,
                                   int highpass, int inverse)
 {
->>>>>>> 13a867a6
     const int mirror_left  = !highpass;
     const int mirror_right = (width & 1) ^ highpass;
     const int w            = (width >> 1) - 1 + (highpass & width);
     int i;
 
-<<<<<<< HEAD
-#define LIFT(src, ref, inv) ((src) + ((inv) ? - (ref) : + (ref)))
-    if(mirror_left){
-=======
 #define LIFT(src, ref, inv) ((src) + ((inv) ? -(ref) : +(ref)))
     if (mirror_left) {
->>>>>>> 13a867a6
         dst[0] = LIFT(src[0], ((mul * 2 * ref[0] + add) >> shift), inverse);
         dst   += dst_step;
         src   += src_step;
     }
 
-<<<<<<< HEAD
-    for(i=0; i<w; i++){
-        dst[i * dst_step] =
-            LIFT(src[i * src_step],
-                 ((mul * (ref[i * ref_step] + ref[(i + 1) * ref_step]) + add) >> shift),
-                 inverse);
-    }
-
-    if(mirror_right){
-        dst[w * dst_step] =
-            LIFT(src[w * src_step],
-                 ((mul * 2 * ref[w * ref_step] + add) >> shift),
-                 inverse);
-    }
-}
-
-static av_always_inline void
-inv_lift(IDWTELEM *dst, IDWTELEM *src, IDWTELEM *ref,
-         int dst_step, int src_step, int ref_step,
-         int width, int mul, int add, int shift,
-         int highpass, int inverse){
-    const int mirror_left  = !highpass;
-    const int mirror_right = (width&1) ^ highpass;
-    const int w            = (width >> 1) - 1 + (highpass & width);
-    int i;
-
-#define LIFT(src, ref, inv) ((src) + ((inv) ? - (ref) : + (ref)))
-    if(mirror_left){
-        dst[0] =
-            LIFT(src[0],
-                 ((mul * 2 * ref[0] + add) >> shift),
-                 inverse);
-=======
     for (i = 0; i < w; i++)
         dst[i * dst_step] = LIFT(src[i * src_step],
                                  ((mul * (ref[i * ref_step] +
@@ -205,25 +144,10 @@
 #define LIFT(src, ref, inv) ((src) + ((inv) ? -(ref) : +(ref)))
     if (mirror_left) {
         dst[0] = LIFT(src[0], ((mul * 2 * ref[0] + add) >> shift), inverse);
->>>>>>> 13a867a6
         dst   += dst_step;
         src   += src_step;
     }
 
-<<<<<<< HEAD
-    for(i = 0; i < w; i++){
-        dst[i * dst_step] =
-            LIFT(src[i * src_step],
-                 ((mul * (ref[i * ref_step] + ref[(i + 1) * ref_step]) + add) >> shift),
-                 inverse);
-    }
-
-    if(mirror_right){
-        dst[w * dst_step] =
-            LIFT(src[w * src_step],
-                 ((mul * 2 * ref[w * ref_step] + add) >> shift),
-                 inverse);
-=======
     for (i = 0; i < w; i++)
         dst[i * dst_step] = LIFT(src[i * src_step],
                                  ((mul * (ref[i * ref_step] +
@@ -235,20 +159,10 @@
         dst[w * dst_step] = LIFT(src[w * src_step],
                                  ((mul * 2 * ref[w * ref_step] + add) >> shift),
                                  inverse);
->>>>>>> 13a867a6
     }
 }
 
 #ifndef liftS
-<<<<<<< HEAD
-static av_always_inline void
-liftS(DWTELEM *dst, DWTELEM *src, DWTELEM *ref,
-      int dst_step, int src_step, int ref_step,
-      int width, int mul, int add, int shift,
-      int highpass, int inverse){
-    const int mirror_left  = !highpass;
-    const int mirror_right = (width&1) ^ highpass;
-=======
 static av_always_inline void liftS(DWTELEM *dst, DWTELEM *src, DWTELEM *ref,
                                    int dst_step, int src_step, int ref_step,
                                    int width, int mul, int add, int shift,
@@ -256,97 +170,11 @@
 {
     const int mirror_left  = !highpass;
     const int mirror_right = (width & 1) ^ highpass;
->>>>>>> 13a867a6
     const int w            = (width >> 1) - 1 + (highpass & width);
     int i;
 
     assert(shift == 4);
 #define LIFTS(src, ref, inv)                                            \
-<<<<<<< HEAD
-    ((inv) ?                                                            \
-     (src) + (((ref) + 4 * (src)) >> shift):                            \
-     -((-16 * (src) + (ref) + add / 4 + 1 + (5 << 25)) / (5 * 4) - (1 << 23)))
-    if(mirror_left){
-=======
-    ((inv) ? (src) + (((ref) + 4 * (src)) >> shift)                     \
-           : -((-16 * (src) + (ref) + add /                             \
-                4 + 1 + (5 << 25)) / (5 * 4) - (1 << 23)))
-    if (mirror_left) {
->>>>>>> 13a867a6
-        dst[0] = LIFTS(src[0], mul * 2 * ref[0] + add, inverse);
-        dst   += dst_step;
-        src   += src_step;
-    }
-
-<<<<<<< HEAD
-    for(i = 0; i < w; i++){
-        dst[i * dst_step] =
-            LIFTS(src[i * src_step],
-                  mul * (ref[i * ref_step] + ref[(i+1) * ref_step]) + add,
-                  inverse);
-    }
-
-    if(mirror_right){
-        dst[w * dst_step] =
-            LIFTS(src[w * src_step], mul * 2 * ref[w * ref_step] + add, inverse);
-    }
-}
-static av_always_inline void
-inv_liftS(IDWTELEM *dst, IDWTELEM *src, IDWTELEM *ref,
-          int dst_step, int src_step, int ref_step,
-          int width, int mul, int add, int shift,
-          int highpass, int inverse){
-    const int mirror_left  = !highpass;
-    const int mirror_right = (width&1) ^ highpass;
-=======
-    for (i = 0; i < w; i++)
-        dst[i * dst_step] = LIFTS(src[i * src_step],
-                                  mul * (ref[i * ref_step] +
-                                         ref[(i + 1) * ref_step]) + add,
-                                  inverse);
-
-    if (mirror_right)
-        dst[w * dst_step] = LIFTS(src[w * src_step],
-                                  mul * 2 * ref[w * ref_step] + add,
-                                  inverse);
-}
-
-static av_always_inline void inv_liftS(IDWTELEM *dst, IDWTELEM *src,
-                                       IDWTELEM *ref, int dst_step,
-                                       int src_step, int ref_step,
-                                       int width, int mul, int add, int shift,
-                                       int highpass, int inverse)
-{
-    const int mirror_left  = !highpass;
-    const int mirror_right = (width & 1) ^ highpass;
->>>>>>> 13a867a6
-    const int w            = (width >> 1) - 1 + (highpass & width);
-    int i;
-
-    assert(shift == 4);
-#define LIFTS(src, ref, inv)                                            \
-<<<<<<< HEAD
-    ((inv) ?                                                            \
-     (src) + (((ref) + 4 * (src)) >> shift):                            \
-     -((-16 * (src) + (ref) + add / 4 + 1 + (5 << 25)) / (5 * 4) - (1 << 23)))
-    if(mirror_left){
-        dst[0] = LIFTS(src[0], mul * 2 * ref[0] + add, inverse);
-        dst += dst_step;
-        src += src_step;
-    }
-
-    for(i = 0; i < w; i++){
-        dst[i * dst_step] =
-            LIFTS(src[i * src_step],
-                  mul * (ref[i * ref_step] + ref[(i+1) * ref_step]) + add,
-                  inverse);
-    }
-
-    if(mirror_right){
-        dst[w * dst_step] =
-            LIFTS(src[w * src_step], mul * 2 * ref[w * ref_step] + add, inverse);
-    }
-=======
     ((inv) ? (src) + (((ref) + 4 * (src)) >> shift)                     \
            : -((-16 * (src) + (ref) + add /                             \
                 4 + 1 + (5 << 25)) / (5 * 4) - (1 << 23)))
@@ -364,60 +192,47 @@
 
     if (mirror_right)
         dst[w * dst_step] = LIFTS(src[w * src_step],
+                                  mul * 2 * ref[w * ref_step] + add,
+                                  inverse);
+}
+
+static av_always_inline void inv_liftS(IDWTELEM *dst, IDWTELEM *src,
+                                       IDWTELEM *ref, int dst_step,
+                                       int src_step, int ref_step,
+                                       int width, int mul, int add, int shift,
+                                       int highpass, int inverse)
+{
+    const int mirror_left  = !highpass;
+    const int mirror_right = (width & 1) ^ highpass;
+    const int w            = (width >> 1) - 1 + (highpass & width);
+    int i;
+
+    assert(shift == 4);
+#define LIFTS(src, ref, inv)                                            \
+    ((inv) ? (src) + (((ref) + 4 * (src)) >> shift)                     \
+           : -((-16 * (src) + (ref) + add /                             \
+                4 + 1 + (5 << 25)) / (5 * 4) - (1 << 23)))
+    if (mirror_left) {
+        dst[0] = LIFTS(src[0], mul * 2 * ref[0] + add, inverse);
+        dst   += dst_step;
+        src   += src_step;
+    }
+
+    for (i = 0; i < w; i++)
+        dst[i * dst_step] = LIFTS(src[i * src_step],
+                                  mul * (ref[i * ref_step] +
+                                         ref[(i + 1) * ref_step]) + add,
+                                  inverse);
+
+    if (mirror_right)
+        dst[w * dst_step] = LIFTS(src[w * src_step],
                                   mul * 2 * ref[w * ref_step] + add, inverse);
->>>>>>> 13a867a6
 }
 #endif /* ! liftS */
 
 static void horizontal_decompose53i(DWTELEM *b, int width)
 {
     DWTELEM temp[width];
-<<<<<<< HEAD
-    const int width2 = width>>1;
-    const int w2     = (width+1)>>1;
-    int x;
-
-    for(x = 0; x < width2; x++){
-        temp[x   ] = b[2 * x    ];
-        temp[x+w2] = b[2 * x + 1];
-    }
-    if(width & 1)
-        temp[x   ] = b[2 * x    ];
-#if 0
-    {
-    int A1,A2,A3,A4;
-    A2  = temp[1       ];
-    A4  = temp[0       ];
-    A1  = temp[0+width2];
-    A1 -= (A2 + A4) >> 1;
-    A4 += (A1 + 1) >> 1;
-    b[0 + width2] = A1;
-    b[0       ]   = A4;
-    for(x = 1; x + 1 < width2; x += 2){
-        A3  = temp[x + width2];
-        A4  = temp[x + 1     ];
-        A3 -= (A2 + A4) >> 1;
-        A2 += (A1 + A3 + 2) >> 2;
-        b[x + width2] = A3;
-        b[x         ] = A2;
-
-        A1  = temp[x + 1 + width2];
-        A2  = temp[x + 2         ];
-        A1 -= (A2 + A4) >> 1;
-        A4 += (A1 + A3 + 2) >> 2;
-        b[x + 1 + width2] = A1;
-        b[x + 1         ] = A4;
-    }
-    A3  = temp[width - 1];
-    A3 -= A2;
-    A2 += (A1 + A3 + 2) >> 2;
-    b[width -1] = A3;
-    b[width2-1] = A2;
-    }
-#else
-    lift(b + w2, temp + w2, temp, 1, 1, 1, width, -1, 0, 1, 1, 0);
-    lift(b   , temp   , b + w2, 1, 1, 1, width,  1, 2, 2, 0, 0);
-=======
     const int width2 = width >> 1;
     int x;
     const int w2 = (width + 1) >> 1;
@@ -462,7 +277,6 @@
 #else
     lift(b + w2, temp + w2, temp,   1, 1, 1, width, -1, 0, 1, 1, 0);
     lift(b,      temp,      b + w2, 1, 1, 1, width,  1, 2, 2, 0, 0);
->>>>>>> 13a867a6
 #endif /* 0 */
 }
 
@@ -471,14 +285,8 @@
 {
     int i;
 
-<<<<<<< HEAD
-    for(i = 0; i < width; i++){
-        b1[i] -= (b0[i] + b2[i]) >> 1;
-    }
-=======
     for (i = 0; i < width; i++)
         b1[i] -= (b0[i] + b2[i]) >> 1;
->>>>>>> 13a867a6
 }
 
 static void vertical_decompose53iL0(DWTELEM *b0, DWTELEM *b1, DWTELEM *b2,
@@ -486,34 +294,14 @@
 {
     int i;
 
-<<<<<<< HEAD
-    for(i = 0; i < width; i++){
-        b1[i] += (b0[i] + b2[i] + 2) >> 2;
-    }
-=======
     for (i = 0; i < width; i++)
         b1[i] += (b0[i] + b2[i] + 2) >> 2;
->>>>>>> 13a867a6
 }
 
 static void spatial_decompose53i(DWTELEM *buffer, int width, int height,
                                  int stride)
 {
     int y;
-<<<<<<< HEAD
-    DWTELEM *b0 = buffer + mirror(-2 - 1, height-1)*stride;
-    DWTELEM *b1 = buffer + mirror(-2    , height-1)*stride;
-
-    for(y = -2; y < height; y += 2){
-        DWTELEM *b2 = buffer + mirror(y + 1, height-1) * stride;
-        DWTELEM *b3 = buffer + mirror(y + 2, height-1) * stride;
-
-        if(y + 1 < (unsigned)height) horizontal_decompose53i(b2, width);
-        if(y + 2 < (unsigned)height) horizontal_decompose53i(b3, width);
-
-        if(y + 1 < (unsigned)height) vertical_decompose53iH0(b1, b2, b3, width);
-        if(y + 0 < (unsigned)height) vertical_decompose53iL0(b0, b1, b2, width);
-=======
     DWTELEM *b0 = buffer + mirror(-2 - 1, height - 1) * stride;
     DWTELEM *b1 = buffer + mirror(-2,     height - 1) * stride;
 
@@ -530,7 +318,6 @@
             vertical_decompose53iH0(b1, b2, b3, width);
         if (y + 0 < (unsigned)height)
             vertical_decompose53iL0(b0, b1, b2, width);
->>>>>>> 13a867a6
 
         b0 = b2;
         b1 = b3;
@@ -540,21 +327,12 @@
 static void horizontal_decompose97i(DWTELEM *b, int width)
 {
     DWTELEM temp[width];
-<<<<<<< HEAD
-    const int w2 = (width+1)>>1;
-
-    lift (temp + w2, b    + 1 , b        , 1, 2, 2, width,  W_AM, W_AO, W_AS, 1, 1);
-    liftS(temp     , b        , temp + w2, 1, 2, 1, width,  W_BM, W_BO, W_BS, 0, 0);
-    lift (b    + w2, temp + w2, temp     , 1, 1, 1, width,  W_CM, W_CO, W_CS, 1, 0);
-    lift (b        , temp     , b    + w2, 1, 1, 1, width,  W_DM, W_DO, W_DS, 0, 0);
-=======
     const int w2 = (width + 1) >> 1;
 
     lift(temp + w2, b + 1, b,         1, 2, 2, width, W_AM, W_AO, W_AS, 1, 1);
     liftS(temp,     b,     temp + w2, 1, 2, 1, width, W_BM, W_BO, W_BS, 0, 0);
     lift(b + w2, temp + w2, temp,     1, 1, 1, width, W_CM, W_CO, W_CS, 1, 0);
     lift(b,      temp,      b + w2,   1, 1, 1, width, W_DM, W_DO, W_DS, 0, 0);
->>>>>>> 13a867a6
 }
 
 static void vertical_decompose97iH0(DWTELEM *b0, DWTELEM *b1, DWTELEM *b2,
@@ -562,14 +340,8 @@
 {
     int i;
 
-<<<<<<< HEAD
-    for(i = 0; i < width; i++){
-        b1[i] -= (W_AM * (b0[i] + b2[i]) + W_AO) >> W_AS;
-    }
-=======
     for (i = 0; i < width; i++)
         b1[i] -= (W_AM * (b0[i] + b2[i]) + W_AO) >> W_AS;
->>>>>>> 13a867a6
 }
 
 static void vertical_decompose97iH1(DWTELEM *b0, DWTELEM *b1, DWTELEM *b2,
@@ -577,14 +349,8 @@
 {
     int i;
 
-<<<<<<< HEAD
-    for(i=0; i < width; i++){
-        b1[i] += (W_CM * (b0[i] + b2[i]) + W_CO) >> W_CS;
-    }
-=======
     for (i = 0; i < width; i++)
         b1[i] += (W_CM * (b0[i] + b2[i]) + W_CO) >> W_CS;
->>>>>>> 13a867a6
 }
 
 static void vertical_decompose97iL0(DWTELEM *b0, DWTELEM *b1, DWTELEM *b2,
@@ -592,20 +358,12 @@
 {
     int i;
 
-<<<<<<< HEAD
-    for(i = 0; i < width; i++){
-#ifdef liftS
-        b1[i] -= (W_BM * (b0[i] + b2[i]) + W_BO) >> W_BS;
-#else
-        b1[i] = (16 * 4 * b1[i] - 4 * (b0[i] + b2[i]) + W_BO * 5 + (5 << 27)) / (5 * 16) - (1 << 23);
-=======
     for (i = 0; i < width; i++)
 #ifdef liftS
         b1[i] -= (W_BM * (b0[i] + b2[i]) + W_BO) >> W_BS;
 #else
         b1[i] = (16 * 4 * b1[i] - 4 * (b0[i] + b2[i]) + W_BO * 5 + (5 << 27)) /
                 (5 * 16) - (1 << 23);
->>>>>>> 13a867a6
 #endif
 }
 
@@ -614,38 +372,14 @@
 {
     int i;
 
-<<<<<<< HEAD
-    for(i = 0; i < width; i++){
-        b1[i] += (W_DM * (b0[i] + b2[i]) + W_DO) >> W_DS;
-    }
-=======
     for (i = 0; i < width; i++)
         b1[i] += (W_DM * (b0[i] + b2[i]) + W_DO) >> W_DS;
->>>>>>> 13a867a6
 }
 
 static void spatial_decompose97i(DWTELEM *buffer, int width, int height,
                                  int stride)
 {
     int y;
-<<<<<<< HEAD
-    DWTELEM *b0 = buffer + mirror(-4 - 1, height-1) * stride;
-    DWTELEM *b1 = buffer + mirror(-4    , height-1) * stride;
-    DWTELEM *b2 = buffer + mirror(-4 + 1, height-1) * stride;
-    DWTELEM *b3 = buffer + mirror(-4 + 2, height-1) * stride;
-
-    for(y = -4; y < height; y += 2){
-        DWTELEM *b4 = buffer + mirror(y + 3, height-1) * stride;
-        DWTELEM *b5 = buffer + mirror(y + 4, height-1) * stride;
-
-        if(y + 3 < (unsigned)height) horizontal_decompose97i(b4, width);
-        if(y + 4 < (unsigned)height) horizontal_decompose97i(b5, width);
-
-        if(y + 3 < (unsigned)height) vertical_decompose97iH0(b3, b4, b5, width);
-        if(y + 2 < (unsigned)height) vertical_decompose97iL0(b2, b3, b4, width);
-        if(y + 1 < (unsigned)height) vertical_decompose97iH1(b1, b2, b3, width);
-        if(y + 0 < (unsigned)height) vertical_decompose97iL1(b0, b1, b2, width);
-=======
     DWTELEM *b0 = buffer + mirror(-4 - 1, height - 1) * stride;
     DWTELEM *b1 = buffer + mirror(-4,     height - 1) * stride;
     DWTELEM *b2 = buffer + mirror(-4 + 1, height - 1) * stride;
@@ -668,7 +402,6 @@
             vertical_decompose97iH1(b1, b2, b3, width);
         if (y + 0 < (unsigned)height)
             vertical_decompose97iL1(b0, b1, b2, width);
->>>>>>> 13a867a6
 
         b0 = b2;
         b1 = b3;
@@ -677,15 +410,6 @@
     }
 }
 
-<<<<<<< HEAD
-void ff_spatial_dwt(DWTELEM *buffer, int width, int height, int stride, int type, int decomposition_count){
-    int level;
-
-    for(level = 0; level < decomposition_count; level++){
-        switch(type){
-        case DWT_97: spatial_decompose97i(buffer, width >> level, height >> level, stride << level); break;
-        case DWT_53: spatial_decompose53i(buffer, width >> level, height >> level, stride << level); break;
-=======
 void ff_spatial_dwt(DWTELEM *buffer, int width, int height, int stride,
                     int type, int decomposition_count)
 {
@@ -703,7 +427,6 @@
                                  width >> level, height >> level,
                                  stride << level);
             break;
->>>>>>> 13a867a6
         }
     }
 }
@@ -711,28 +434,6 @@
 static void horizontal_compose53i(IDWTELEM *b, int width)
 {
     IDWTELEM temp[width];
-<<<<<<< HEAD
-    const int width2 = width       >> 1;
-    const int w2     = (width + 1) >> 1;
-    int x;
-
-    for(x = 0; x < width2; x++){
-        temp[2 * x    ] = b[x     ];
-        temp[2 * x + 1] = b[x + w2];
-    }
-    if(width & 1)
-        temp[2 * x    ] = b[x   ];
-
-    b[0] = temp[0] - ((temp[1] + 1) >> 1);
-    for(x = 2; x < width - 1; x += 2){
-        b[x    ] = temp[x    ] - ((temp[x - 1] + temp[x + 1] + 2) >> 2);
-        b[x - 1] = temp[x - 1] + ((b   [x - 2] + b   [x  ] + 1) >> 1);
-    }
-    if(width & 1){
-        b[x    ] = temp[x    ] - ((temp[x - 1] + 1) >> 1);
-        b[x - 1] = temp[x - 1] + ((b   [x - 2] + b  [x  ] + 1) >> 1);
-    }else
-=======
     const int width2 = width >> 1;
     const int w2     = (width + 1) >> 1;
     int x;
@@ -753,7 +454,6 @@
         b[x]     = temp[x]     - ((temp[x - 1]     + 1) >> 1);
         b[x - 1] = temp[x - 1] + ((b[x - 2] + b[x] + 1) >> 1);
     } else
->>>>>>> 13a867a6
         b[x - 1] = temp[x - 1] + b[x - 2];
 }
 
@@ -762,14 +462,8 @@
 {
     int i;
 
-<<<<<<< HEAD
-    for(i = 0; i < width; i++){
-        b1[i] += (b0[i] + b2[i]) >> 1;
-    }
-=======
     for (i = 0; i < width; i++)
         b1[i] += (b0[i] + b2[i]) >> 1;
->>>>>>> 13a867a6
 }
 
 static void vertical_compose53iL0(IDWTELEM *b0, IDWTELEM *b1, IDWTELEM *b2,
@@ -777,46 +471,6 @@
 {
     int i;
 
-<<<<<<< HEAD
-    for(i = 0; i < width; i++){
-        b1[i] -= (b0[i] + b2[i] + 2) >> 2;
-    }
-}
-
-static void spatial_compose53i_buffered_init(DWTCompose *cs, slice_buffer * sb, int height, int stride_line){
-    cs->b0 = slice_buffer_get_line(sb, mirror(-1-1, height - 1) * stride_line);
-    cs->b1 = slice_buffer_get_line(sb, mirror(-1  , height - 1) * stride_line);
-    cs->y  = -1;
-}
-
-static void spatial_compose53i_init(DWTCompose *cs, IDWTELEM *buffer, int height, int stride){
-    cs->b0 = buffer + mirror(-1-1, height - 1) * stride;
-    cs->b1 = buffer + mirror(-1  , height - 1) * stride;
-    cs->y  = -1;
-}
-
-static void spatial_compose53i_dy_buffered(DWTCompose *cs, slice_buffer * sb, int width, int height, int stride_line){
-    int y        = cs->y;
-    IDWTELEM *b0 = cs->b0;
-    IDWTELEM *b1 = cs->b1;
-    IDWTELEM *b2 = slice_buffer_get_line(sb, mirror(y + 1, height-1) * stride_line);
-    IDWTELEM *b3 = slice_buffer_get_line(sb, mirror(y + 2, height-1) * stride_line);
-
-    if(y + 1 < (unsigned)height && y < (unsigned)height){
-        int x;
-
-        for(x = 0; x < width; x++){
-            b2[x] -= (b1[x] + b3[x] + 2) >> 2;
-            b1[x] += (b0[x] + b2[x]) >> 1;
-        }
-    }else{
-        if(y + 1 < (unsigned)height) vertical_compose53iL0(b1, b2, b3, width);
-        if(y + 0 < (unsigned)height) vertical_compose53iH0(b0, b1, b2, width);
-    }
-
-        if(y - 1 <(unsigned)height) horizontal_compose53i(b0, width);
-        if(y + 0 <(unsigned)height) horizontal_compose53i(b1, width);
-=======
     for (i = 0; i < width; i++)
         b1[i] -= (b0[i] + b2[i] + 2) >> 2;
 }
@@ -871,33 +525,21 @@
         horizontal_compose53i(b0, width);
     if (y + 0 < (unsigned)height)
         horizontal_compose53i(b1, width);
->>>>>>> 13a867a6
 
     cs->b0  = b2;
     cs->b1  = b3;
     cs->y  += 2;
 }
 
-<<<<<<< HEAD
-static void spatial_compose53i_dy(DWTCompose *cs, IDWTELEM *buffer, int width, int height, int stride){
-=======
 static void spatial_compose53i_dy(DWTCompose *cs, IDWTELEM *buffer, int width,
                                   int height, int stride)
 {
->>>>>>> 13a867a6
     int y        = cs->y;
     IDWTELEM *b0 = cs->b0;
     IDWTELEM *b1 = cs->b1;
     IDWTELEM *b2 = buffer + mirror(y + 1, height - 1) * stride;
     IDWTELEM *b3 = buffer + mirror(y + 2, height - 1) * stride;
 
-<<<<<<< HEAD
-        if(y + 1 < (unsigned)height) vertical_compose53iL0(b1, b2, b3, width);
-        if(y + 0 < (unsigned)height) vertical_compose53iH0(b0, b1, b2, width);
-
-        if(y - 1 < (unsigned)height) horizontal_compose53i(b0, width);
-        if(y + 0 < (unsigned)height) horizontal_compose53i(b1, width);
-=======
     if (y + 1 < (unsigned)height)
         vertical_compose53iL0(b1, b2, b3, width);
     if (y + 0 < (unsigned)height)
@@ -907,7 +549,6 @@
         horizontal_compose53i(b0, width);
     if (y + 0 < (unsigned)height)
         horizontal_compose53i(b1, width);
->>>>>>> 13a867a6
 
     cs->b0  = b2;
     cs->b1  = b3;
@@ -929,36 +570,6 @@
     const int w2 = (width + 1) >> 1;
 
 #if 0 //maybe more understadable but slower
-<<<<<<< HEAD
-    inv_lift (temp    , b      , b  + w2, 2, 1, 1, width,  W_DM, W_DO, W_DS, 0, 1);
-    inv_lift (temp + 1, b  + w2, temp   , 2, 1, 2, width,  W_CM, W_CO, W_CS, 1, 1);
-
-    inv_liftS(b      ,temp    ,temp + 1, 2, 2, 2, width,  W_BM, W_BO, W_BS, 0, 1);
-    inv_lift (b + 1  ,temp + 1,b       , 2, 2, 2, width,  W_AM, W_AO, W_AS, 1, 0);
-#else
-    int x;
-    temp[0] = b[0] - ((3 * b[w2] + 2) >> 2);
-    for(x = 1; x < (width >> 1); x++){
-        temp[2 * x    ] = b[x         ] - (( 3 * (b   [ x + w2 - 1] + b[x + w2]) + 4) >> 3);
-        temp[2 * x - 1] = b[x + w2 - 1] - temp[2 * x - 2] - temp[2 * x];
-    }
-    if(width & 1){
-        temp[2*x  ] = b[x     ] - ((3*b   [x+w2-1]+2)>>2);
-        temp[2*x-1] = b[x+w2-1] - temp[2*x-2] - temp[2*x];
-    }else
-        temp[2*x-1] = b[x+w2-1] - 2*temp[2*x-2];
-
-    b[0] = temp[0] + ((2*temp[0] + temp[1]+4)>>3);
-    for(x=2; x<width-1; x+=2){
-        b[x  ] = temp[x  ] + ((4*temp[x  ] + temp[x-1] + temp[x+1]+8)>>4);
-        b[x-1] = temp[x-1] + ((3*(b  [x-2] + b   [x  ] ))>>1);
-    }
-    if(width&1){
-        b[x  ] = temp[x  ] + ((2*temp[x  ] + temp[x-1]+4)>>3);
-        b[x-1] = temp[x-1] + ((3*(b  [x-2] + b   [x  ] ))>>1);
-    }else
-        b[x-1] = temp[x-1] + 3*b [x-2];
-=======
     inv_lift(temp,     b,      b + w2, 2, 1, 1, width, W_DM, W_DO, W_DS, 0, 1);
     inv_lift(temp + 1, b + w2, temp,   2, 1, 2, width, W_CM, W_CO, W_CS, 1, 1);
 
@@ -987,7 +598,6 @@
         b[x - 1] = temp[x - 1] + ((3 * (b[x - 2] + b[x])) >> 1);
     } else
         b[x - 1] = temp[x - 1] + 3 * b[x - 2];
->>>>>>> 13a867a6
 #endif
 }
 
@@ -1368,8 +978,8 @@
     c->horizontal_compose97i = ff_snow_horizontal_compose97i;
     c->inner_add_yblock      = ff_snow_inner_add_yblock;
 
-<<<<<<< HEAD
-    if (HAVE_MMX) ff_dwt_init_x86(c);
+    if (HAVE_MMX)
+        ff_dwt_init_x86(c);
 }
 
 
@@ -1908,8 +1518,4 @@
         ff_spatial_idwt_slice2(&d, y);
 
     return 0;
-=======
-    if (HAVE_MMX)
-        ff_dwt_init_x86(c);
->>>>>>> 13a867a6
 }