/*
 * JPEG-LS encoder
 * Copyright (c) 2003 Michael Niedermayer
 * Copyright (c) 2006 Konstantin Shishkov
 *
 * This file is part of FFmpeg.
 *
 * FFmpeg is free software; you can redistribute it and/or
 * modify it under the terms of the GNU Lesser General Public
 * License as published by the Free Software Foundation; either
 * version 2.1 of the License, or (at your option) any later version.
 *
 * FFmpeg is distributed in the hope that it will be useful,
 * but WITHOUT ANY WARRANTY; without even the implied warranty of
 * MERCHANTABILITY or FITNESS FOR A PARTICULAR PURPOSE.  See the GNU
 * Lesser General Public License for more details.
 *
 * You should have received a copy of the GNU Lesser General Public
 * License along with FFmpeg; if not, write to the Free Software
 * Foundation, Inc., 51 Franklin Street, Fifth Floor, Boston, MA 02110-1301 USA
 */

/**
 * @file
 * JPEG-LS encoder.
 */

#include "avcodec.h"
#include "get_bits.h"
#include "put_bits.h"
#include "golomb.h"
#include "internal.h"
#include "mathops.h"
#include "mjpeg.h"
#include "mjpegenc.h"
#include "jpegls.h"

/**
 * Encode error from regular symbol
 */
static inline void ls_encode_regular(JLSState *state, PutBitContext *pb, int Q,
                                     int err)
{
    int k;
    int val;
    int map;

    for (k = 0; (state->N[Q] << k) < state->A[Q]; k++)
        ;

    map = !state->near && !k && (2 * state->B[Q] <= -state->N[Q]);

    if (err < 0)
        err += state->range;
    if (err >= (state->range + 1 >> 1)) {
        err -= state->range;
        val  = 2 * FFABS(err) - 1 - map;
    } else
        val = 2 * err + map;

    set_ur_golomb_jpegls(pb, val, k, state->limit, state->qbpp);

    ff_jpegls_update_state_regular(state, Q, err);
}

/**
 * Encode error from run termination
 */
static inline void ls_encode_runterm(JLSState *state, PutBitContext *pb,
                                     int RItype, int err, int limit_add)
{
    int k;
    int val, map;
    int Q = 365 + RItype;
    int temp;

    temp = state->A[Q];
    if (RItype)
        temp += state->N[Q] >> 1;
    for (k = 0; (state->N[Q] << k) < temp; k++)
        ;
    map = 0;
    if (!k && err && (2 * state->B[Q] < state->N[Q]))
        map = 1;

    if (err < 0)
        val = -(2 * err) - 1 - RItype + map;
    else
        val = 2 * err - RItype - map;
    set_ur_golomb_jpegls(pb, val, k, state->limit - limit_add - 1, state->qbpp);

    if (err < 0)
        state->B[Q]++;
    state->A[Q] += (val + 1 - RItype) >> 1;

    ff_jpegls_downscale_state(state, Q);
}

/**
 * Encode run value as specified by JPEG-LS standard
 */
static inline void ls_encode_run(JLSState *state, PutBitContext *pb, int run,
                                 int comp, int trail)
{
    while (run >= (1 << ff_log2_run[state->run_index[comp]])) {
        put_bits(pb, 1, 1);
        run -= 1 << ff_log2_run[state->run_index[comp]];
        if (state->run_index[comp] < 31)
            state->run_index[comp]++;
    }
    /* if hit EOL, encode another full run, else encode aborted run */
    if (!trail && run) {
        put_bits(pb, 1, 1);
    } else if (trail) {
        put_bits(pb, 1, 0);
        if (ff_log2_run[state->run_index[comp]])
            put_bits(pb, ff_log2_run[state->run_index[comp]], run);
    }
}

/**
 * Encode one line of image
 */
static inline void ls_encode_line(JLSState *state, PutBitContext *pb,
                                  void *last, void *cur, int last2, int w,
                                  int stride, int comp, int bits)
{
    int x = 0;
    int Ra, Rb, Rc, Rd;
    int D0, D1, D2;

    while (x < w) {
        int err, pred, sign;

        /* compute gradients */
        Ra = x ? R(cur, x - stride) : R(last, x);
        Rb = R(last, x);
        Rc = x ? R(last, x - stride) : last2;
        Rd = (x >= w - stride) ? R(last, x) : R(last, x + stride);
        D0 = Rd - Rb;
        D1 = Rb - Rc;
        D2 = Rc - Ra;

        /* run mode */
        if ((FFABS(D0) <= state->near) &&
            (FFABS(D1) <= state->near) &&
            (FFABS(D2) <= state->near)) {
            int RUNval, RItype, run;

            run    = 0;
            RUNval = Ra;
            while (x < w && (FFABS(R(cur, x) - RUNval) <= state->near)) {
                run++;
                W(cur, x, Ra);
                x += stride;
            }
            ls_encode_run(state, pb, run, comp, x < w);
            if (x >= w)
                return;
            Rb     = R(last, x);
            RItype = FFABS(Ra - Rb) <= state->near;
            pred   = RItype ? Ra : Rb;
            err    = R(cur, x) - pred;

            if (!RItype && Ra > Rb)
                err = -err;

            if (state->near) {
                if (err > 0)
                    err =  (state->near + err) / state->twonear;
                else
                    err = -(state->near - err) / state->twonear;

                if (RItype || (Rb >= Ra))
                    Ra = av_clip(pred + err * state->twonear, 0, state->maxval);
                else
                    Ra = av_clip(pred - err * state->twonear, 0, state->maxval);
                W(cur, x, Ra);
            }
            if (err < 0)
                err += state->range;
            if (err >= state->range + 1 >> 1)
                err -= state->range;

            ls_encode_runterm(state, pb, RItype, err,
                              ff_log2_run[state->run_index[comp]]);

            if (state->run_index[comp] > 0)
                state->run_index[comp]--;
        } else { /* regular mode */
            int context;

            context = ff_jpegls_quantize(state, D0) * 81 +
                      ff_jpegls_quantize(state, D1) *  9 +
                      ff_jpegls_quantize(state, D2);
            pred    = mid_pred(Ra, Ra + Rb - Rc, Rb);

            if (context < 0) {
                context = -context;
                sign    = 1;
                pred    = av_clip(pred - state->C[context], 0, state->maxval);
                err     = pred - R(cur, x);
            } else {
                sign = 0;
                pred = av_clip(pred + state->C[context], 0, state->maxval);
                err  = R(cur, x) - pred;
            }

            if (state->near) {
                if (err > 0)
                    err =  (state->near + err) / state->twonear;
                else
                    err = -(state->near - err) / state->twonear;
                if (!sign)
                    Ra = av_clip(pred + err * state->twonear, 0, state->maxval);
                else
                    Ra = av_clip(pred - err * state->twonear, 0, state->maxval);
                W(cur, x, Ra);
            }

            ls_encode_regular(state, pb, context, err);
        }
        x += stride;
    }
}

static void ls_store_lse(JLSState *state, PutBitContext *pb)
{
    /* Test if we have default params and don't need to store LSE */
    JLSState state2 = { 0 };
    state2.bpp  = state->bpp;
    state2.near = state->near;
    ff_jpegls_reset_coding_parameters(&state2, 1);
    if (state->T1 == state2.T1 &&
        state->T2 == state2.T2 &&
        state->T3 == state2.T3 &&
        state->reset == state2.reset)
        return;
    /* store LSE type 1 */
    put_marker(pb, LSE);
    put_bits(pb, 16, 13);
    put_bits(pb, 8, 1);
    put_bits(pb, 16, state->maxval);
    put_bits(pb, 16, state->T1);
    put_bits(pb, 16, state->T2);
    put_bits(pb, 16, state->T3);
    put_bits(pb, 16, state->reset);
}

static int encode_picture_ls(AVCodecContext *avctx, AVPacket *pkt,
                             const AVFrame *pict, int *got_packet)
{
    const AVFrame *const p = pict;
    const int near         = avctx->prediction_method;
    PutBitContext pb, pb2;
    GetBitContext gb;
    uint8_t *buf2 = NULL;
<<<<<<< HEAD
    uint8_t *zero, *cur, *last;
    JLSState *state = NULL;
=======
    uint8_t *zero = NULL;
    uint8_t *cur  = NULL;
    uint8_t *last = NULL;
    JLSState *state;
>>>>>>> 3919a457
    int i, size, ret;
    int comps;

    if (avctx->pix_fmt == AV_PIX_FMT_GRAY8 ||
        avctx->pix_fmt == AV_PIX_FMT_GRAY16)
        comps = 1;
    else
        comps = 3;

    if ((ret = ff_alloc_packet2(avctx, pkt, avctx->width  *avctx->height * comps * 4 +
                                FF_MIN_BUFFER_SIZE)) < 0)
        return ret;

    buf2 = av_malloc(pkt->size);
    if (!buf2)
<<<<<<< HEAD
        goto fail;
=======
        goto memfail;
>>>>>>> 3919a457

    init_put_bits(&pb, pkt->data, pkt->size);
    init_put_bits(&pb2, buf2, pkt->size);

    /* write our own JPEG header, can't use mjpeg_picture_header */
    put_marker(&pb, SOI);
    put_marker(&pb, SOF48);
    put_bits(&pb, 16, 8 + comps * 3); // header size depends on components
    put_bits(&pb, 8, (avctx->pix_fmt == AV_PIX_FMT_GRAY16) ? 16 : 8);  // bpp
    put_bits(&pb, 16, avctx->height);
    put_bits(&pb, 16, avctx->width);
    put_bits(&pb, 8, comps);          // components
    for (i = 1; i <= comps; i++) {
        put_bits(&pb, 8, i);     // component ID
        put_bits(&pb, 8, 0x11);  // subsampling: none
        put_bits(&pb, 8, 0);     // Tiq, used by JPEG-LS ext
    }

    put_marker(&pb, SOS);
    put_bits(&pb, 16, 6 + comps * 2);
    put_bits(&pb, 8, comps);
    for (i = 1; i <= comps; i++) {
        put_bits(&pb, 8, i);   // component ID
        put_bits(&pb, 8, 0);   // mapping index: none
    }
    put_bits(&pb, 8, near);
    put_bits(&pb, 8, (comps > 1) ? 1 : 0);  // interleaving: 0 - plane, 1 - line
    put_bits(&pb, 8, 0);  // point transform: none

    state = av_mallocz(sizeof(JLSState));
    if (!state)
<<<<<<< HEAD
        goto fail;
=======
        goto memfail;

>>>>>>> 3919a457
    /* initialize JPEG-LS state from JPEG parameters */
    state->near = near;
    state->bpp  = (avctx->pix_fmt == AV_PIX_FMT_GRAY16) ? 16 : 8;
    ff_jpegls_reset_coding_parameters(state, 0);
    ff_jpegls_init_state(state);

    ls_store_lse(state, &pb);

<<<<<<< HEAD
    zero = av_mallocz(FFABS(p->linesize[0]));
    if (!zero)
        goto fail;

    last = zero;
=======
    zero = last = av_mallocz(p->linesize[0]);
    if (!zero)
        goto memfail;

>>>>>>> 3919a457
    cur  = p->data[0];
    if (avctx->pix_fmt == AV_PIX_FMT_GRAY8) {
        int t = 0;

        for (i = 0; i < avctx->height; i++) {
            ls_encode_line(state, &pb2, last, cur, t, avctx->width, 1, 0, 8);
            t    = last[0];
            last = cur;
            cur += p->linesize[0];
        }
    } else if (avctx->pix_fmt == AV_PIX_FMT_GRAY16) {
        int t = 0;

        for (i = 0; i < avctx->height; i++) {
            ls_encode_line(state, &pb2, last, cur, t, avctx->width, 1, 0, 16);
            t    = *((uint16_t *)last);
            last = cur;
            cur += p->linesize[0];
        }
    } else if (avctx->pix_fmt == AV_PIX_FMT_RGB24) {
        int j, width;
        int Rc[3] = { 0, 0, 0 };

        width = avctx->width * 3;
        for (i = 0; i < avctx->height; i++) {
            for (j = 0; j < 3; j++) {
                ls_encode_line(state, &pb2, last + j, cur + j, Rc[j],
                               width, 3, j, 8);
                Rc[j] = last[j];
            }
            last = cur;
            cur += p->linesize[0];
        }
    } else if (avctx->pix_fmt == AV_PIX_FMT_BGR24) {
        int j, width;
        int Rc[3] = { 0, 0, 0 };

        width = avctx->width * 3;
        for (i = 0; i < avctx->height; i++) {
            for (j = 2; j >= 0; j--) {
                ls_encode_line(state, &pb2, last + j, cur + j, Rc[j],
                               width, 3, j, 8);
                Rc[j] = last[j];
            }
            last = cur;
            cur += p->linesize[0];
        }
    }

    av_freep(&zero);
    av_freep(&state);

    /* the specification says that after doing 0xff escaping unused bits in
     * the last byte must be set to 0, so just append 7 "optional" zero-bits
     * to avoid special-casing. */
    put_bits(&pb2, 7, 0);
    size = put_bits_count(&pb2);
    flush_put_bits(&pb2);
    /* do escape coding */
    init_get_bits(&gb, buf2, size);
    size -= 7;
    while (get_bits_count(&gb) < size) {
        int v;
        v = get_bits(&gb, 8);
        put_bits(&pb, 8, v);
        if (v == 0xFF) {
            v = get_bits(&gb, 7);
            put_bits(&pb, 8, v);
        }
    }
    avpriv_align_put_bits(&pb);
    av_freep(&buf2);

    /* End of image */
    put_marker(&pb, EOI);
    flush_put_bits(&pb);

    emms_c();

    pkt->size   = put_bits_count(&pb) >> 3;
    pkt->flags |= AV_PKT_FLAG_KEY;
    *got_packet = 1;
    return 0;
<<<<<<< HEAD
fail:
    av_freep(&buf2);
    av_freep(&state);

=======

memfail:
    av_free_packet(pkt);
    av_freep(&buf2);
    av_freep(&state);
    av_freep(&zero);
>>>>>>> 3919a457
    return AVERROR(ENOMEM);
}

static av_cold int encode_close(AVCodecContext *avctx)
{
    av_frame_free(&avctx->coded_frame);
    return 0;
}

static av_cold int encode_init_ls(AVCodecContext *ctx)
{
    ctx->coded_frame = av_frame_alloc();
    if (!ctx->coded_frame)
        return AVERROR(ENOMEM);

    ctx->coded_frame->pict_type = AV_PICTURE_TYPE_I;
    ctx->coded_frame->key_frame = 1;

    if (ctx->pix_fmt != AV_PIX_FMT_GRAY8  &&
        ctx->pix_fmt != AV_PIX_FMT_GRAY16 &&
        ctx->pix_fmt != AV_PIX_FMT_RGB24  &&
        ctx->pix_fmt != AV_PIX_FMT_BGR24) {
        av_log(ctx, AV_LOG_ERROR,
               "Only grayscale and RGB24/BGR24 images are supported\n");
        return -1;
    }
    return 0;
}

AVCodec ff_jpegls_encoder = {
    .name           = "jpegls",
    .long_name      = NULL_IF_CONFIG_SMALL("JPEG-LS"),
    .type           = AVMEDIA_TYPE_VIDEO,
    .id             = AV_CODEC_ID_JPEGLS,
    .init           = encode_init_ls,
    .close          = encode_close,
    .capabilities   = CODEC_CAP_FRAME_THREADS | CODEC_CAP_INTRA_ONLY,
    .encode2        = encode_picture_ls,
    .pix_fmts       = (const enum AVPixelFormat[]) {
        AV_PIX_FMT_BGR24, AV_PIX_FMT_RGB24,
        AV_PIX_FMT_GRAY8, AV_PIX_FMT_GRAY16,
        AV_PIX_FMT_NONE
    },
};<|MERGE_RESOLUTION|>--- conflicted
+++ resolved
@@ -255,15 +255,10 @@
     PutBitContext pb, pb2;
     GetBitContext gb;
     uint8_t *buf2 = NULL;
-<<<<<<< HEAD
-    uint8_t *zero, *cur, *last;
-    JLSState *state = NULL;
-=======
     uint8_t *zero = NULL;
     uint8_t *cur  = NULL;
     uint8_t *last = NULL;
-    JLSState *state;
->>>>>>> 3919a457
+    JLSState *state = NULL;
     int i, size, ret;
     int comps;
 
@@ -279,11 +274,7 @@
 
     buf2 = av_malloc(pkt->size);
     if (!buf2)
-<<<<<<< HEAD
-        goto fail;
-=======
         goto memfail;
->>>>>>> 3919a457
 
     init_put_bits(&pb, pkt->data, pkt->size);
     init_put_bits(&pb2, buf2, pkt->size);
@@ -315,12 +306,8 @@
 
     state = av_mallocz(sizeof(JLSState));
     if (!state)
-<<<<<<< HEAD
-        goto fail;
-=======
         goto memfail;
 
->>>>>>> 3919a457
     /* initialize JPEG-LS state from JPEG parameters */
     state->near = near;
     state->bpp  = (avctx->pix_fmt == AV_PIX_FMT_GRAY16) ? 16 : 8;
@@ -329,18 +316,10 @@
 
     ls_store_lse(state, &pb);
 
-<<<<<<< HEAD
-    zero = av_mallocz(FFABS(p->linesize[0]));
-    if (!zero)
-        goto fail;
-
-    last = zero;
-=======
-    zero = last = av_mallocz(p->linesize[0]);
+    zero = last = av_mallocz(FFABS(p->linesize[0]));
     if (!zero)
         goto memfail;
 
->>>>>>> 3919a457
     cur  = p->data[0];
     if (avctx->pix_fmt == AV_PIX_FMT_GRAY8) {
         int t = 0;
@@ -424,19 +403,12 @@
     pkt->flags |= AV_PKT_FLAG_KEY;
     *got_packet = 1;
     return 0;
-<<<<<<< HEAD
-fail:
-    av_freep(&buf2);
-    av_freep(&state);
-
-=======
 
 memfail:
     av_free_packet(pkt);
     av_freep(&buf2);
     av_freep(&state);
     av_freep(&zero);
->>>>>>> 3919a457
     return AVERROR(ENOMEM);
 }
 
