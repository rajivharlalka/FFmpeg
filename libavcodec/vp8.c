/*
 * VP8 compatible video decoder
 *
 * Copyright (C) 2010 David Conrad
 * Copyright (C) 2010 Ronald S. Bultje
 * Copyright (C) 2010 Jason Garrett-Glaser
 *
 * This file is part of FFmpeg.
 *
 * FFmpeg is free software; you can redistribute it and/or
 * modify it under the terms of the GNU Lesser General Public
 * License as published by the Free Software Foundation; either
 * version 2.1 of the License, or (at your option) any later version.
 *
 * FFmpeg is distributed in the hope that it will be useful,
 * but WITHOUT ANY WARRANTY; without even the implied warranty of
 * MERCHANTABILITY or FITNESS FOR A PARTICULAR PURPOSE.  See the GNU
 * Lesser General Public License for more details.
 *
 * You should have received a copy of the GNU Lesser General Public
 * License along with FFmpeg; if not, write to the Free Software
 * Foundation, Inc., 51 Franklin Street, Fifth Floor, Boston, MA 02110-1301 USA
 */

#include "libavutil/imgutils.h"
#include "avcodec.h"
#include "internal.h"
#include "vp8.h"
#include "vp8data.h"
#include "rectangle.h"
#include "thread.h"

#if ARCH_ARM
#   include "arm/vp8.h"
#endif

static void free_buffers(VP8Context *s)
{
    av_freep(&s->macroblocks_base);
    av_freep(&s->filter_strength);
    av_freep(&s->intra4x4_pred_mode_top);
    av_freep(&s->top_nnz);
    av_freep(&s->edge_emu_buffer);
    av_freep(&s->top_border);

    s->macroblocks = NULL;
}

static int vp8_alloc_frame(VP8Context *s, AVFrame *f)
{
    int ret;
    if ((ret = ff_thread_get_buffer(s->avctx, f)) < 0)
        return ret;
    if (s->num_maps_to_be_freed && !s->maps_are_invalid) {
        f->ref_index[0] = s->segmentation_maps[--s->num_maps_to_be_freed];
    } else if (!(f->ref_index[0] = av_mallocz(s->mb_width * s->mb_height))) {
        ff_thread_release_buffer(s->avctx, f);
        return AVERROR(ENOMEM);
    }
    return 0;
}

static void vp8_release_frame(VP8Context *s, AVFrame *f, int prefer_delayed_free, int can_direct_free)
{
    if (f->ref_index[0]) {
        if (prefer_delayed_free) {
            /* Upon a size change, we want to free the maps but other threads may still
             * be using them, so queue them. Upon a seek, all threads are inactive so
             * we want to cache one to prevent re-allocation in the next decoding
             * iteration, but the rest we can free directly. */
            int max_queued_maps = can_direct_free ? 1 : FF_ARRAY_ELEMS(s->segmentation_maps);
            if (s->num_maps_to_be_freed < max_queued_maps) {
                s->segmentation_maps[s->num_maps_to_be_freed++] = f->ref_index[0];
            } else if (can_direct_free) /* vp8_decode_flush(), but our queue is full */ {
                av_free(f->ref_index[0]);
            } /* else: MEMLEAK (should never happen, but better that than crash) */
            f->ref_index[0] = NULL;
        } else /* vp8_decode_free() */ {
            av_free(f->ref_index[0]);
        }
    }
    ff_thread_release_buffer(s->avctx, f);
}

static void vp8_decode_flush_impl(AVCodecContext *avctx,
                                  int prefer_delayed_free, int can_direct_free, int free_mem)
{
    VP8Context *s = avctx->priv_data;
    int i;

    if (!avctx->internal->is_copy) {
        for (i = 0; i < 5; i++)
            if (s->frames[i].data[0])
                vp8_release_frame(s, &s->frames[i], prefer_delayed_free, can_direct_free);
    }
    memset(s->framep, 0, sizeof(s->framep));

    if (free_mem) {
        free_buffers(s);
        s->maps_are_invalid = 1;
    }
}

static void vp8_decode_flush(AVCodecContext *avctx)
{
    vp8_decode_flush_impl(avctx, 1, 1, 0);
}

static int update_dimensions(VP8Context *s, int width, int height)
{
    if (width  != s->avctx->width ||
        height != s->avctx->height) {
        if (av_image_check_size(width, height, 0, s->avctx))
            return AVERROR_INVALIDDATA;

        vp8_decode_flush_impl(s->avctx, 1, 0, 1);

        avcodec_set_dimensions(s->avctx, width, height);
    }

    s->mb_width  = (s->avctx->coded_width +15) / 16;
    s->mb_height = (s->avctx->coded_height+15) / 16;

    s->macroblocks_base        = av_mallocz((s->mb_width+s->mb_height*2+1)*sizeof(*s->macroblocks));
    s->filter_strength         = av_mallocz(s->mb_width*sizeof(*s->filter_strength));
    s->intra4x4_pred_mode_top  = av_mallocz(s->mb_width*4);
    s->top_nnz                 = av_mallocz(s->mb_width*sizeof(*s->top_nnz));
    s->top_border              = av_mallocz((s->mb_width+1)*sizeof(*s->top_border));

    if (!s->macroblocks_base || !s->filter_strength || !s->intra4x4_pred_mode_top ||
        !s->top_nnz || !s->top_border)
        return AVERROR(ENOMEM);

    s->macroblocks        = s->macroblocks_base + 1;

    return 0;
}

static void parse_segment_info(VP8Context *s)
{
    VP56RangeCoder *c = &s->c;
    int i;

    s->segmentation.update_map = vp8_rac_get(c);

    if (vp8_rac_get(c)) { // update segment feature data
        s->segmentation.absolute_vals = vp8_rac_get(c);

        for (i = 0; i < 4; i++)
            s->segmentation.base_quant[i]   = vp8_rac_get_sint(c, 7);

        for (i = 0; i < 4; i++)
            s->segmentation.filter_level[i] = vp8_rac_get_sint(c, 6);
    }
    if (s->segmentation.update_map)
        for (i = 0; i < 3; i++)
            s->prob->segmentid[i] = vp8_rac_get(c) ? vp8_rac_get_uint(c, 8) : 255;
}

static void update_lf_deltas(VP8Context *s)
{
    VP56RangeCoder *c = &s->c;
    int i;

    for (i = 0; i < 4; i++)
        s->lf_delta.ref[i]  = vp8_rac_get_sint(c, 6);

    for (i = MODE_I4x4; i <= VP8_MVMODE_SPLIT; i++)
        s->lf_delta.mode[i] = vp8_rac_get_sint(c, 6);
}

static int setup_partitions(VP8Context *s, const uint8_t *buf, int buf_size)
{
    const uint8_t *sizes = buf;
    int i;

    s->num_coeff_partitions = 1 << vp8_rac_get_uint(&s->c, 2);

    buf      += 3*(s->num_coeff_partitions-1);
    buf_size -= 3*(s->num_coeff_partitions-1);
    if (buf_size < 0)
        return -1;

    for (i = 0; i < s->num_coeff_partitions-1; i++) {
        int size = AV_RL24(sizes + 3*i);
        if (buf_size - size < 0)
            return -1;

        ff_vp56_init_range_decoder(&s->coeff_partition[i], buf, size);
        buf      += size;
        buf_size -= size;
    }
    ff_vp56_init_range_decoder(&s->coeff_partition[i], buf, buf_size);

    return 0;
}

static void get_quants(VP8Context *s)
{
    VP56RangeCoder *c = &s->c;
    int i, base_qi;

    int yac_qi     = vp8_rac_get_uint(c, 7);
    int ydc_delta  = vp8_rac_get_sint(c, 4);
    int y2dc_delta = vp8_rac_get_sint(c, 4);
    int y2ac_delta = vp8_rac_get_sint(c, 4);
    int uvdc_delta = vp8_rac_get_sint(c, 4);
    int uvac_delta = vp8_rac_get_sint(c, 4);

    for (i = 0; i < 4; i++) {
        if (s->segmentation.enabled) {
            base_qi = s->segmentation.base_quant[i];
            if (!s->segmentation.absolute_vals)
                base_qi += yac_qi;
        } else
            base_qi = yac_qi;

        s->qmat[i].luma_qmul[0]    =       vp8_dc_qlookup[av_clip_uintp2(base_qi + ydc_delta , 7)];
        s->qmat[i].luma_qmul[1]    =       vp8_ac_qlookup[av_clip_uintp2(base_qi             , 7)];
        s->qmat[i].luma_dc_qmul[0] =   2 * vp8_dc_qlookup[av_clip_uintp2(base_qi + y2dc_delta, 7)];
        s->qmat[i].luma_dc_qmul[1] = 155 * vp8_ac_qlookup[av_clip_uintp2(base_qi + y2ac_delta, 7)] / 100;
        s->qmat[i].chroma_qmul[0]  =       vp8_dc_qlookup[av_clip_uintp2(base_qi + uvdc_delta, 7)];
        s->qmat[i].chroma_qmul[1]  =       vp8_ac_qlookup[av_clip_uintp2(base_qi + uvac_delta, 7)];

        s->qmat[i].luma_dc_qmul[1] = FFMAX(s->qmat[i].luma_dc_qmul[1], 8);
        s->qmat[i].chroma_qmul[0]  = FFMIN(s->qmat[i].chroma_qmul[0], 132);
    }
}

/**
 * Determine which buffers golden and altref should be updated with after this frame.
 * The spec isn't clear here, so I'm going by my understanding of what libvpx does
 *
 * Intra frames update all 3 references
 * Inter frames update VP56_FRAME_PREVIOUS if the update_last flag is set
 * If the update (golden|altref) flag is set, it's updated with the current frame
 *      if update_last is set, and VP56_FRAME_PREVIOUS otherwise.
 * If the flag is not set, the number read means:
 *      0: no update
 *      1: VP56_FRAME_PREVIOUS
 *      2: update golden with altref, or update altref with golden
 */
static VP56Frame ref_to_update(VP8Context *s, int update, VP56Frame ref)
{
    VP56RangeCoder *c = &s->c;

    if (update)
        return VP56_FRAME_CURRENT;

    switch (vp8_rac_get_uint(c, 2)) {
    case 1:
        return VP56_FRAME_PREVIOUS;
    case 2:
        return (ref == VP56_FRAME_GOLDEN) ? VP56_FRAME_GOLDEN2 : VP56_FRAME_GOLDEN;
    }
    return VP56_FRAME_NONE;
}

static void update_refs(VP8Context *s)
{
    VP56RangeCoder *c = &s->c;

    int update_golden = vp8_rac_get(c);
    int update_altref = vp8_rac_get(c);

    s->update_golden = ref_to_update(s, update_golden, VP56_FRAME_GOLDEN);
    s->update_altref = ref_to_update(s, update_altref, VP56_FRAME_GOLDEN2);
}

static int decode_frame_header(VP8Context *s, const uint8_t *buf, int buf_size)
{
    VP56RangeCoder *c = &s->c;
    int header_size, hscale, vscale, i, j, k, l, m, ret;
    int width  = s->avctx->width;
    int height = s->avctx->height;

    s->keyframe  = !(buf[0] & 1);
    s->profile   =  (buf[0]>>1) & 7;
    s->invisible = !(buf[0] & 0x10);
    header_size  = AV_RL24(buf) >> 5;
    buf      += 3;
    buf_size -= 3;

    if (s->profile > 3)
        av_log(s->avctx, AV_LOG_WARNING, "Unknown profile %d\n", s->profile);

    if (!s->profile)
        memcpy(s->put_pixels_tab, s->vp8dsp.put_vp8_epel_pixels_tab, sizeof(s->put_pixels_tab));
    else    // profile 1-3 use bilinear, 4+ aren't defined so whatever
        memcpy(s->put_pixels_tab, s->vp8dsp.put_vp8_bilinear_pixels_tab, sizeof(s->put_pixels_tab));

    if (header_size > buf_size - 7*s->keyframe) {
        av_log(s->avctx, AV_LOG_ERROR, "Header size larger than data provided\n");
        return AVERROR_INVALIDDATA;
    }

    if (s->keyframe) {
        if (AV_RL24(buf) != 0x2a019d) {
            av_log(s->avctx, AV_LOG_ERROR, "Invalid start code 0x%x\n", AV_RL24(buf));
            return AVERROR_INVALIDDATA;
        }
        width  = AV_RL16(buf+3) & 0x3fff;
        height = AV_RL16(buf+5) & 0x3fff;
        hscale = buf[4] >> 6;
        vscale = buf[6] >> 6;
        buf      += 7;
        buf_size -= 7;

        if (hscale || vscale)
            av_log_missing_feature(s->avctx, "Upscaling", 1);

        s->update_golden = s->update_altref = VP56_FRAME_CURRENT;
        for (i = 0; i < 4; i++)
            for (j = 0; j < 16; j++)
                memcpy(s->prob->token[i][j], vp8_token_default_probs[i][vp8_coeff_band[j]],
                       sizeof(s->prob->token[i][j]));
        memcpy(s->prob->pred16x16, vp8_pred16x16_prob_inter, sizeof(s->prob->pred16x16));
        memcpy(s->prob->pred8x8c , vp8_pred8x8c_prob_inter , sizeof(s->prob->pred8x8c));
        memcpy(s->prob->mvc      , vp8_mv_default_prob     , sizeof(s->prob->mvc));
        memset(&s->segmentation, 0, sizeof(s->segmentation));
    }

    if (!s->macroblocks_base || /* first frame */
        width != s->avctx->width || height != s->avctx->height) {
        if ((ret = update_dimensions(s, width, height)) < 0)
            return ret;
    }

    ff_vp56_init_range_decoder(c, buf, header_size);
    buf      += header_size;
    buf_size -= header_size;

    if (s->keyframe) {
        if (vp8_rac_get(c))
            av_log(s->avctx, AV_LOG_WARNING, "Unspecified colorspace\n");
        vp8_rac_get(c); // whether we can skip clamping in dsp functions
    }

    if ((s->segmentation.enabled = vp8_rac_get(c)))
        parse_segment_info(s);
    else
        s->segmentation.update_map = 0; // FIXME: move this to some init function?

    s->filter.simple    = vp8_rac_get(c);
    s->filter.level     = vp8_rac_get_uint(c, 6);
    s->filter.sharpness = vp8_rac_get_uint(c, 3);

    if ((s->lf_delta.enabled = vp8_rac_get(c)))
        if (vp8_rac_get(c))
            update_lf_deltas(s);

    if (setup_partitions(s, buf, buf_size)) {
        av_log(s->avctx, AV_LOG_ERROR, "Invalid partitions\n");
        return AVERROR_INVALIDDATA;
    }

    get_quants(s);

    if (!s->keyframe) {
        update_refs(s);
        s->sign_bias[VP56_FRAME_GOLDEN]               = vp8_rac_get(c);
        s->sign_bias[VP56_FRAME_GOLDEN2 /* altref */] = vp8_rac_get(c);
    }

    // if we aren't saving this frame's probabilities for future frames,
    // make a copy of the current probabilities
    if (!(s->update_probabilities = vp8_rac_get(c)))
        s->prob[1] = s->prob[0];

    s->update_last = s->keyframe || vp8_rac_get(c);

    for (i = 0; i < 4; i++)
        for (j = 0; j < 8; j++)
            for (k = 0; k < 3; k++)
                for (l = 0; l < NUM_DCT_TOKENS-1; l++)
                    if (vp56_rac_get_prob_branchy(c, vp8_token_update_probs[i][j][k][l])) {
                        int prob = vp8_rac_get_uint(c, 8);
                        for (m = 0; vp8_coeff_band_indexes[j][m] >= 0; m++)
                            s->prob->token[i][vp8_coeff_band_indexes[j][m]][k][l] = prob;
                    }

    if ((s->mbskip_enabled = vp8_rac_get(c)))
        s->prob->mbskip = vp8_rac_get_uint(c, 8);

    if (!s->keyframe) {
        s->prob->intra  = vp8_rac_get_uint(c, 8);
        s->prob->last   = vp8_rac_get_uint(c, 8);
        s->prob->golden = vp8_rac_get_uint(c, 8);

        if (vp8_rac_get(c))
            for (i = 0; i < 4; i++)
                s->prob->pred16x16[i] = vp8_rac_get_uint(c, 8);
        if (vp8_rac_get(c))
            for (i = 0; i < 3; i++)
                s->prob->pred8x8c[i]  = vp8_rac_get_uint(c, 8);

        // 17.2 MV probability update
        for (i = 0; i < 2; i++)
            for (j = 0; j < 19; j++)
                if (vp56_rac_get_prob_branchy(c, vp8_mv_update_prob[i][j]))
                    s->prob->mvc[i][j] = vp8_rac_get_nn(c);
    }

    return 0;
}

static av_always_inline void clamp_mv(VP8Context *s, VP56mv *dst, const VP56mv *src)
{
    dst->x = av_clip(src->x, s->mv_min.x, s->mv_max.x);
    dst->y = av_clip(src->y, s->mv_min.y, s->mv_max.y);
}

/**
 * Motion vector coding, 17.1.
 */
static int read_mv_component(VP56RangeCoder *c, const uint8_t *p)
{
    int bit, x = 0;

    if (vp56_rac_get_prob_branchy(c, p[0])) {
        int i;

        for (i = 0; i < 3; i++)
            x += vp56_rac_get_prob(c, p[9 + i]) << i;
        for (i = 9; i > 3; i--)
            x += vp56_rac_get_prob(c, p[9 + i]) << i;
        if (!(x & 0xFFF0) || vp56_rac_get_prob(c, p[12]))
            x += 8;
    } else {
        // small_mvtree
        const uint8_t *ps = p+2;
        bit = vp56_rac_get_prob(c, *ps);
        ps += 1 + 3*bit;
        x  += 4*bit;
        bit = vp56_rac_get_prob(c, *ps);
        ps += 1 + bit;
        x  += 2*bit;
        x  += vp56_rac_get_prob(c, *ps);
    }

    return (x && vp56_rac_get_prob(c, p[1])) ? -x : x;
}

static av_always_inline
const uint8_t *get_submv_prob(uint32_t left, uint32_t top)
{
    if (left == top)
        return vp8_submv_prob[4-!!left];
    if (!top)
        return vp8_submv_prob[2];
    return vp8_submv_prob[1-!!left];
}

/**
 * Split motion vector prediction, 16.4.
 * @returns the number of motion vectors parsed (2, 4 or 16)
 */
static av_always_inline
int decode_splitmvs(VP8Context *s, VP56RangeCoder *c, VP8Macroblock *mb)
{
    int part_idx;
    int n, num;
    VP8Macroblock *top_mb  = &mb[2];
    VP8Macroblock *left_mb = &mb[-1];
    const uint8_t *mbsplits_left = vp8_mbsplits[left_mb->partitioning],
                  *mbsplits_top = vp8_mbsplits[top_mb->partitioning],
                  *mbsplits_cur, *firstidx;
    VP56mv *top_mv  = top_mb->bmv;
    VP56mv *left_mv = left_mb->bmv;
    VP56mv *cur_mv  = mb->bmv;

    if (vp56_rac_get_prob_branchy(c, vp8_mbsplit_prob[0])) {
        if (vp56_rac_get_prob_branchy(c, vp8_mbsplit_prob[1])) {
            part_idx = VP8_SPLITMVMODE_16x8 + vp56_rac_get_prob(c, vp8_mbsplit_prob[2]);
        } else {
            part_idx = VP8_SPLITMVMODE_8x8;
        }
    } else {
        part_idx = VP8_SPLITMVMODE_4x4;
    }

    num = vp8_mbsplit_count[part_idx];
    mbsplits_cur = vp8_mbsplits[part_idx],
    firstidx = vp8_mbfirstidx[part_idx];
    mb->partitioning = part_idx;

    for (n = 0; n < num; n++) {
        int k = firstidx[n];
        uint32_t left, above;
        const uint8_t *submv_prob;

        if (!(k & 3))
            left = AV_RN32A(&left_mv[mbsplits_left[k + 3]]);
        else
            left  = AV_RN32A(&cur_mv[mbsplits_cur[k - 1]]);
        if (k <= 3)
            above = AV_RN32A(&top_mv[mbsplits_top[k + 12]]);
        else
            above = AV_RN32A(&cur_mv[mbsplits_cur[k - 4]]);

        submv_prob = get_submv_prob(left, above);

        if (vp56_rac_get_prob_branchy(c, submv_prob[0])) {
            if (vp56_rac_get_prob_branchy(c, submv_prob[1])) {
                if (vp56_rac_get_prob_branchy(c, submv_prob[2])) {
                    mb->bmv[n].y = mb->mv.y + read_mv_component(c, s->prob->mvc[0]);
                    mb->bmv[n].x = mb->mv.x + read_mv_component(c, s->prob->mvc[1]);
                } else {
                    AV_ZERO32(&mb->bmv[n]);
                }
            } else {
                AV_WN32A(&mb->bmv[n], above);
            }
        } else {
            AV_WN32A(&mb->bmv[n], left);
        }
    }

    return num;
}

static av_always_inline
void decode_mvs(VP8Context *s, VP8Macroblock *mb, int mb_x, int mb_y)
{
    VP8Macroblock *mb_edge[3] = { mb + 2 /* top */,
                                  mb - 1 /* left */,
                                  mb + 1 /* top-left */ };
    enum { CNT_ZERO, CNT_NEAREST, CNT_NEAR, CNT_SPLITMV };
    enum { VP8_EDGE_TOP, VP8_EDGE_LEFT, VP8_EDGE_TOPLEFT };
    int idx = CNT_ZERO;
    int cur_sign_bias = s->sign_bias[mb->ref_frame];
    int8_t *sign_bias = s->sign_bias;
    VP56mv near_mv[4];
    uint8_t cnt[4] = { 0 };
    VP56RangeCoder *c = &s->c;

    AV_ZERO32(&near_mv[0]);
    AV_ZERO32(&near_mv[1]);
    AV_ZERO32(&near_mv[2]);

    /* Process MB on top, left and top-left */
    #define MV_EDGE_CHECK(n)\
    {\
        VP8Macroblock *edge = mb_edge[n];\
        int edge_ref = edge->ref_frame;\
        if (edge_ref != VP56_FRAME_CURRENT) {\
            uint32_t mv = AV_RN32A(&edge->mv);\
            if (mv) {\
                if (cur_sign_bias != sign_bias[edge_ref]) {\
                    /* SWAR negate of the values in mv. */\
                    mv = ~mv;\
                    mv = ((mv&0x7fff7fff) + 0x00010001) ^ (mv&0x80008000);\
                }\
                if (!n || mv != AV_RN32A(&near_mv[idx]))\
                    AV_WN32A(&near_mv[++idx], mv);\
                cnt[idx]      += 1 + (n != 2);\
            } else\
                cnt[CNT_ZERO] += 1 + (n != 2);\
        }\
    }

    MV_EDGE_CHECK(0)
    MV_EDGE_CHECK(1)
    MV_EDGE_CHECK(2)

    mb->partitioning = VP8_SPLITMVMODE_NONE;
    if (vp56_rac_get_prob_branchy(c, vp8_mode_contexts[cnt[CNT_ZERO]][0])) {
        mb->mode = VP8_MVMODE_MV;

        /* If we have three distinct MVs, merge first and last if they're the same */
        if (cnt[CNT_SPLITMV] && AV_RN32A(&near_mv[1 + VP8_EDGE_TOP]) == AV_RN32A(&near_mv[1 + VP8_EDGE_TOPLEFT]))
            cnt[CNT_NEAREST] += 1;

        /* Swap near and nearest if necessary */
        if (cnt[CNT_NEAR] > cnt[CNT_NEAREST]) {
            FFSWAP(uint8_t,     cnt[CNT_NEAREST],     cnt[CNT_NEAR]);
            FFSWAP( VP56mv, near_mv[CNT_NEAREST], near_mv[CNT_NEAR]);
        }

        if (vp56_rac_get_prob_branchy(c, vp8_mode_contexts[cnt[CNT_NEAREST]][1])) {
            if (vp56_rac_get_prob_branchy(c, vp8_mode_contexts[cnt[CNT_NEAR]][2])) {

                /* Choose the best mv out of 0,0 and the nearest mv */
                clamp_mv(s, &mb->mv, &near_mv[CNT_ZERO + (cnt[CNT_NEAREST] >= cnt[CNT_ZERO])]);
                cnt[CNT_SPLITMV] = ((mb_edge[VP8_EDGE_LEFT]->mode    == VP8_MVMODE_SPLIT) +
                                    (mb_edge[VP8_EDGE_TOP]->mode     == VP8_MVMODE_SPLIT)) * 2 +
                                    (mb_edge[VP8_EDGE_TOPLEFT]->mode == VP8_MVMODE_SPLIT);

                if (vp56_rac_get_prob_branchy(c, vp8_mode_contexts[cnt[CNT_SPLITMV]][3])) {
                    mb->mode = VP8_MVMODE_SPLIT;
                    mb->mv = mb->bmv[decode_splitmvs(s, c, mb) - 1];
                } else {
                    mb->mv.y += read_mv_component(c, s->prob->mvc[0]);
                    mb->mv.x += read_mv_component(c, s->prob->mvc[1]);
                    mb->bmv[0] = mb->mv;
                }
            } else {
                clamp_mv(s, &mb->mv, &near_mv[CNT_NEAR]);
                mb->bmv[0] = mb->mv;
            }
        } else {
            clamp_mv(s, &mb->mv, &near_mv[CNT_NEAREST]);
            mb->bmv[0] = mb->mv;
        }
    } else {
        mb->mode = VP8_MVMODE_ZERO;
        AV_ZERO32(&mb->mv);
        mb->bmv[0] = mb->mv;
    }
}

static av_always_inline
void decode_intra4x4_modes(VP8Context *s, VP56RangeCoder *c,
                           int mb_x, int keyframe)
{
    uint8_t *intra4x4 = s->intra4x4_pred_mode_mb;
    if (keyframe) {
        int x, y;
        uint8_t* const top = s->intra4x4_pred_mode_top + 4 * mb_x;
        uint8_t* const left = s->intra4x4_pred_mode_left;
        for (y = 0; y < 4; y++) {
            for (x = 0; x < 4; x++) {
                const uint8_t *ctx;
                ctx = vp8_pred4x4_prob_intra[top[x]][left[y]];
                *intra4x4 = vp8_rac_get_tree(c, vp8_pred4x4_tree, ctx);
                left[y] = top[x] = *intra4x4;
                intra4x4++;
            }
        }
    } else {
        int i;
        for (i = 0; i < 16; i++)
            intra4x4[i] = vp8_rac_get_tree(c, vp8_pred4x4_tree, vp8_pred4x4_prob_inter);
    }
}

static av_always_inline
void decode_mb_mode(VP8Context *s, VP8Macroblock *mb, int mb_x, int mb_y, uint8_t *segment, uint8_t *ref)
{
    VP56RangeCoder *c = &s->c;

<<<<<<< HEAD
    if (s->segmentation.update_map) {
        int bit  = vp56_rac_get_prob(c, s->prob->segmentid[0]);
        *segment = vp56_rac_get_prob(c, s->prob->segmentid[1+bit]) + 2*bit;
    } else
=======
    if (s->segmentation.update_map)
        *segment = vp8_rac_get_tree(c, vp8_segmentid_tree, s->prob->segmentid);
    else if (s->segmentation.enabled)
>>>>>>> c9594fe0
        *segment = ref ? *ref : *segment;
    s->segment = *segment;

    mb->skip = s->mbskip_enabled ? vp56_rac_get_prob(c, s->prob->mbskip) : 0;

    if (s->keyframe) {
        mb->mode = vp8_rac_get_tree(c, vp8_pred16x16_tree_intra, vp8_pred16x16_prob_intra);

        if (mb->mode == MODE_I4x4) {
            decode_intra4x4_modes(s, c, mb_x, 1);
        } else {
            const uint32_t modes = vp8_pred4x4_mode[mb->mode] * 0x01010101u;
            AV_WN32A(s->intra4x4_pred_mode_top + 4 * mb_x, modes);
            AV_WN32A(s->intra4x4_pred_mode_left, modes);
        }

        s->chroma_pred_mode = vp8_rac_get_tree(c, vp8_pred8x8c_tree, vp8_pred8x8c_prob_intra);
        mb->ref_frame = VP56_FRAME_CURRENT;
    } else if (vp56_rac_get_prob_branchy(c, s->prob->intra)) {
        // inter MB, 16.2
        if (vp56_rac_get_prob_branchy(c, s->prob->last))
            mb->ref_frame = vp56_rac_get_prob(c, s->prob->golden) ?
                VP56_FRAME_GOLDEN2 /* altref */ : VP56_FRAME_GOLDEN;
        else
            mb->ref_frame = VP56_FRAME_PREVIOUS;
        s->ref_count[mb->ref_frame-1]++;

        // motion vectors, 16.3
        decode_mvs(s, mb, mb_x, mb_y);
    } else {
        // intra MB, 16.1
        mb->mode = vp8_rac_get_tree(c, vp8_pred16x16_tree_inter, s->prob->pred16x16);

        if (mb->mode == MODE_I4x4)
            decode_intra4x4_modes(s, c, mb_x, 0);

        s->chroma_pred_mode = vp8_rac_get_tree(c, vp8_pred8x8c_tree, s->prob->pred8x8c);
        mb->ref_frame = VP56_FRAME_CURRENT;
        mb->partitioning = VP8_SPLITMVMODE_NONE;
        AV_ZERO32(&mb->bmv[0]);
    }
}

#ifndef decode_block_coeffs_internal
/**
 * @param c arithmetic bitstream reader context
 * @param block destination for block coefficients
 * @param probs probabilities to use when reading trees from the bitstream
 * @param i initial coeff index, 0 unless a separate DC block is coded
 * @param qmul array holding the dc/ac dequant factor at position 0/1
 * @return 0 if no coeffs were decoded
 *         otherwise, the index of the last coeff decoded plus one
 */
static int decode_block_coeffs_internal(VP56RangeCoder *c, DCTELEM block[16],
                                        uint8_t probs[16][3][NUM_DCT_TOKENS-1],
                                        int i, uint8_t *token_prob, int16_t qmul[2])
{
    goto skip_eob;
    do {
        int coeff;
        if (!vp56_rac_get_prob_branchy(c, token_prob[0]))   // DCT_EOB
            return i;

skip_eob:
        if (!vp56_rac_get_prob_branchy(c, token_prob[1])) { // DCT_0
            if (++i == 16)
                return i; // invalid input; blocks should end with EOB
            token_prob = probs[i][0];
            goto skip_eob;
        }

        if (!vp56_rac_get_prob_branchy(c, token_prob[2])) { // DCT_1
            coeff = 1;
            token_prob = probs[i+1][1];
        } else {
            if (!vp56_rac_get_prob_branchy(c, token_prob[3])) { // DCT 2,3,4
                coeff = vp56_rac_get_prob_branchy(c, token_prob[4]);
                if (coeff)
                    coeff += vp56_rac_get_prob(c, token_prob[5]);
                coeff += 2;
            } else {
                // DCT_CAT*
                if (!vp56_rac_get_prob_branchy(c, token_prob[6])) {
                    if (!vp56_rac_get_prob_branchy(c, token_prob[7])) { // DCT_CAT1
                        coeff  = 5 + vp56_rac_get_prob(c, vp8_dct_cat1_prob[0]);
                    } else {                                    // DCT_CAT2
                        coeff  = 7;
                        coeff += vp56_rac_get_prob(c, vp8_dct_cat2_prob[0]) << 1;
                        coeff += vp56_rac_get_prob(c, vp8_dct_cat2_prob[1]);
                    }
                } else {    // DCT_CAT3 and up
                    int a = vp56_rac_get_prob(c, token_prob[8]);
                    int b = vp56_rac_get_prob(c, token_prob[9+a]);
                    int cat = (a<<1) + b;
                    coeff  = 3 + (8<<cat);
                    coeff += vp8_rac_get_coeff(c, ff_vp8_dct_cat_prob[cat]);
                }
            }
            token_prob = probs[i+1][2];
        }
        block[zigzag_scan[i]] = (vp8_rac_get(c) ? -coeff : coeff) * qmul[!!i];
    } while (++i < 16);

    return i;
}
#endif

/**
 * @param c arithmetic bitstream reader context
 * @param block destination for block coefficients
 * @param probs probabilities to use when reading trees from the bitstream
 * @param i initial coeff index, 0 unless a separate DC block is coded
 * @param zero_nhood the initial prediction context for number of surrounding
 *                   all-zero blocks (only left/top, so 0-2)
 * @param qmul array holding the dc/ac dequant factor at position 0/1
 * @return 0 if no coeffs were decoded
 *         otherwise, the index of the last coeff decoded plus one
 */
static av_always_inline
int decode_block_coeffs(VP56RangeCoder *c, DCTELEM block[16],
                        uint8_t probs[16][3][NUM_DCT_TOKENS-1],
                        int i, int zero_nhood, int16_t qmul[2])
{
    uint8_t *token_prob = probs[i][zero_nhood];
    if (!vp56_rac_get_prob_branchy(c, token_prob[0]))   // DCT_EOB
        return 0;
    return decode_block_coeffs_internal(c, block, probs, i, token_prob, qmul);
}

static av_always_inline
void decode_mb_coeffs(VP8Context *s, VP56RangeCoder *c, VP8Macroblock *mb,
                      uint8_t t_nnz[9], uint8_t l_nnz[9])
{
    int i, x, y, luma_start = 0, luma_ctx = 3;
    int nnz_pred, nnz, nnz_total = 0;
    int segment = s->segment;
    int block_dc = 0;

    if (mb->mode != MODE_I4x4 && mb->mode != VP8_MVMODE_SPLIT) {
        nnz_pred = t_nnz[8] + l_nnz[8];

        // decode DC values and do hadamard
        nnz = decode_block_coeffs(c, s->block_dc, s->prob->token[1], 0, nnz_pred,
                                  s->qmat[segment].luma_dc_qmul);
        l_nnz[8] = t_nnz[8] = !!nnz;
        if (nnz) {
            nnz_total += nnz;
            block_dc = 1;
            if (nnz == 1)
                s->vp8dsp.vp8_luma_dc_wht_dc(s->block, s->block_dc);
            else
                s->vp8dsp.vp8_luma_dc_wht(s->block, s->block_dc);
        }
        luma_start = 1;
        luma_ctx = 0;
    }

    // luma blocks
    for (y = 0; y < 4; y++)
        for (x = 0; x < 4; x++) {
            nnz_pred = l_nnz[y] + t_nnz[x];
            nnz = decode_block_coeffs(c, s->block[y][x], s->prob->token[luma_ctx], luma_start,
                                      nnz_pred, s->qmat[segment].luma_qmul);
            // nnz+block_dc may be one more than the actual last index, but we don't care
            s->non_zero_count_cache[y][x] = nnz + block_dc;
            t_nnz[x] = l_nnz[y] = !!nnz;
            nnz_total += nnz;
        }

    // chroma blocks
    // TODO: what to do about dimensions? 2nd dim for luma is x,
    // but for chroma it's (y<<1)|x
    for (i = 4; i < 6; i++)
        for (y = 0; y < 2; y++)
            for (x = 0; x < 2; x++) {
                nnz_pred = l_nnz[i+2*y] + t_nnz[i+2*x];
                nnz = decode_block_coeffs(c, s->block[i][(y<<1)+x], s->prob->token[2], 0,
                                          nnz_pred, s->qmat[segment].chroma_qmul);
                s->non_zero_count_cache[i][(y<<1)+x] = nnz;
                t_nnz[i+2*x] = l_nnz[i+2*y] = !!nnz;
                nnz_total += nnz;
            }

    // if there were no coded coeffs despite the macroblock not being marked skip,
    // we MUST not do the inner loop filter and should not do IDCT
    // Since skip isn't used for bitstream prediction, just manually set it.
    if (!nnz_total)
        mb->skip = 1;
}

static av_always_inline
void backup_mb_border(uint8_t *top_border, uint8_t *src_y, uint8_t *src_cb, uint8_t *src_cr,
                      int linesize, int uvlinesize, int simple)
{
    AV_COPY128(top_border, src_y + 15*linesize);
    if (!simple) {
        AV_COPY64(top_border+16, src_cb + 7*uvlinesize);
        AV_COPY64(top_border+24, src_cr + 7*uvlinesize);
    }
}

static av_always_inline
void xchg_mb_border(uint8_t *top_border, uint8_t *src_y, uint8_t *src_cb, uint8_t *src_cr,
                    int linesize, int uvlinesize, int mb_x, int mb_y, int mb_width,
                    int simple, int xchg)
{
    uint8_t *top_border_m1 = top_border-32;     // for TL prediction
    src_y  -=   linesize;
    src_cb -= uvlinesize;
    src_cr -= uvlinesize;

#define XCHG(a,b,xchg) do {                     \
        if (xchg) AV_SWAP64(b,a);               \
        else      AV_COPY64(b,a);               \
    } while (0)

    XCHG(top_border_m1+8, src_y-8, xchg);
    XCHG(top_border,      src_y,   xchg);
    XCHG(top_border+8,    src_y+8, 1);
    if (mb_x < mb_width-1)
        XCHG(top_border+32, src_y+16, 1);

    // only copy chroma for normal loop filter
    // or to initialize the top row to 127
    if (!simple || !mb_y) {
        XCHG(top_border_m1+16, src_cb-8, xchg);
        XCHG(top_border_m1+24, src_cr-8, xchg);
        XCHG(top_border+16,    src_cb, 1);
        XCHG(top_border+24,    src_cr, 1);
    }
}

static av_always_inline
int check_dc_pred8x8_mode(int mode, int mb_x, int mb_y)
{
    if (!mb_x) {
        return mb_y ? TOP_DC_PRED8x8 : DC_128_PRED8x8;
    } else {
        return mb_y ? mode : LEFT_DC_PRED8x8;
    }
}

static av_always_inline
int check_tm_pred8x8_mode(int mode, int mb_x, int mb_y)
{
    if (!mb_x) {
        return mb_y ? VERT_PRED8x8 : DC_129_PRED8x8;
    } else {
        return mb_y ? mode : HOR_PRED8x8;
    }
}

static av_always_inline
int check_intra_pred8x8_mode(int mode, int mb_x, int mb_y)
{
    if (mode == DC_PRED8x8) {
        return check_dc_pred8x8_mode(mode, mb_x, mb_y);
    } else {
        return mode;
    }
}

static av_always_inline
int check_intra_pred8x8_mode_emuedge(int mode, int mb_x, int mb_y)
{
    switch (mode) {
    case DC_PRED8x8:
        return check_dc_pred8x8_mode(mode, mb_x, mb_y);
    case VERT_PRED8x8:
        return !mb_y ? DC_127_PRED8x8 : mode;
    case HOR_PRED8x8:
        return !mb_x ? DC_129_PRED8x8 : mode;
    case PLANE_PRED8x8 /*TM*/:
        return check_tm_pred8x8_mode(mode, mb_x, mb_y);
    }
    return mode;
}

static av_always_inline
int check_tm_pred4x4_mode(int mode, int mb_x, int mb_y)
{
    if (!mb_x) {
        return mb_y ? VERT_VP8_PRED : DC_129_PRED;
    } else {
        return mb_y ? mode : HOR_VP8_PRED;
    }
}

static av_always_inline
int check_intra_pred4x4_mode_emuedge(int mode, int mb_x, int mb_y, int *copy_buf)
{
    switch (mode) {
    case VERT_PRED:
        if (!mb_x && mb_y) {
            *copy_buf = 1;
            return mode;
        }
        /* fall-through */
    case DIAG_DOWN_LEFT_PRED:
    case VERT_LEFT_PRED:
        return !mb_y ? DC_127_PRED : mode;
    case HOR_PRED:
        if (!mb_y) {
            *copy_buf = 1;
            return mode;
        }
        /* fall-through */
    case HOR_UP_PRED:
        return !mb_x ? DC_129_PRED : mode;
    case TM_VP8_PRED:
        return check_tm_pred4x4_mode(mode, mb_x, mb_y);
    case DC_PRED: // 4x4 DC doesn't use the same "H.264-style" exceptions as 16x16/8x8 DC
    case DIAG_DOWN_RIGHT_PRED:
    case VERT_RIGHT_PRED:
    case HOR_DOWN_PRED:
        if (!mb_y || !mb_x)
            *copy_buf = 1;
        return mode;
    }
    return mode;
}

static av_always_inline
void intra_predict(VP8Context *s, uint8_t *dst[3], VP8Macroblock *mb,
                   int mb_x, int mb_y)
{
    AVCodecContext *avctx = s->avctx;
    int x, y, mode, nnz;
    uint32_t tr;

    // for the first row, we need to run xchg_mb_border to init the top edge to 127
    // otherwise, skip it if we aren't going to deblock
    if (!(avctx->flags & CODEC_FLAG_EMU_EDGE && !mb_y) && (s->deblock_filter || !mb_y))
        xchg_mb_border(s->top_border[mb_x+1], dst[0], dst[1], dst[2],
                       s->linesize, s->uvlinesize, mb_x, mb_y, s->mb_width,
                       s->filter.simple, 1);

    if (mb->mode < MODE_I4x4) {
        if (avctx->flags & CODEC_FLAG_EMU_EDGE) { // tested
            mode = check_intra_pred8x8_mode_emuedge(mb->mode, mb_x, mb_y);
        } else {
            mode = check_intra_pred8x8_mode(mb->mode, mb_x, mb_y);
        }
        s->hpc.pred16x16[mode](dst[0], s->linesize);
    } else {
        uint8_t *ptr = dst[0];
        uint8_t *intra4x4 = s->intra4x4_pred_mode_mb;
        uint8_t tr_top[4] = { 127, 127, 127, 127 };

        // all blocks on the right edge of the macroblock use bottom edge
        // the top macroblock for their topright edge
        uint8_t *tr_right = ptr - s->linesize + 16;

        // if we're on the right edge of the frame, said edge is extended
        // from the top macroblock
        if (!(!mb_y && avctx->flags & CODEC_FLAG_EMU_EDGE) &&
            mb_x == s->mb_width-1) {
            tr = tr_right[-1]*0x01010101u;
            tr_right = (uint8_t *)&tr;
        }

        if (mb->skip)
            AV_ZERO128(s->non_zero_count_cache);

        for (y = 0; y < 4; y++) {
            uint8_t *topright = ptr + 4 - s->linesize;
            for (x = 0; x < 4; x++) {
                int copy = 0, linesize = s->linesize;
                uint8_t *dst = ptr+4*x;
                DECLARE_ALIGNED(4, uint8_t, copy_dst)[5*8];

                if ((y == 0 || x == 3) && mb_y == 0 && avctx->flags & CODEC_FLAG_EMU_EDGE) {
                    topright = tr_top;
                } else if (x == 3)
                    topright = tr_right;

                if (avctx->flags & CODEC_FLAG_EMU_EDGE) { // mb_x+x or mb_y+y is a hack but works
                    mode = check_intra_pred4x4_mode_emuedge(intra4x4[x], mb_x + x, mb_y + y, &copy);
                    if (copy) {
                        dst = copy_dst + 12;
                        linesize = 8;
                        if (!(mb_y + y)) {
                            copy_dst[3] = 127U;
                            AV_WN32A(copy_dst+4, 127U * 0x01010101U);
                        } else {
                            AV_COPY32(copy_dst+4, ptr+4*x-s->linesize);
                            if (!(mb_x + x)) {
                                copy_dst[3] = 129U;
                            } else {
                                copy_dst[3] = ptr[4*x-s->linesize-1];
                            }
                        }
                        if (!(mb_x + x)) {
                            copy_dst[11] =
                            copy_dst[19] =
                            copy_dst[27] =
                            copy_dst[35] = 129U;
                        } else {
                            copy_dst[11] = ptr[4*x              -1];
                            copy_dst[19] = ptr[4*x+s->linesize  -1];
                            copy_dst[27] = ptr[4*x+s->linesize*2-1];
                            copy_dst[35] = ptr[4*x+s->linesize*3-1];
                        }
                    }
                } else {
                    mode = intra4x4[x];
                }
                s->hpc.pred4x4[mode](dst, topright, linesize);
                if (copy) {
                    AV_COPY32(ptr+4*x              , copy_dst+12);
                    AV_COPY32(ptr+4*x+s->linesize  , copy_dst+20);
                    AV_COPY32(ptr+4*x+s->linesize*2, copy_dst+28);
                    AV_COPY32(ptr+4*x+s->linesize*3, copy_dst+36);
                }

                nnz = s->non_zero_count_cache[y][x];
                if (nnz) {
                    if (nnz == 1)
                        s->vp8dsp.vp8_idct_dc_add(ptr+4*x, s->block[y][x], s->linesize);
                    else
                        s->vp8dsp.vp8_idct_add(ptr+4*x, s->block[y][x], s->linesize);
                }
                topright += 4;
            }

            ptr   += 4*s->linesize;
            intra4x4 += 4;
        }
    }

    if (avctx->flags & CODEC_FLAG_EMU_EDGE) {
        mode = check_intra_pred8x8_mode_emuedge(s->chroma_pred_mode, mb_x, mb_y);
    } else {
        mode = check_intra_pred8x8_mode(s->chroma_pred_mode, mb_x, mb_y);
    }
    s->hpc.pred8x8[mode](dst[1], s->uvlinesize);
    s->hpc.pred8x8[mode](dst[2], s->uvlinesize);

    if (!(avctx->flags & CODEC_FLAG_EMU_EDGE && !mb_y) && (s->deblock_filter || !mb_y))
        xchg_mb_border(s->top_border[mb_x+1], dst[0], dst[1], dst[2],
                       s->linesize, s->uvlinesize, mb_x, mb_y, s->mb_width,
                       s->filter.simple, 0);
}

static const uint8_t subpel_idx[3][8] = {
    { 0, 1, 2, 1, 2, 1, 2, 1 }, // nr. of left extra pixels,
                                // also function pointer index
    { 0, 3, 5, 3, 5, 3, 5, 3 }, // nr. of extra pixels required
    { 0, 2, 3, 2, 3, 2, 3, 2 }, // nr. of right extra pixels
};

/**
 * luma MC function
 *
 * @param s VP8 decoding context
 * @param dst target buffer for block data at block position
 * @param ref reference picture buffer at origin (0, 0)
 * @param mv motion vector (relative to block position) to get pixel data from
 * @param x_off horizontal position of block from origin (0, 0)
 * @param y_off vertical position of block from origin (0, 0)
 * @param block_w width of block (16, 8 or 4)
 * @param block_h height of block (always same as block_w)
 * @param width width of src/dst plane data
 * @param height height of src/dst plane data
 * @param linesize size of a single line of plane data, including padding
 * @param mc_func motion compensation function pointers (bilinear or sixtap MC)
 */
static av_always_inline
void vp8_mc_luma(VP8Context *s, uint8_t *dst, AVFrame *ref, const VP56mv *mv,
                 int x_off, int y_off, int block_w, int block_h,
                 int width, int height, int linesize,
                 vp8_mc_func mc_func[3][3])
{
    uint8_t *src = ref->data[0];

    if (AV_RN32A(mv)) {

        int mx = (mv->x << 1)&7, mx_idx = subpel_idx[0][mx];
        int my = (mv->y << 1)&7, my_idx = subpel_idx[0][my];

        x_off += mv->x >> 2;
        y_off += mv->y >> 2;

        // edge emulation
        ff_thread_await_progress(ref, (3 + y_off + block_h + subpel_idx[2][my]) >> 4, 0);
        src += y_off * linesize + x_off;
        if (x_off < mx_idx || x_off >= width  - block_w - subpel_idx[2][mx] ||
            y_off < my_idx || y_off >= height - block_h - subpel_idx[2][my]) {
            s->dsp.emulated_edge_mc(s->edge_emu_buffer, src - my_idx * linesize - mx_idx, linesize,
                                    block_w + subpel_idx[1][mx], block_h + subpel_idx[1][my],
                                    x_off - mx_idx, y_off - my_idx, width, height);
            src = s->edge_emu_buffer + mx_idx + linesize * my_idx;
        }
        mc_func[my_idx][mx_idx](dst, linesize, src, linesize, block_h, mx, my);
    } else {
        ff_thread_await_progress(ref, (3 + y_off + block_h) >> 4, 0);
        mc_func[0][0](dst, linesize, src + y_off * linesize + x_off, linesize, block_h, 0, 0);
    }
}

/**
 * chroma MC function
 *
 * @param s VP8 decoding context
 * @param dst1 target buffer for block data at block position (U plane)
 * @param dst2 target buffer for block data at block position (V plane)
 * @param ref reference picture buffer at origin (0, 0)
 * @param mv motion vector (relative to block position) to get pixel data from
 * @param x_off horizontal position of block from origin (0, 0)
 * @param y_off vertical position of block from origin (0, 0)
 * @param block_w width of block (16, 8 or 4)
 * @param block_h height of block (always same as block_w)
 * @param width width of src/dst plane data
 * @param height height of src/dst plane data
 * @param linesize size of a single line of plane data, including padding
 * @param mc_func motion compensation function pointers (bilinear or sixtap MC)
 */
static av_always_inline
void vp8_mc_chroma(VP8Context *s, uint8_t *dst1, uint8_t *dst2, AVFrame *ref,
                   const VP56mv *mv, int x_off, int y_off,
                   int block_w, int block_h, int width, int height, int linesize,
                   vp8_mc_func mc_func[3][3])
{
    uint8_t *src1 = ref->data[1], *src2 = ref->data[2];

    if (AV_RN32A(mv)) {
        int mx = mv->x&7, mx_idx = subpel_idx[0][mx];
        int my = mv->y&7, my_idx = subpel_idx[0][my];

        x_off += mv->x >> 3;
        y_off += mv->y >> 3;

        // edge emulation
        src1 += y_off * linesize + x_off;
        src2 += y_off * linesize + x_off;
        ff_thread_await_progress(ref, (3 + y_off + block_h + subpel_idx[2][my]) >> 3, 0);
        if (x_off < mx_idx || x_off >= width  - block_w - subpel_idx[2][mx] ||
            y_off < my_idx || y_off >= height - block_h - subpel_idx[2][my]) {
            s->dsp.emulated_edge_mc(s->edge_emu_buffer, src1 - my_idx * linesize - mx_idx, linesize,
                                    block_w + subpel_idx[1][mx], block_h + subpel_idx[1][my],
                                    x_off - mx_idx, y_off - my_idx, width, height);
            src1 = s->edge_emu_buffer + mx_idx + linesize * my_idx;
            mc_func[my_idx][mx_idx](dst1, linesize, src1, linesize, block_h, mx, my);

            s->dsp.emulated_edge_mc(s->edge_emu_buffer, src2 - my_idx * linesize - mx_idx, linesize,
                                    block_w + subpel_idx[1][mx], block_h + subpel_idx[1][my],
                                    x_off - mx_idx, y_off - my_idx, width, height);
            src2 = s->edge_emu_buffer + mx_idx + linesize * my_idx;
            mc_func[my_idx][mx_idx](dst2, linesize, src2, linesize, block_h, mx, my);
        } else {
            mc_func[my_idx][mx_idx](dst1, linesize, src1, linesize, block_h, mx, my);
            mc_func[my_idx][mx_idx](dst2, linesize, src2, linesize, block_h, mx, my);
        }
    } else {
        ff_thread_await_progress(ref, (3 + y_off + block_h) >> 3, 0);
        mc_func[0][0](dst1, linesize, src1 + y_off * linesize + x_off, linesize, block_h, 0, 0);
        mc_func[0][0](dst2, linesize, src2 + y_off * linesize + x_off, linesize, block_h, 0, 0);
    }
}

static av_always_inline
void vp8_mc_part(VP8Context *s, uint8_t *dst[3],
                 AVFrame *ref_frame, int x_off, int y_off,
                 int bx_off, int by_off,
                 int block_w, int block_h,
                 int width, int height, VP56mv *mv)
{
    VP56mv uvmv = *mv;

    /* Y */
    vp8_mc_luma(s, dst[0] + by_off * s->linesize + bx_off,
                ref_frame, mv, x_off + bx_off, y_off + by_off,
                block_w, block_h, width, height, s->linesize,
                s->put_pixels_tab[block_w == 8]);

    /* U/V */
    if (s->profile == 3) {
        uvmv.x &= ~7;
        uvmv.y &= ~7;
    }
    x_off   >>= 1; y_off   >>= 1;
    bx_off  >>= 1; by_off  >>= 1;
    width   >>= 1; height  >>= 1;
    block_w >>= 1; block_h >>= 1;
    vp8_mc_chroma(s, dst[1] + by_off * s->uvlinesize + bx_off,
                  dst[2] + by_off * s->uvlinesize + bx_off, ref_frame,
                  &uvmv, x_off + bx_off, y_off + by_off,
                  block_w, block_h, width, height, s->uvlinesize,
                  s->put_pixels_tab[1 + (block_w == 4)]);
}

/* Fetch pixels for estimated mv 4 macroblocks ahead.
 * Optimized for 64-byte cache lines.  Inspired by ffh264 prefetch_motion. */
static av_always_inline void prefetch_motion(VP8Context *s, VP8Macroblock *mb, int mb_x, int mb_y, int mb_xy, int ref)
{
    /* Don't prefetch refs that haven't been used very often this frame. */
    if (s->ref_count[ref-1] > (mb_xy >> 5)) {
        int x_off = mb_x << 4, y_off = mb_y << 4;
        int mx = (mb->mv.x>>2) + x_off + 8;
        int my = (mb->mv.y>>2) + y_off;
        uint8_t **src= s->framep[ref]->data;
        int off= mx + (my + (mb_x&3)*4)*s->linesize + 64;
        /* For threading, a ff_thread_await_progress here might be useful, but
         * it actually slows down the decoder. Since a bad prefetch doesn't
         * generate bad decoder output, we don't run it here. */
        s->dsp.prefetch(src[0]+off, s->linesize, 4);
        off= (mx>>1) + ((my>>1) + (mb_x&7))*s->uvlinesize + 64;
        s->dsp.prefetch(src[1]+off, src[2]-src[1], 2);
    }
}

/**
 * Apply motion vectors to prediction buffer, chapter 18.
 */
static av_always_inline
void inter_predict(VP8Context *s, uint8_t *dst[3], VP8Macroblock *mb,
                   int mb_x, int mb_y)
{
    int x_off = mb_x << 4, y_off = mb_y << 4;
    int width = 16*s->mb_width, height = 16*s->mb_height;
    AVFrame *ref = s->framep[mb->ref_frame];
    VP56mv *bmv = mb->bmv;

    switch (mb->partitioning) {
    case VP8_SPLITMVMODE_NONE:
        vp8_mc_part(s, dst, ref, x_off, y_off,
                    0, 0, 16, 16, width, height, &mb->mv);
        break;
    case VP8_SPLITMVMODE_4x4: {
        int x, y;
        VP56mv uvmv;

        /* Y */
        for (y = 0; y < 4; y++) {
            for (x = 0; x < 4; x++) {
                vp8_mc_luma(s, dst[0] + 4*y*s->linesize + x*4,
                            ref, &bmv[4*y + x],
                            4*x + x_off, 4*y + y_off, 4, 4,
                            width, height, s->linesize,
                            s->put_pixels_tab[2]);
            }
        }

        /* U/V */
        x_off >>= 1; y_off >>= 1; width >>= 1; height >>= 1;
        for (y = 0; y < 2; y++) {
            for (x = 0; x < 2; x++) {
                uvmv.x = mb->bmv[ 2*y    * 4 + 2*x  ].x +
                         mb->bmv[ 2*y    * 4 + 2*x+1].x +
                         mb->bmv[(2*y+1) * 4 + 2*x  ].x +
                         mb->bmv[(2*y+1) * 4 + 2*x+1].x;
                uvmv.y = mb->bmv[ 2*y    * 4 + 2*x  ].y +
                         mb->bmv[ 2*y    * 4 + 2*x+1].y +
                         mb->bmv[(2*y+1) * 4 + 2*x  ].y +
                         mb->bmv[(2*y+1) * 4 + 2*x+1].y;
                uvmv.x = (uvmv.x + 2 + (uvmv.x >> (INT_BIT-1))) >> 2;
                uvmv.y = (uvmv.y + 2 + (uvmv.y >> (INT_BIT-1))) >> 2;
                if (s->profile == 3) {
                    uvmv.x &= ~7;
                    uvmv.y &= ~7;
                }
                vp8_mc_chroma(s, dst[1] + 4*y*s->uvlinesize + x*4,
                              dst[2] + 4*y*s->uvlinesize + x*4, ref, &uvmv,
                              4*x + x_off, 4*y + y_off, 4, 4,
                              width, height, s->uvlinesize,
                              s->put_pixels_tab[2]);
            }
        }
        break;
    }
    case VP8_SPLITMVMODE_16x8:
        vp8_mc_part(s, dst, ref, x_off, y_off,
                    0, 0, 16, 8, width, height, &bmv[0]);
        vp8_mc_part(s, dst, ref, x_off, y_off,
                    0, 8, 16, 8, width, height, &bmv[1]);
        break;
    case VP8_SPLITMVMODE_8x16:
        vp8_mc_part(s, dst, ref, x_off, y_off,
                    0, 0, 8, 16, width, height, &bmv[0]);
        vp8_mc_part(s, dst, ref, x_off, y_off,
                    8, 0, 8, 16, width, height, &bmv[1]);
        break;
    case VP8_SPLITMVMODE_8x8:
        vp8_mc_part(s, dst, ref, x_off, y_off,
                    0, 0, 8, 8, width, height, &bmv[0]);
        vp8_mc_part(s, dst, ref, x_off, y_off,
                    8, 0, 8, 8, width, height, &bmv[1]);
        vp8_mc_part(s, dst, ref, x_off, y_off,
                    0, 8, 8, 8, width, height, &bmv[2]);
        vp8_mc_part(s, dst, ref, x_off, y_off,
                    8, 8, 8, 8, width, height, &bmv[3]);
        break;
    }
}

static av_always_inline void idct_mb(VP8Context *s, uint8_t *dst[3], VP8Macroblock *mb)
{
    int x, y, ch;

    if (mb->mode != MODE_I4x4) {
        uint8_t *y_dst = dst[0];
        for (y = 0; y < 4; y++) {
            uint32_t nnz4 = AV_RL32(s->non_zero_count_cache[y]);
            if (nnz4) {
                if (nnz4&~0x01010101) {
                    for (x = 0; x < 4; x++) {
                        if ((uint8_t)nnz4 == 1)
                            s->vp8dsp.vp8_idct_dc_add(y_dst+4*x, s->block[y][x], s->linesize);
                        else if((uint8_t)nnz4 > 1)
                            s->vp8dsp.vp8_idct_add(y_dst+4*x, s->block[y][x], s->linesize);
                        nnz4 >>= 8;
                        if (!nnz4)
                            break;
                    }
                } else {
                    s->vp8dsp.vp8_idct_dc_add4y(y_dst, s->block[y], s->linesize);
                }
            }
            y_dst += 4*s->linesize;
        }
    }

    for (ch = 0; ch < 2; ch++) {
        uint32_t nnz4 = AV_RL32(s->non_zero_count_cache[4+ch]);
        if (nnz4) {
            uint8_t *ch_dst = dst[1+ch];
            if (nnz4&~0x01010101) {
                for (y = 0; y < 2; y++) {
                    for (x = 0; x < 2; x++) {
                        if ((uint8_t)nnz4 == 1)
                            s->vp8dsp.vp8_idct_dc_add(ch_dst+4*x, s->block[4+ch][(y<<1)+x], s->uvlinesize);
                        else if((uint8_t)nnz4 > 1)
                            s->vp8dsp.vp8_idct_add(ch_dst+4*x, s->block[4+ch][(y<<1)+x], s->uvlinesize);
                        nnz4 >>= 8;
                        if (!nnz4)
                            goto chroma_idct_end;
                    }
                    ch_dst += 4*s->uvlinesize;
                }
            } else {
                s->vp8dsp.vp8_idct_dc_add4uv(ch_dst, s->block[4+ch], s->uvlinesize);
            }
        }
chroma_idct_end: ;
    }
}

static av_always_inline void filter_level_for_mb(VP8Context *s, VP8Macroblock *mb, VP8FilterStrength *f )
{
    int interior_limit, filter_level;

    if (s->segmentation.enabled) {
        filter_level = s->segmentation.filter_level[s->segment];
        if (!s->segmentation.absolute_vals)
            filter_level += s->filter.level;
    } else
        filter_level = s->filter.level;

    if (s->lf_delta.enabled) {
        filter_level += s->lf_delta.ref[mb->ref_frame];
        filter_level += s->lf_delta.mode[mb->mode];
    }

    filter_level = av_clip_uintp2(filter_level, 6);

    interior_limit = filter_level;
    if (s->filter.sharpness) {
        interior_limit >>= (s->filter.sharpness + 3) >> 2;
        interior_limit = FFMIN(interior_limit, 9 - s->filter.sharpness);
    }
    interior_limit = FFMAX(interior_limit, 1);

    f->filter_level = filter_level;
    f->inner_limit = interior_limit;
    f->inner_filter = !mb->skip || mb->mode == MODE_I4x4 || mb->mode == VP8_MVMODE_SPLIT;
}

static av_always_inline void filter_mb(VP8Context *s, uint8_t *dst[3], VP8FilterStrength *f, int mb_x, int mb_y)
{
    int mbedge_lim, bedge_lim, hev_thresh;
    int filter_level = f->filter_level;
    int inner_limit = f->inner_limit;
    int inner_filter = f->inner_filter;
    int linesize = s->linesize;
    int uvlinesize = s->uvlinesize;
    static const uint8_t hev_thresh_lut[2][64] = {
        { 0, 0, 0, 0, 0, 0, 0, 0, 0, 0, 0, 0, 0, 0, 0, 1, 1, 1, 1, 1,
          2, 2, 2, 2, 2, 2, 2, 2, 2, 2, 2, 2, 2, 2, 2, 2, 2, 2, 2, 2,
          3, 3, 3, 3, 3, 3, 3, 3, 3, 3, 3, 3, 3, 3, 3, 3, 3, 3, 3, 3,
          3, 3, 3, 3 },
        { 0, 0, 0, 0, 0, 0, 0, 0, 0, 0, 0, 0, 0, 0, 0, 1, 1, 1, 1, 1,
          1, 1, 1, 1, 1, 1, 1, 1, 1, 1, 1, 1, 1, 1, 1, 1, 1, 1, 1, 1,
          2, 2, 2, 2, 2, 2, 2, 2, 2, 2, 2, 2, 2, 2, 2, 2, 2, 2, 2, 2,
          2, 2, 2, 2 }
    };

    if (!filter_level)
        return;

     bedge_lim = 2*filter_level + inner_limit;
    mbedge_lim = bedge_lim + 4;

    hev_thresh = hev_thresh_lut[s->keyframe][filter_level];

    if (mb_x) {
        s->vp8dsp.vp8_h_loop_filter16y(dst[0],     linesize,
                                       mbedge_lim, inner_limit, hev_thresh);
        s->vp8dsp.vp8_h_loop_filter8uv(dst[1],     dst[2],      uvlinesize,
                                       mbedge_lim, inner_limit, hev_thresh);
    }

    if (inner_filter) {
        s->vp8dsp.vp8_h_loop_filter16y_inner(dst[0]+ 4, linesize, bedge_lim,
                                             inner_limit, hev_thresh);
        s->vp8dsp.vp8_h_loop_filter16y_inner(dst[0]+ 8, linesize, bedge_lim,
                                             inner_limit, hev_thresh);
        s->vp8dsp.vp8_h_loop_filter16y_inner(dst[0]+12, linesize, bedge_lim,
                                             inner_limit, hev_thresh);
        s->vp8dsp.vp8_h_loop_filter8uv_inner(dst[1] + 4, dst[2] + 4,
                                             uvlinesize,  bedge_lim,
                                             inner_limit, hev_thresh);
    }

    if (mb_y) {
        s->vp8dsp.vp8_v_loop_filter16y(dst[0],     linesize,
                                       mbedge_lim, inner_limit, hev_thresh);
        s->vp8dsp.vp8_v_loop_filter8uv(dst[1],     dst[2],      uvlinesize,
                                       mbedge_lim, inner_limit, hev_thresh);
    }

    if (inner_filter) {
        s->vp8dsp.vp8_v_loop_filter16y_inner(dst[0]+ 4*linesize,
                                             linesize,    bedge_lim,
                                             inner_limit, hev_thresh);
        s->vp8dsp.vp8_v_loop_filter16y_inner(dst[0]+ 8*linesize,
                                             linesize,    bedge_lim,
                                             inner_limit, hev_thresh);
        s->vp8dsp.vp8_v_loop_filter16y_inner(dst[0]+12*linesize,
                                             linesize,    bedge_lim,
                                             inner_limit, hev_thresh);
        s->vp8dsp.vp8_v_loop_filter8uv_inner(dst[1] + 4 * uvlinesize,
                                             dst[2] + 4 * uvlinesize,
                                             uvlinesize,  bedge_lim,
                                             inner_limit, hev_thresh);
    }
}

static av_always_inline void filter_mb_simple(VP8Context *s, uint8_t *dst, VP8FilterStrength *f, int mb_x, int mb_y)
{
    int mbedge_lim, bedge_lim;
    int filter_level = f->filter_level;
    int inner_limit = f->inner_limit;
    int inner_filter = f->inner_filter;
    int linesize = s->linesize;

    if (!filter_level)
        return;

     bedge_lim = 2*filter_level + inner_limit;
    mbedge_lim = bedge_lim + 4;

    if (mb_x)
        s->vp8dsp.vp8_h_loop_filter_simple(dst, linesize, mbedge_lim);
    if (inner_filter) {
        s->vp8dsp.vp8_h_loop_filter_simple(dst+ 4, linesize, bedge_lim);
        s->vp8dsp.vp8_h_loop_filter_simple(dst+ 8, linesize, bedge_lim);
        s->vp8dsp.vp8_h_loop_filter_simple(dst+12, linesize, bedge_lim);
    }

    if (mb_y)
        s->vp8dsp.vp8_v_loop_filter_simple(dst, linesize, mbedge_lim);
    if (inner_filter) {
        s->vp8dsp.vp8_v_loop_filter_simple(dst+ 4*linesize, linesize, bedge_lim);
        s->vp8dsp.vp8_v_loop_filter_simple(dst+ 8*linesize, linesize, bedge_lim);
        s->vp8dsp.vp8_v_loop_filter_simple(dst+12*linesize, linesize, bedge_lim);
    }
}

static void filter_mb_row(VP8Context *s, AVFrame *curframe, int mb_y)
{
    VP8FilterStrength *f = s->filter_strength;
    uint8_t *dst[3] = {
        curframe->data[0] + 16*mb_y*s->linesize,
        curframe->data[1] +  8*mb_y*s->uvlinesize,
        curframe->data[2] +  8*mb_y*s->uvlinesize
    };
    int mb_x;

    for (mb_x = 0; mb_x < s->mb_width; mb_x++) {
        backup_mb_border(s->top_border[mb_x+1], dst[0], dst[1], dst[2], s->linesize, s->uvlinesize, 0);
        filter_mb(s, dst, f++, mb_x, mb_y);
        dst[0] += 16;
        dst[1] += 8;
        dst[2] += 8;
    }
}

static void filter_mb_row_simple(VP8Context *s, AVFrame *curframe, int mb_y)
{
    VP8FilterStrength *f = s->filter_strength;
    uint8_t *dst = curframe->data[0] + 16*mb_y*s->linesize;
    int mb_x;

    for (mb_x = 0; mb_x < s->mb_width; mb_x++) {
        backup_mb_border(s->top_border[mb_x+1], dst, NULL, NULL, s->linesize, 0, 1);
        filter_mb_simple(s, dst, f++, mb_x, mb_y);
        dst += 16;
    }
}

static void release_queued_segmaps(VP8Context *s, int is_close)
{
    int leave_behind = is_close ? 0 : !s->maps_are_invalid;
    while (s->num_maps_to_be_freed > leave_behind)
        av_freep(&s->segmentation_maps[--s->num_maps_to_be_freed]);
    s->maps_are_invalid = 0;
}

static int vp8_decode_frame(AVCodecContext *avctx, void *data, int *data_size,
                            AVPacket *avpkt)
{
    VP8Context *s = avctx->priv_data;
    int ret, mb_x, mb_y, i, y, referenced;
    enum AVDiscard skip_thresh;
    AVFrame *av_uninit(curframe), *prev_frame;

    release_queued_segmaps(s, 0);

    if ((ret = decode_frame_header(s, avpkt->data, avpkt->size)) < 0)
        goto err;

    prev_frame = s->framep[VP56_FRAME_CURRENT];

    referenced = s->update_last || s->update_golden == VP56_FRAME_CURRENT
                                || s->update_altref == VP56_FRAME_CURRENT;

    skip_thresh = !referenced ? AVDISCARD_NONREF :
                    !s->keyframe ? AVDISCARD_NONKEY : AVDISCARD_ALL;

    if (avctx->skip_frame >= skip_thresh) {
        s->invisible = 1;
        memcpy(&s->next_framep[0], &s->framep[0], sizeof(s->framep[0]) * 4);
        goto skip_decode;
    }
    s->deblock_filter = s->filter.level && avctx->skip_loop_filter < skip_thresh;

    // release no longer referenced frames
    for (i = 0; i < 5; i++)
        if (s->frames[i].data[0] &&
            &s->frames[i] != prev_frame &&
            &s->frames[i] != s->framep[VP56_FRAME_PREVIOUS] &&
            &s->frames[i] != s->framep[VP56_FRAME_GOLDEN] &&
            &s->frames[i] != s->framep[VP56_FRAME_GOLDEN2])
            vp8_release_frame(s, &s->frames[i], 1, 0);

    // find a free buffer
    for (i = 0; i < 5; i++)
        if (&s->frames[i] != prev_frame &&
            &s->frames[i] != s->framep[VP56_FRAME_PREVIOUS] &&
            &s->frames[i] != s->framep[VP56_FRAME_GOLDEN] &&
            &s->frames[i] != s->framep[VP56_FRAME_GOLDEN2]) {
            curframe = s->framep[VP56_FRAME_CURRENT] = &s->frames[i];
            break;
        }
    if (i == 5) {
        av_log(avctx, AV_LOG_FATAL, "Ran out of free frames!\n");
        abort();
    }
    if (curframe->data[0])
        vp8_release_frame(s, curframe, 1, 0);

    // Given that arithmetic probabilities are updated every frame, it's quite likely
    // that the values we have on a random interframe are complete junk if we didn't
    // start decode on a keyframe. So just don't display anything rather than junk.
    if (!s->keyframe && (!s->framep[VP56_FRAME_PREVIOUS] ||
                         !s->framep[VP56_FRAME_GOLDEN] ||
                         !s->framep[VP56_FRAME_GOLDEN2])) {
        av_log(avctx, AV_LOG_WARNING, "Discarding interframe without a prior keyframe!\n");
        ret = AVERROR_INVALIDDATA;
        goto err;
    }

    curframe->key_frame = s->keyframe;
    curframe->pict_type = s->keyframe ? AV_PICTURE_TYPE_I : AV_PICTURE_TYPE_P;
    curframe->reference = referenced ? 3 : 0;
    if ((ret = vp8_alloc_frame(s, curframe))) {
        av_log(avctx, AV_LOG_ERROR, "get_buffer() failed!\n");
        goto err;
    }

    // check if golden and altref are swapped
    if (s->update_altref != VP56_FRAME_NONE) {
        s->next_framep[VP56_FRAME_GOLDEN2]  = s->framep[s->update_altref];
    } else {
        s->next_framep[VP56_FRAME_GOLDEN2]  = s->framep[VP56_FRAME_GOLDEN2];
    }
    if (s->update_golden != VP56_FRAME_NONE) {
        s->next_framep[VP56_FRAME_GOLDEN]   = s->framep[s->update_golden];
    } else {
        s->next_framep[VP56_FRAME_GOLDEN]   = s->framep[VP56_FRAME_GOLDEN];
    }
    if (s->update_last) {
        s->next_framep[VP56_FRAME_PREVIOUS] = curframe;
    } else {
        s->next_framep[VP56_FRAME_PREVIOUS] = s->framep[VP56_FRAME_PREVIOUS];
    }
    s->next_framep[VP56_FRAME_CURRENT]      = curframe;

    ff_thread_finish_setup(avctx);

    s->linesize   = curframe->linesize[0];
    s->uvlinesize = curframe->linesize[1];

    if (!s->edge_emu_buffer)
        s->edge_emu_buffer = av_malloc(21*s->linesize);

    memset(s->top_nnz, 0, s->mb_width*sizeof(*s->top_nnz));

    /* Zero macroblock structures for top/top-left prediction from outside the frame. */
    memset(s->macroblocks + s->mb_height*2 - 1, 0, (s->mb_width+1)*sizeof(*s->macroblocks));

    // top edge of 127 for intra prediction
    if (!(avctx->flags & CODEC_FLAG_EMU_EDGE)) {
        s->top_border[0][15] = s->top_border[0][23] = 127;
        memset(s->top_border[1]-1, 127, s->mb_width*sizeof(*s->top_border)+1);
    }
    memset(s->ref_count, 0, sizeof(s->ref_count));
    if (s->keyframe)
        memset(s->intra4x4_pred_mode_top, DC_PRED, s->mb_width*4);

#define MARGIN (16 << 2)
    s->mv_min.y = -MARGIN;
    s->mv_max.y = ((s->mb_height - 1) << 6) + MARGIN;

    for (mb_y = 0; mb_y < s->mb_height; mb_y++) {
        VP56RangeCoder *c = &s->coeff_partition[mb_y & (s->num_coeff_partitions-1)];
        VP8Macroblock *mb = s->macroblocks + (s->mb_height - mb_y - 1)*2;
        int mb_xy = mb_y*s->mb_width;
        uint8_t *dst[3] = {
            curframe->data[0] + 16*mb_y*s->linesize,
            curframe->data[1] +  8*mb_y*s->uvlinesize,
            curframe->data[2] +  8*mb_y*s->uvlinesize
        };

        memset(mb - 1, 0, sizeof(*mb));   // zero left macroblock
        memset(s->left_nnz, 0, sizeof(s->left_nnz));
        AV_WN32A(s->intra4x4_pred_mode_left, DC_PRED*0x01010101);

        // left edge of 129 for intra prediction
        if (!(avctx->flags & CODEC_FLAG_EMU_EDGE)) {
            for (i = 0; i < 3; i++)
                for (y = 0; y < 16>>!!i; y++)
                    dst[i][y*curframe->linesize[i]-1] = 129;
            if (mb_y == 1) // top left edge is also 129
                s->top_border[0][15] = s->top_border[0][23] = s->top_border[0][31] = 129;
        }

        s->mv_min.x = -MARGIN;
        s->mv_max.x = ((s->mb_width  - 1) << 6) + MARGIN;
        if (prev_frame && s->segmentation.enabled && !s->segmentation.update_map)
            ff_thread_await_progress(prev_frame, mb_y, 0);

        for (mb_x = 0; mb_x < s->mb_width; mb_x++, mb_xy++, mb++) {
            /* Prefetch the current frame, 4 MBs ahead */
            s->dsp.prefetch(dst[0] + (mb_x&3)*4*s->linesize + 64, s->linesize, 4);
            s->dsp.prefetch(dst[1] + (mb_x&7)*s->uvlinesize + 64, dst[2] - dst[1], 2);

            decode_mb_mode(s, mb, mb_x, mb_y, curframe->ref_index[0] + mb_xy,
                           prev_frame && prev_frame->ref_index[0] ? prev_frame->ref_index[0] + mb_xy : NULL);

            prefetch_motion(s, mb, mb_x, mb_y, mb_xy, VP56_FRAME_PREVIOUS);

            if (!mb->skip)
                decode_mb_coeffs(s, c, mb, s->top_nnz[mb_x], s->left_nnz);

            if (mb->mode <= MODE_I4x4)
                intra_predict(s, dst, mb, mb_x, mb_y);
            else
                inter_predict(s, dst, mb, mb_x, mb_y);

            prefetch_motion(s, mb, mb_x, mb_y, mb_xy, VP56_FRAME_GOLDEN);

            if (!mb->skip) {
                idct_mb(s, dst, mb);
            } else {
                AV_ZERO64(s->left_nnz);
                AV_WN64(s->top_nnz[mb_x], 0);   // array of 9, so unaligned

                // Reset DC block predictors if they would exist if the mb had coefficients
                if (mb->mode != MODE_I4x4 && mb->mode != VP8_MVMODE_SPLIT) {
                    s->left_nnz[8]      = 0;
                    s->top_nnz[mb_x][8] = 0;
                }
            }

            if (s->deblock_filter)
                filter_level_for_mb(s, mb, &s->filter_strength[mb_x]);

            prefetch_motion(s, mb, mb_x, mb_y, mb_xy, VP56_FRAME_GOLDEN2);

            dst[0] += 16;
            dst[1] += 8;
            dst[2] += 8;
            s->mv_min.x -= 64;
            s->mv_max.x -= 64;
        }
        if (s->deblock_filter) {
            if (s->filter.simple)
                filter_mb_row_simple(s, curframe, mb_y);
            else
                filter_mb_row(s, curframe, mb_y);
        }
        s->mv_min.y -= 64;
        s->mv_max.y -= 64;

        ff_thread_report_progress(curframe, mb_y, 0);
    }

    ff_thread_report_progress(curframe, INT_MAX, 0);
    memcpy(&s->framep[0], &s->next_framep[0], sizeof(s->framep[0]) * 4);

skip_decode:
    // if future frames don't use the updated probabilities,
    // reset them to the values we saved
    if (!s->update_probabilities)
        s->prob[0] = s->prob[1];

    if (!s->invisible) {
        *(AVFrame*)data = *curframe;
        *data_size = sizeof(AVFrame);
    }

    return avpkt->size;
err:
    memcpy(&s->next_framep[0], &s->framep[0], sizeof(s->framep[0]) * 4);
    return ret;
}

static av_cold int vp8_decode_init(AVCodecContext *avctx)
{
    VP8Context *s = avctx->priv_data;

    s->avctx = avctx;
    avctx->pix_fmt = PIX_FMT_YUV420P;

    ff_dsputil_init(&s->dsp, avctx);
    ff_h264_pred_init(&s->hpc, CODEC_ID_VP8, 8, 1);
    ff_vp8dsp_init(&s->vp8dsp);

    return 0;
}

static av_cold int vp8_decode_free(AVCodecContext *avctx)
{
    vp8_decode_flush_impl(avctx, 0, 1, 1);
    release_queued_segmaps(avctx->priv_data, 1);
    return 0;
}

static av_cold int vp8_decode_init_thread_copy(AVCodecContext *avctx)
{
    VP8Context *s = avctx->priv_data;

    s->avctx = avctx;

    return 0;
}

#define REBASE(pic) \
    pic ? pic - &s_src->frames[0] + &s->frames[0] : NULL

static int vp8_decode_update_thread_context(AVCodecContext *dst, const AVCodecContext *src)
{
    VP8Context *s = dst->priv_data, *s_src = src->priv_data;

    if (s->macroblocks_base &&
        (s_src->mb_width != s->mb_width || s_src->mb_height != s->mb_height)) {
        free_buffers(s);
        s->maps_are_invalid = 1;
    }

    s->prob[0] = s_src->prob[!s_src->update_probabilities];
    s->segmentation = s_src->segmentation;
    s->lf_delta = s_src->lf_delta;
    memcpy(s->sign_bias, s_src->sign_bias, sizeof(s->sign_bias));

    memcpy(&s->frames, &s_src->frames, sizeof(s->frames));
    s->framep[0] = REBASE(s_src->next_framep[0]);
    s->framep[1] = REBASE(s_src->next_framep[1]);
    s->framep[2] = REBASE(s_src->next_framep[2]);
    s->framep[3] = REBASE(s_src->next_framep[3]);

    return 0;
}

AVCodec ff_vp8_decoder = {
    .name           = "vp8",
    .type           = AVMEDIA_TYPE_VIDEO,
    .id             = CODEC_ID_VP8,
    .priv_data_size = sizeof(VP8Context),
    .init           = vp8_decode_init,
    .close          = vp8_decode_free,
    .decode         = vp8_decode_frame,
    .capabilities   = CODEC_CAP_DR1 | CODEC_CAP_FRAME_THREADS,
    .flush = vp8_decode_flush,
    .long_name = NULL_IF_CONFIG_SMALL("On2 VP8"),
    .init_thread_copy      = ONLY_IF_THREADS_ENABLED(vp8_decode_init_thread_copy),
    .update_thread_context = ONLY_IF_THREADS_ENABLED(vp8_decode_update_thread_context),
};<|MERGE_RESOLUTION|>--- conflicted
+++ resolved
@@ -639,16 +639,10 @@
 {
     VP56RangeCoder *c = &s->c;
 
-<<<<<<< HEAD
     if (s->segmentation.update_map) {
         int bit  = vp56_rac_get_prob(c, s->prob->segmentid[0]);
         *segment = vp56_rac_get_prob(c, s->prob->segmentid[1+bit]) + 2*bit;
-    } else
-=======
-    if (s->segmentation.update_map)
-        *segment = vp8_rac_get_tree(c, vp8_segmentid_tree, s->prob->segmentid);
-    else if (s->segmentation.enabled)
->>>>>>> c9594fe0
+    } else if (s->segmentation.enabled)
         *segment = ref ? *ref : *segment;
     s->segment = *segment;
 
