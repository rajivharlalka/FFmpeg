--- conflicted
+++ resolved
@@ -1235,26 +1235,20 @@
 
             /* Allocate a dummy frame */
             i = ff_find_unused_picture(s, 0);
-<<<<<<< HEAD
             if (i < 0)
                 return i;
-            s->last_picture_ptr= &s->picture[i];
+            s->last_picture_ptr = &s->picture[i];
             s->last_picture_ptr->f.key_frame = 0;
-            if (ff_alloc_picture(s, s->last_picture_ptr, 0) < 0)
+            if (ff_alloc_picture(s, s->last_picture_ptr, 0) < 0) {
+                s->last_picture_ptr = NULL;
                 return -1;
+            }
 
             if(s->codec_id == CODEC_ID_FLV1 || s->codec_id == CODEC_ID_H263){
                 for(i=0; i<avctx->height; i++)
                     memset(s->last_picture_ptr->f.data[0] + s->last_picture_ptr->f.linesize[0]*i, 16, avctx->width);
             }
 
-=======
-            s->last_picture_ptr = &s->picture[i];
-            if (ff_alloc_picture(s, s->last_picture_ptr, 0) < 0) {
-                s->last_picture_ptr = NULL;
-                return -1;
-            }
->>>>>>> 73ad4471
             ff_thread_report_progress(&s->last_picture_ptr->f, INT_MAX, 0);
             ff_thread_report_progress(&s->last_picture_ptr->f, INT_MAX, 1);
             s->last_picture_ptr->f.reference = 3;
@@ -1264,17 +1258,12 @@
             s->pict_type == AV_PICTURE_TYPE_B) {
             /* Allocate a dummy frame */
             i = ff_find_unused_picture(s, 0);
-<<<<<<< HEAD
             if (i < 0)
                 return i;
-            s->next_picture_ptr= &s->picture[i];
+            s->next_picture_ptr = &s->picture[i];
             s->next_picture_ptr->f.key_frame = 0;
-            if (ff_alloc_picture(s, s->next_picture_ptr, 0) < 0)
-=======
-            s->next_picture_ptr = &s->picture[i];
             if (ff_alloc_picture(s, s->next_picture_ptr, 0) < 0) {
                 s->next_picture_ptr = NULL;
->>>>>>> 73ad4471
                 return -1;
             }
             ff_thread_report_progress(&s->next_picture_ptr->f, INT_MAX, 0);
