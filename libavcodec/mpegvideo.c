/*
 * The simplest mpeg encoder (well, it was the simplest!)
 * Copyright (c) 2000,2001 Fabrice Bellard
 * Copyright (c) 2002-2004 Michael Niedermayer <michaelni@gmx.at>
 *
 * 4MV & hq & B-frame encoding stuff by Michael Niedermayer <michaelni@gmx.at>
 *
 * This file is part of FFmpeg.
 *
 * FFmpeg is free software; you can redistribute it and/or
 * modify it under the terms of the GNU Lesser General Public
 * License as published by the Free Software Foundation; either
 * version 2.1 of the License, or (at your option) any later version.
 *
 * FFmpeg is distributed in the hope that it will be useful,
 * but WITHOUT ANY WARRANTY; without even the implied warranty of
 * MERCHANTABILITY or FITNESS FOR A PARTICULAR PURPOSE.  See the GNU
 * Lesser General Public License for more details.
 *
 * You should have received a copy of the GNU Lesser General Public
 * License along with FFmpeg; if not, write to the Free Software
 * Foundation, Inc., 51 Franklin Street, Fifth Floor, Boston, MA 02110-1301 USA
 */

/**
 * @file
 * The simplest mpeg encoder (well, it was the simplest!).
 */

#include "libavutil/attributes.h"
#include "libavutil/avassert.h"
#include "libavutil/imgutils.h"
#include "libavutil/internal.h"
#include "libavutil/timer.h"
#include "avcodec.h"
#include "dsputil.h"
#include "h264chroma.h"
#include "internal.h"
#include "mathops.h"
#include "mpegutils.h"
#include "mpegvideo.h"
#include "mjpegenc.h"
#include "msmpeg4.h"
#include "qpeldsp.h"
#include "thread.h"
#include <limits.h>

static const uint8_t ff_default_chroma_qscale_table[32] = {
//   0   1   2   3   4   5   6   7   8   9  10  11  12  13  14  15
     0,  1,  2,  3,  4,  5,  6,  7,  8,  9, 10, 11, 12, 13, 14, 15,
    16, 17, 18, 19, 20, 21, 22, 23, 24, 25, 26, 27, 28, 29, 30, 31
};

const uint8_t ff_mpeg1_dc_scale_table[128] = {
//  0  1  2  3  4  5  6  7  8  9 10 11 12 13 14 15
    8, 8, 8, 8, 8, 8, 8, 8, 8, 8, 8, 8, 8, 8, 8, 8,
    8, 8, 8, 8, 8, 8, 8, 8, 8, 8, 8, 8, 8, 8, 8, 8,
    8, 8, 8, 8, 8, 8, 8, 8, 8, 8, 8, 8, 8, 8, 8, 8,
    8, 8, 8, 8, 8, 8, 8, 8, 8, 8, 8, 8, 8, 8, 8, 8,
    8, 8, 8, 8, 8, 8, 8, 8, 8, 8, 8, 8, 8, 8, 8, 8,
    8, 8, 8, 8, 8, 8, 8, 8, 8, 8, 8, 8, 8, 8, 8, 8,
    8, 8, 8, 8, 8, 8, 8, 8, 8, 8, 8, 8, 8, 8, 8, 8,
    8, 8, 8, 8, 8, 8, 8, 8, 8, 8, 8, 8, 8, 8, 8, 8,
};

static const uint8_t mpeg2_dc_scale_table1[128] = {
//  0  1  2  3  4  5  6  7  8  9 10 11 12 13 14 15
    4, 4, 4, 4, 4, 4, 4, 4, 4, 4, 4, 4, 4, 4, 4, 4,
    4, 4, 4, 4, 4, 4, 4, 4, 4, 4, 4, 4, 4, 4, 4, 4,
    4, 4, 4, 4, 4, 4, 4, 4, 4, 4, 4, 4, 4, 4, 4, 4,
    4, 4, 4, 4, 4, 4, 4, 4, 4, 4, 4, 4, 4, 4, 4, 4,
    4, 4, 4, 4, 4, 4, 4, 4, 4, 4, 4, 4, 4, 4, 4, 4,
    4, 4, 4, 4, 4, 4, 4, 4, 4, 4, 4, 4, 4, 4, 4, 4,
    4, 4, 4, 4, 4, 4, 4, 4, 4, 4, 4, 4, 4, 4, 4, 4,
    4, 4, 4, 4, 4, 4, 4, 4, 4, 4, 4, 4, 4, 4, 4, 4,
};

static const uint8_t mpeg2_dc_scale_table2[128] = {
//  0  1  2  3  4  5  6  7  8  9 10 11 12 13 14 15
    2, 2, 2, 2, 2, 2, 2, 2, 2, 2, 2, 2, 2, 2, 2, 2,
    2, 2, 2, 2, 2, 2, 2, 2, 2, 2, 2, 2, 2, 2, 2, 2,
    2, 2, 2, 2, 2, 2, 2, 2, 2, 2, 2, 2, 2, 2, 2, 2,
    2, 2, 2, 2, 2, 2, 2, 2, 2, 2, 2, 2, 2, 2, 2, 2,
    2, 2, 2, 2, 2, 2, 2, 2, 2, 2, 2, 2, 2, 2, 2, 2,
    2, 2, 2, 2, 2, 2, 2, 2, 2, 2, 2, 2, 2, 2, 2, 2,
    2, 2, 2, 2, 2, 2, 2, 2, 2, 2, 2, 2, 2, 2, 2, 2,
    2, 2, 2, 2, 2, 2, 2, 2, 2, 2, 2, 2, 2, 2, 2, 2,
};

static const uint8_t mpeg2_dc_scale_table3[128] = {
//  0  1  2  3  4  5  6  7  8  9 10 11 12 13 14 15
    1, 1, 1, 1, 1, 1, 1, 1, 1, 1, 1, 1, 1, 1, 1, 1,
    1, 1, 1, 1, 1, 1, 1, 1, 1, 1, 1, 1, 1, 1, 1, 1,
    1, 1, 1, 1, 1, 1, 1, 1, 1, 1, 1, 1, 1, 1, 1, 1,
    1, 1, 1, 1, 1, 1, 1, 1, 1, 1, 1, 1, 1, 1, 1, 1,
    1, 1, 1, 1, 1, 1, 1, 1, 1, 1, 1, 1, 1, 1, 1, 1,
    1, 1, 1, 1, 1, 1, 1, 1, 1, 1, 1, 1, 1, 1, 1, 1,
    1, 1, 1, 1, 1, 1, 1, 1, 1, 1, 1, 1, 1, 1, 1, 1,
    1, 1, 1, 1, 1, 1, 1, 1, 1, 1, 1, 1, 1, 1, 1, 1,
};

const uint8_t *const ff_mpeg2_dc_scale_table[4] = {
    ff_mpeg1_dc_scale_table,
    mpeg2_dc_scale_table1,
    mpeg2_dc_scale_table2,
    mpeg2_dc_scale_table3,
};

const uint8_t ff_alternate_horizontal_scan[64] = {
     0,  1,  2,  3,  8,  9, 16, 17,
    10, 11,  4,  5,  6,  7, 15, 14,
    13, 12, 19, 18, 24, 25, 32, 33,
    26, 27, 20, 21, 22, 23, 28, 29,
    30, 31, 34, 35, 40, 41, 48, 49,
    42, 43, 36, 37, 38, 39, 44, 45,
    46, 47, 50, 51, 56, 57, 58, 59,
    52, 53, 54, 55, 60, 61, 62, 63,
};

const uint8_t ff_alternate_vertical_scan[64] = {
     0,  8, 16, 24,  1,  9,  2, 10,
    17, 25, 32, 40, 48, 56, 57, 49,
    41, 33, 26, 18,  3, 11,  4, 12,
    19, 27, 34, 42, 50, 58, 35, 43,
    51, 59, 20, 28,  5, 13,  6, 14,
    21, 29, 36, 44, 52, 60, 37, 45,
    53, 61, 22, 30,  7, 15, 23, 31,
    38, 46, 54, 62, 39, 47, 55, 63,
};

static void dct_unquantize_mpeg1_intra_c(MpegEncContext *s,
                                   int16_t *block, int n, int qscale)
{
    int i, level, nCoeffs;
    const uint16_t *quant_matrix;

    nCoeffs= s->block_last_index[n];

    block[0] *= n < 4 ? s->y_dc_scale : s->c_dc_scale;
    /* XXX: only mpeg1 */
    quant_matrix = s->intra_matrix;
    for(i=1;i<=nCoeffs;i++) {
        int j= s->intra_scantable.permutated[i];
        level = block[j];
        if (level) {
            if (level < 0) {
                level = -level;
                level = (int)(level * qscale * quant_matrix[j]) >> 3;
                level = (level - 1) | 1;
                level = -level;
            } else {
                level = (int)(level * qscale * quant_matrix[j]) >> 3;
                level = (level - 1) | 1;
            }
            block[j] = level;
        }
    }
}

static void dct_unquantize_mpeg1_inter_c(MpegEncContext *s,
                                   int16_t *block, int n, int qscale)
{
    int i, level, nCoeffs;
    const uint16_t *quant_matrix;

    nCoeffs= s->block_last_index[n];

    quant_matrix = s->inter_matrix;
    for(i=0; i<=nCoeffs; i++) {
        int j= s->intra_scantable.permutated[i];
        level = block[j];
        if (level) {
            if (level < 0) {
                level = -level;
                level = (((level << 1) + 1) * qscale *
                         ((int) (quant_matrix[j]))) >> 4;
                level = (level - 1) | 1;
                level = -level;
            } else {
                level = (((level << 1) + 1) * qscale *
                         ((int) (quant_matrix[j]))) >> 4;
                level = (level - 1) | 1;
            }
            block[j] = level;
        }
    }
}

static void dct_unquantize_mpeg2_intra_c(MpegEncContext *s,
                                   int16_t *block, int n, int qscale)
{
    int i, level, nCoeffs;
    const uint16_t *quant_matrix;

    if(s->alternate_scan) nCoeffs= 63;
    else nCoeffs= s->block_last_index[n];

    block[0] *= n < 4 ? s->y_dc_scale : s->c_dc_scale;
    quant_matrix = s->intra_matrix;
    for(i=1;i<=nCoeffs;i++) {
        int j= s->intra_scantable.permutated[i];
        level = block[j];
        if (level) {
            if (level < 0) {
                level = -level;
                level = (int)(level * qscale * quant_matrix[j]) >> 3;
                level = -level;
            } else {
                level = (int)(level * qscale * quant_matrix[j]) >> 3;
            }
            block[j] = level;
        }
    }
}

static void dct_unquantize_mpeg2_intra_bitexact(MpegEncContext *s,
                                   int16_t *block, int n, int qscale)
{
    int i, level, nCoeffs;
    const uint16_t *quant_matrix;
    int sum=-1;

    if(s->alternate_scan) nCoeffs= 63;
    else nCoeffs= s->block_last_index[n];

    block[0] *= n < 4 ? s->y_dc_scale : s->c_dc_scale;
    sum += block[0];
    quant_matrix = s->intra_matrix;
    for(i=1;i<=nCoeffs;i++) {
        int j= s->intra_scantable.permutated[i];
        level = block[j];
        if (level) {
            if (level < 0) {
                level = -level;
                level = (int)(level * qscale * quant_matrix[j]) >> 3;
                level = -level;
            } else {
                level = (int)(level * qscale * quant_matrix[j]) >> 3;
            }
            block[j] = level;
            sum+=level;
        }
    }
    block[63]^=sum&1;
}

static void dct_unquantize_mpeg2_inter_c(MpegEncContext *s,
                                   int16_t *block, int n, int qscale)
{
    int i, level, nCoeffs;
    const uint16_t *quant_matrix;
    int sum=-1;

    if(s->alternate_scan) nCoeffs= 63;
    else nCoeffs= s->block_last_index[n];

    quant_matrix = s->inter_matrix;
    for(i=0; i<=nCoeffs; i++) {
        int j= s->intra_scantable.permutated[i];
        level = block[j];
        if (level) {
            if (level < 0) {
                level = -level;
                level = (((level << 1) + 1) * qscale *
                         ((int) (quant_matrix[j]))) >> 4;
                level = -level;
            } else {
                level = (((level << 1) + 1) * qscale *
                         ((int) (quant_matrix[j]))) >> 4;
            }
            block[j] = level;
            sum+=level;
        }
    }
    block[63]^=sum&1;
}

static void dct_unquantize_h263_intra_c(MpegEncContext *s,
                                  int16_t *block, int n, int qscale)
{
    int i, level, qmul, qadd;
    int nCoeffs;

    av_assert2(s->block_last_index[n]>=0 || s->h263_aic);

    qmul = qscale << 1;

    if (!s->h263_aic) {
        block[0] *= n < 4 ? s->y_dc_scale : s->c_dc_scale;
        qadd = (qscale - 1) | 1;
    }else{
        qadd = 0;
    }
    if(s->ac_pred)
        nCoeffs=63;
    else
        nCoeffs= s->inter_scantable.raster_end[ s->block_last_index[n] ];

    for(i=1; i<=nCoeffs; i++) {
        level = block[i];
        if (level) {
            if (level < 0) {
                level = level * qmul - qadd;
            } else {
                level = level * qmul + qadd;
            }
            block[i] = level;
        }
    }
}

static void dct_unquantize_h263_inter_c(MpegEncContext *s,
                                  int16_t *block, int n, int qscale)
{
    int i, level, qmul, qadd;
    int nCoeffs;

    av_assert2(s->block_last_index[n]>=0);

    qadd = (qscale - 1) | 1;
    qmul = qscale << 1;

    nCoeffs= s->inter_scantable.raster_end[ s->block_last_index[n] ];

    for(i=0; i<=nCoeffs; i++) {
        level = block[i];
        if (level) {
            if (level < 0) {
                level = level * qmul - qadd;
            } else {
                level = level * qmul + qadd;
            }
            block[i] = level;
        }
    }
}

static void mpeg_er_decode_mb(void *opaque, int ref, int mv_dir, int mv_type,
                              int (*mv)[2][4][2],
                              int mb_x, int mb_y, int mb_intra, int mb_skipped)
{
    MpegEncContext *s = opaque;

    s->mv_dir     = mv_dir;
    s->mv_type    = mv_type;
    s->mb_intra   = mb_intra;
    s->mb_skipped = mb_skipped;
    s->mb_x       = mb_x;
    s->mb_y       = mb_y;
    memcpy(s->mv, mv, sizeof(*mv));

    ff_init_block_index(s);
    ff_update_block_index(s);

    s->dsp.clear_blocks(s->block[0]);

    s->dest[0] = s->current_picture.f->data[0] + (s->mb_y *  16                       * s->linesize)   + s->mb_x *  16;
    s->dest[1] = s->current_picture.f->data[1] + (s->mb_y * (16 >> s->chroma_y_shift) * s->uvlinesize) + s->mb_x * (16 >> s->chroma_x_shift);
    s->dest[2] = s->current_picture.f->data[2] + (s->mb_y * (16 >> s->chroma_y_shift) * s->uvlinesize) + s->mb_x * (16 >> s->chroma_x_shift);

    if (ref)
        av_log(s->avctx, AV_LOG_DEBUG, "Interlaced error concealment is not fully implemented\n");
    ff_MPV_decode_mb(s, s->block);
}

static void gray16(uint8_t *dst, const uint8_t *src, ptrdiff_t linesize, int h)
{
    while(h--)
        memset(dst + h*linesize, 128, 16);
}

static void gray8(uint8_t *dst, const uint8_t *src, ptrdiff_t linesize, int h)
{
    while(h--)
        memset(dst + h*linesize, 128, 8);
}

/* init common dct for both encoder and decoder */
av_cold int ff_dct_common_init(MpegEncContext *s)
{
    ff_dsputil_init(&s->dsp, s->avctx);
    ff_h264chroma_init(&s->h264chroma, 8); //for lowres
    ff_hpeldsp_init(&s->hdsp, s->avctx->flags);
    ff_videodsp_init(&s->vdsp, s->avctx->bits_per_raw_sample);

    if (s->avctx->debug & FF_DEBUG_NOMC) {
        int i;
        for (i=0; i<4; i++) {
            s->hdsp.avg_pixels_tab[0][i] = gray16;
            s->hdsp.put_pixels_tab[0][i] = gray16;
            s->hdsp.put_no_rnd_pixels_tab[0][i] = gray16;

            s->hdsp.avg_pixels_tab[1][i] = gray8;
            s->hdsp.put_pixels_tab[1][i] = gray8;
            s->hdsp.put_no_rnd_pixels_tab[1][i] = gray8;
        }
    }

    s->dct_unquantize_h263_intra = dct_unquantize_h263_intra_c;
    s->dct_unquantize_h263_inter = dct_unquantize_h263_inter_c;
    s->dct_unquantize_mpeg1_intra = dct_unquantize_mpeg1_intra_c;
    s->dct_unquantize_mpeg1_inter = dct_unquantize_mpeg1_inter_c;
    s->dct_unquantize_mpeg2_intra = dct_unquantize_mpeg2_intra_c;
    if (s->flags & CODEC_FLAG_BITEXACT)
        s->dct_unquantize_mpeg2_intra = dct_unquantize_mpeg2_intra_bitexact;
    s->dct_unquantize_mpeg2_inter = dct_unquantize_mpeg2_inter_c;

    if (ARCH_ALPHA)
        ff_MPV_common_init_axp(s);
    if (ARCH_ARM)
        ff_MPV_common_init_arm(s);
    if (ARCH_PPC)
        ff_MPV_common_init_ppc(s);
    if (ARCH_X86)
        ff_MPV_common_init_x86(s);

    /* load & permutate scantables
     * note: only wmv uses different ones
     */
    if (s->alternate_scan) {
        ff_init_scantable(s->dsp.idct_permutation, &s->inter_scantable  , ff_alternate_vertical_scan);
        ff_init_scantable(s->dsp.idct_permutation, &s->intra_scantable  , ff_alternate_vertical_scan);
    } else {
        ff_init_scantable(s->dsp.idct_permutation, &s->inter_scantable  , ff_zigzag_direct);
        ff_init_scantable(s->dsp.idct_permutation, &s->intra_scantable  , ff_zigzag_direct);
    }
    ff_init_scantable(s->dsp.idct_permutation, &s->intra_h_scantable, ff_alternate_horizontal_scan);
    ff_init_scantable(s->dsp.idct_permutation, &s->intra_v_scantable, ff_alternate_vertical_scan);

    return 0;
}

static int frame_size_alloc(MpegEncContext *s, int linesize)
{
    int alloc_size = FFALIGN(FFABS(linesize) + 64, 32);

    // edge emu needs blocksize + filter length - 1
    // (= 17x17 for  halfpel / 21x21 for  h264)
    // VC1 computes luma and chroma simultaneously and needs 19X19 + 9x9
    // at uvlinesize. It supports only YUV420 so 24x24 is enough
    // linesize * interlaced * MBsize
    FF_ALLOCZ_OR_GOTO(s->avctx, s->edge_emu_buffer, alloc_size * 4 * 24,
                      fail);

    FF_ALLOCZ_OR_GOTO(s->avctx, s->me.scratchpad, alloc_size * 4 * 16 * 2,
                      fail)
    s->me.temp         = s->me.scratchpad;
    s->rd_scratchpad   = s->me.scratchpad;
    s->b_scratchpad    = s->me.scratchpad;
    s->obmc_scratchpad = s->me.scratchpad + 16;

    return 0;
fail:
    av_freep(&s->edge_emu_buffer);
    return AVERROR(ENOMEM);
}

/**
 * Allocate a frame buffer
 */
static int alloc_frame_buffer(MpegEncContext *s, Picture *pic)
{
    int edges_needed = av_codec_is_encoder(s->avctx->codec);
    int r, ret;

    pic->tf.f = pic->f;
    if (s->codec_id != AV_CODEC_ID_WMV3IMAGE &&
        s->codec_id != AV_CODEC_ID_VC1IMAGE  &&
        s->codec_id != AV_CODEC_ID_MSS2) {
        if (edges_needed) {
            pic->f->width  = s->avctx->width  + 2 * EDGE_WIDTH;
            pic->f->height = s->avctx->height + 2 * EDGE_WIDTH;
        }

        r = ff_thread_get_buffer(s->avctx, &pic->tf,
                                 pic->reference ? AV_GET_BUFFER_FLAG_REF : 0);
    } else {
        pic->f->width  = s->avctx->width;
        pic->f->height = s->avctx->height;
        pic->f->format = s->avctx->pix_fmt;
        r = avcodec_default_get_buffer2(s->avctx, pic->f, 0);
    }

    if (r < 0 || !pic->f->buf[0]) {
        av_log(s->avctx, AV_LOG_ERROR, "get_buffer() failed (%d %p)\n",
               r, pic->f->data[0]);
        return -1;
    }

    if (edges_needed) {
        int i;
        for (i = 0; pic->f->data[i]; i++) {
            int offset = (EDGE_WIDTH >> (i ? s->chroma_y_shift : 0)) *
                         pic->f->linesize[i] +
                         (EDGE_WIDTH >> (i ? s->chroma_x_shift : 0));
            pic->f->data[i] += offset;
        }
        pic->f->width  = s->avctx->width;
        pic->f->height = s->avctx->height;
    }

    if (s->avctx->hwaccel) {
        assert(!pic->hwaccel_picture_private);
        if (s->avctx->hwaccel->frame_priv_data_size) {
            pic->hwaccel_priv_buf = av_buffer_allocz(s->avctx->hwaccel->frame_priv_data_size);
            if (!pic->hwaccel_priv_buf) {
                av_log(s->avctx, AV_LOG_ERROR, "alloc_frame_buffer() failed (hwaccel private data allocation)\n");
                return -1;
            }
            pic->hwaccel_picture_private = pic->hwaccel_priv_buf->data;
        }
    }

    if (s->linesize && (s->linesize   != pic->f->linesize[0] ||
                        s->uvlinesize != pic->f->linesize[1])) {
        av_log(s->avctx, AV_LOG_ERROR,
               "get_buffer() failed (stride changed)\n");
        ff_mpeg_unref_picture(s, pic);
        return -1;
    }

    if (pic->f->linesize[1] != pic->f->linesize[2]) {
        av_log(s->avctx, AV_LOG_ERROR,
               "get_buffer() failed (uv stride mismatch)\n");
        ff_mpeg_unref_picture(s, pic);
        return -1;
    }

    if (!s->edge_emu_buffer &&
        (ret = frame_size_alloc(s, pic->f->linesize[0])) < 0) {
        av_log(s->avctx, AV_LOG_ERROR,
               "get_buffer() failed to allocate context scratch buffers.\n");
        ff_mpeg_unref_picture(s, pic);
        return ret;
    }

    return 0;
}

void ff_free_picture_tables(Picture *pic)
{
    int i;

    pic->alloc_mb_width  =
    pic->alloc_mb_height = 0;

    av_buffer_unref(&pic->mb_var_buf);
    av_buffer_unref(&pic->mc_mb_var_buf);
    av_buffer_unref(&pic->mb_mean_buf);
    av_buffer_unref(&pic->mbskip_table_buf);
    av_buffer_unref(&pic->qscale_table_buf);
    av_buffer_unref(&pic->mb_type_buf);

    for (i = 0; i < 2; i++) {
        av_buffer_unref(&pic->motion_val_buf[i]);
        av_buffer_unref(&pic->ref_index_buf[i]);
    }
}

static int alloc_picture_tables(MpegEncContext *s, Picture *pic)
{
    const int big_mb_num    = s->mb_stride * (s->mb_height + 1) + 1;
    const int mb_array_size = s->mb_stride * s->mb_height;
    const int b8_array_size = s->b8_stride * s->mb_height * 2;
    int i;


    pic->mbskip_table_buf = av_buffer_allocz(mb_array_size + 2);
    pic->qscale_table_buf = av_buffer_allocz(big_mb_num + s->mb_stride);
    pic->mb_type_buf      = av_buffer_allocz((big_mb_num + s->mb_stride) *
                                             sizeof(uint32_t));
    if (!pic->mbskip_table_buf || !pic->qscale_table_buf || !pic->mb_type_buf)
        return AVERROR(ENOMEM);

    if (s->encoding) {
        pic->mb_var_buf    = av_buffer_allocz(mb_array_size * sizeof(int16_t));
        pic->mc_mb_var_buf = av_buffer_allocz(mb_array_size * sizeof(int16_t));
        pic->mb_mean_buf   = av_buffer_allocz(mb_array_size);
        if (!pic->mb_var_buf || !pic->mc_mb_var_buf || !pic->mb_mean_buf)
            return AVERROR(ENOMEM);
    }

    if (s->out_format == FMT_H263 || s->encoding || s->avctx->debug_mv) {
        int mv_size        = 2 * (b8_array_size + 4) * sizeof(int16_t);
        int ref_index_size = 4 * mb_array_size;

        for (i = 0; mv_size && i < 2; i++) {
            pic->motion_val_buf[i] = av_buffer_allocz(mv_size);
            pic->ref_index_buf[i]  = av_buffer_allocz(ref_index_size);
            if (!pic->motion_val_buf[i] || !pic->ref_index_buf[i])
                return AVERROR(ENOMEM);
        }
    }

    pic->alloc_mb_width  = s->mb_width;
    pic->alloc_mb_height = s->mb_height;

    return 0;
}

static int make_tables_writable(Picture *pic)
{
    int ret, i;
#define MAKE_WRITABLE(table) \
do {\
    if (pic->table &&\
       (ret = av_buffer_make_writable(&pic->table)) < 0)\
    return ret;\
} while (0)

    MAKE_WRITABLE(mb_var_buf);
    MAKE_WRITABLE(mc_mb_var_buf);
    MAKE_WRITABLE(mb_mean_buf);
    MAKE_WRITABLE(mbskip_table_buf);
    MAKE_WRITABLE(qscale_table_buf);
    MAKE_WRITABLE(mb_type_buf);

    for (i = 0; i < 2; i++) {
        MAKE_WRITABLE(motion_val_buf[i]);
        MAKE_WRITABLE(ref_index_buf[i]);
    }

    return 0;
}

/**
 * Allocate a Picture.
 * The pixels are allocated/set by calling get_buffer() if shared = 0
 */
int ff_alloc_picture(MpegEncContext *s, Picture *pic, int shared)
{
    int i, ret;

    if (pic->qscale_table_buf)
        if (   pic->alloc_mb_width  != s->mb_width
            || pic->alloc_mb_height != s->mb_height)
            ff_free_picture_tables(pic);

    if (shared) {
        av_assert0(pic->f->data[0]);
        pic->shared = 1;
    } else {
        av_assert0(!pic->f->buf[0]);

        if (alloc_frame_buffer(s, pic) < 0)
            return -1;

        s->linesize   = pic->f->linesize[0];
        s->uvlinesize = pic->f->linesize[1];
    }

    if (!pic->qscale_table_buf)
        ret = alloc_picture_tables(s, pic);
    else
        ret = make_tables_writable(pic);
    if (ret < 0)
        goto fail;

    if (s->encoding) {
        pic->mb_var    = (uint16_t*)pic->mb_var_buf->data;
        pic->mc_mb_var = (uint16_t*)pic->mc_mb_var_buf->data;
        pic->mb_mean   = pic->mb_mean_buf->data;
    }

    pic->mbskip_table = pic->mbskip_table_buf->data;
    pic->qscale_table = pic->qscale_table_buf->data + 2 * s->mb_stride + 1;
    pic->mb_type      = (uint32_t*)pic->mb_type_buf->data + 2 * s->mb_stride + 1;

    if (pic->motion_val_buf[0]) {
        for (i = 0; i < 2; i++) {
            pic->motion_val[i] = (int16_t (*)[2])pic->motion_val_buf[i]->data + 4;
            pic->ref_index[i]  = pic->ref_index_buf[i]->data;
        }
    }

    return 0;
fail:
    av_log(s->avctx, AV_LOG_ERROR, "Error allocating a picture.\n");
    ff_mpeg_unref_picture(s, pic);
    ff_free_picture_tables(pic);
    return AVERROR(ENOMEM);
}

/**
 * Deallocate a picture.
 */
void ff_mpeg_unref_picture(MpegEncContext *s, Picture *pic)
{
    int off = offsetof(Picture, mb_mean) + sizeof(pic->mb_mean);

    pic->tf.f = pic->f;
    /* WM Image / Screen codecs allocate internal buffers with different
     * dimensions / colorspaces; ignore user-defined callbacks for these. */
    if (s->codec_id != AV_CODEC_ID_WMV3IMAGE &&
        s->codec_id != AV_CODEC_ID_VC1IMAGE  &&
        s->codec_id != AV_CODEC_ID_MSS2)
        ff_thread_release_buffer(s->avctx, &pic->tf);
    else if (pic->f)
        av_frame_unref(pic->f);

    av_buffer_unref(&pic->hwaccel_priv_buf);

    if (pic->needs_realloc)
        ff_free_picture_tables(pic);

    memset((uint8_t*)pic + off, 0, sizeof(*pic) - off);
}

static int update_picture_tables(Picture *dst, Picture *src)
{
     int i;

#define UPDATE_TABLE(table)\
do {\
    if (src->table &&\
        (!dst->table || dst->table->buffer != src->table->buffer)) {\
        av_buffer_unref(&dst->table);\
        dst->table = av_buffer_ref(src->table);\
        if (!dst->table) {\
            ff_free_picture_tables(dst);\
            return AVERROR(ENOMEM);\
        }\
    }\
} while (0)

    UPDATE_TABLE(mb_var_buf);
    UPDATE_TABLE(mc_mb_var_buf);
    UPDATE_TABLE(mb_mean_buf);
    UPDATE_TABLE(mbskip_table_buf);
    UPDATE_TABLE(qscale_table_buf);
    UPDATE_TABLE(mb_type_buf);
    for (i = 0; i < 2; i++) {
        UPDATE_TABLE(motion_val_buf[i]);
        UPDATE_TABLE(ref_index_buf[i]);
    }

    dst->mb_var        = src->mb_var;
    dst->mc_mb_var     = src->mc_mb_var;
    dst->mb_mean       = src->mb_mean;
    dst->mbskip_table  = src->mbskip_table;
    dst->qscale_table  = src->qscale_table;
    dst->mb_type       = src->mb_type;
    for (i = 0; i < 2; i++) {
        dst->motion_val[i] = src->motion_val[i];
        dst->ref_index[i]  = src->ref_index[i];
    }

    dst->alloc_mb_width  = src->alloc_mb_width;
    dst->alloc_mb_height = src->alloc_mb_height;

    return 0;
}

int ff_mpeg_ref_picture(MpegEncContext *s, Picture *dst, Picture *src)
{
    int ret;

    av_assert0(!dst->f->buf[0]);
    av_assert0(src->f->buf[0]);

    src->tf.f = src->f;
    dst->tf.f = dst->f;
    ret = ff_thread_ref_frame(&dst->tf, &src->tf);
    if (ret < 0)
        goto fail;

    ret = update_picture_tables(dst, src);
    if (ret < 0)
        goto fail;

    if (src->hwaccel_picture_private) {
        dst->hwaccel_priv_buf = av_buffer_ref(src->hwaccel_priv_buf);
        if (!dst->hwaccel_priv_buf)
            goto fail;
        dst->hwaccel_picture_private = dst->hwaccel_priv_buf->data;
    }

    dst->field_picture           = src->field_picture;
    dst->mb_var_sum              = src->mb_var_sum;
    dst->mc_mb_var_sum           = src->mc_mb_var_sum;
    dst->b_frame_score           = src->b_frame_score;
    dst->needs_realloc           = src->needs_realloc;
    dst->reference               = src->reference;
    dst->shared                  = src->shared;

    return 0;
fail:
    ff_mpeg_unref_picture(s, dst);
    return ret;
}

static void exchange_uv(MpegEncContext *s)
{
    int16_t (*tmp)[64];

    tmp           = s->pblocks[4];
    s->pblocks[4] = s->pblocks[5];
    s->pblocks[5] = tmp;
}

static int init_duplicate_context(MpegEncContext *s)
{
    int y_size = s->b8_stride * (2 * s->mb_height + 1);
    int c_size = s->mb_stride * (s->mb_height + 1);
    int yc_size = y_size + 2 * c_size;
    int i;

    if (s->mb_height & 1)
        yc_size += 2*s->b8_stride + 2*s->mb_stride;

    s->edge_emu_buffer =
    s->me.scratchpad   =
    s->me.temp         =
    s->rd_scratchpad   =
    s->b_scratchpad    =
    s->obmc_scratchpad = NULL;

    if (s->encoding) {
        FF_ALLOCZ_OR_GOTO(s->avctx, s->me.map,
                          ME_MAP_SIZE * sizeof(uint32_t), fail)
        FF_ALLOCZ_OR_GOTO(s->avctx, s->me.score_map,
                          ME_MAP_SIZE * sizeof(uint32_t), fail)
        if (s->avctx->noise_reduction) {
            FF_ALLOCZ_OR_GOTO(s->avctx, s->dct_error_sum,
                              2 * 64 * sizeof(int), fail)
        }
    }
    FF_ALLOCZ_OR_GOTO(s->avctx, s->blocks, 64 * 12 * 2 * sizeof(int16_t), fail)
    s->block = s->blocks[0];

    for (i = 0; i < 12; i++) {
        s->pblocks[i] = &s->block[i];
    }
    if (s->avctx->codec_tag == AV_RL32("VCR2"))
        exchange_uv(s);

    if (s->out_format == FMT_H263) {
        /* ac values */
        FF_ALLOCZ_OR_GOTO(s->avctx, s->ac_val_base,
                          yc_size * sizeof(int16_t) * 16, fail);
        s->ac_val[0] = s->ac_val_base + s->b8_stride + 1;
        s->ac_val[1] = s->ac_val_base + y_size + s->mb_stride + 1;
        s->ac_val[2] = s->ac_val[1] + c_size;
    }

    return 0;
fail:
    return -1; // free() through ff_MPV_common_end()
}

static void free_duplicate_context(MpegEncContext *s)
{
    if (s == NULL)
        return;

    av_freep(&s->edge_emu_buffer);
    av_freep(&s->me.scratchpad);
    s->me.temp =
    s->rd_scratchpad =
    s->b_scratchpad =
    s->obmc_scratchpad = NULL;

    av_freep(&s->dct_error_sum);
    av_freep(&s->me.map);
    av_freep(&s->me.score_map);
    av_freep(&s->blocks);
    av_freep(&s->ac_val_base);
    s->block = NULL;
}

static void backup_duplicate_context(MpegEncContext *bak, MpegEncContext *src)
{
#define COPY(a) bak->a = src->a
    COPY(edge_emu_buffer);
    COPY(me.scratchpad);
    COPY(me.temp);
    COPY(rd_scratchpad);
    COPY(b_scratchpad);
    COPY(obmc_scratchpad);
    COPY(me.map);
    COPY(me.score_map);
    COPY(blocks);
    COPY(block);
    COPY(start_mb_y);
    COPY(end_mb_y);
    COPY(me.map_generation);
    COPY(pb);
    COPY(dct_error_sum);
    COPY(dct_count[0]);
    COPY(dct_count[1]);
    COPY(ac_val_base);
    COPY(ac_val[0]);
    COPY(ac_val[1]);
    COPY(ac_val[2]);
#undef COPY
}

int ff_update_duplicate_context(MpegEncContext *dst, MpegEncContext *src)
{
    MpegEncContext bak;
    int i, ret;
    // FIXME copy only needed parts
    // START_TIMER
    backup_duplicate_context(&bak, dst);
    memcpy(dst, src, sizeof(MpegEncContext));
    backup_duplicate_context(dst, &bak);
    for (i = 0; i < 12; i++) {
        dst->pblocks[i] = &dst->block[i];
    }
    if (dst->avctx->codec_tag == AV_RL32("VCR2"))
        exchange_uv(dst);
    if (!dst->edge_emu_buffer &&
        (ret = frame_size_alloc(dst, dst->linesize)) < 0) {
        av_log(dst->avctx, AV_LOG_ERROR, "failed to allocate context "
               "scratch buffers.\n");
        return ret;
    }
    // STOP_TIMER("update_duplicate_context")
    // about 10k cycles / 0.01 sec for  1000frames on 1ghz with 2 threads
    return 0;
}

int ff_mpeg_update_thread_context(AVCodecContext *dst,
                                  const AVCodecContext *src)
{
    int i, ret;
    MpegEncContext *s = dst->priv_data, *s1 = src->priv_data;

    if (dst == src)
        return 0;

    av_assert0(s != s1);

    // FIXME can parameters change on I-frames?
    // in that case dst may need a reinit
    if (!s->context_initialized) {
        memcpy(s, s1, sizeof(MpegEncContext));

        s->avctx                 = dst;
        s->bitstream_buffer      = NULL;
        s->bitstream_buffer_size = s->allocated_bitstream_buffer_size = 0;

        if (s1->context_initialized){
//             s->picture_range_start  += MAX_PICTURE_COUNT;
//             s->picture_range_end    += MAX_PICTURE_COUNT;
            if((ret = ff_MPV_common_init(s)) < 0){
                memset(s, 0, sizeof(MpegEncContext));
                s->avctx = dst;
                return ret;
            }
        }
    }

    if (s->height != s1->height || s->width != s1->width || s->context_reinit) {
        s->context_reinit = 0;
        s->height = s1->height;
        s->width  = s1->width;
        if ((ret = ff_MPV_common_frame_size_change(s)) < 0)
            return ret;
    }

    s->avctx->coded_height  = s1->avctx->coded_height;
    s->avctx->coded_width   = s1->avctx->coded_width;
    s->avctx->width         = s1->avctx->width;
    s->avctx->height        = s1->avctx->height;

    s->coded_picture_number = s1->coded_picture_number;
    s->picture_number       = s1->picture_number;

    av_assert0(!s->picture || s->picture != s1->picture);
    if(s->picture)
    for (i = 0; i < MAX_PICTURE_COUNT; i++) {
        ff_mpeg_unref_picture(s, &s->picture[i]);
        if (s1->picture[i].f->buf[0] &&
            (ret = ff_mpeg_ref_picture(s, &s->picture[i], &s1->picture[i])) < 0)
            return ret;
    }

#define UPDATE_PICTURE(pic)\
do {\
    ff_mpeg_unref_picture(s, &s->pic);\
    if (s1->pic.f && s1->pic.f->buf[0])\
        ret = ff_mpeg_ref_picture(s, &s->pic, &s1->pic);\
    else\
        ret = update_picture_tables(&s->pic, &s1->pic);\
    if (ret < 0)\
        return ret;\
} while (0)

    UPDATE_PICTURE(current_picture);
    UPDATE_PICTURE(last_picture);
    UPDATE_PICTURE(next_picture);

    s->last_picture_ptr    = REBASE_PICTURE(s1->last_picture_ptr,    s, s1);
    s->current_picture_ptr = REBASE_PICTURE(s1->current_picture_ptr, s, s1);
    s->next_picture_ptr    = REBASE_PICTURE(s1->next_picture_ptr,    s, s1);

    // Error/bug resilience
    s->next_p_frame_damaged = s1->next_p_frame_damaged;
    s->workaround_bugs      = s1->workaround_bugs;
    s->padding_bug_score    = s1->padding_bug_score;

    // MPEG4 timing info
    memcpy(&s->last_time_base, &s1->last_time_base,
           (char *) &s1->pb_field_time + sizeof(s1->pb_field_time) -
           (char *) &s1->last_time_base);

    // B-frame info
    s->max_b_frames = s1->max_b_frames;
    s->low_delay    = s1->low_delay;
    s->droppable    = s1->droppable;

    // DivX handling (doesn't work)
    s->divx_packed  = s1->divx_packed;

    if (s1->bitstream_buffer) {
        if (s1->bitstream_buffer_size +
            FF_INPUT_BUFFER_PADDING_SIZE > s->allocated_bitstream_buffer_size)
            av_fast_malloc(&s->bitstream_buffer,
                           &s->allocated_bitstream_buffer_size,
                           s1->allocated_bitstream_buffer_size);
            s->bitstream_buffer_size = s1->bitstream_buffer_size;
        memcpy(s->bitstream_buffer, s1->bitstream_buffer,
               s1->bitstream_buffer_size);
        memset(s->bitstream_buffer + s->bitstream_buffer_size, 0,
               FF_INPUT_BUFFER_PADDING_SIZE);
    }

    // linesize dependend scratch buffer allocation
    if (!s->edge_emu_buffer)
        if (s1->linesize) {
            if (frame_size_alloc(s, s1->linesize) < 0) {
                av_log(s->avctx, AV_LOG_ERROR, "Failed to allocate context "
                       "scratch buffers.\n");
                return AVERROR(ENOMEM);
            }
        } else {
            av_log(s->avctx, AV_LOG_ERROR, "Context scratch buffers could not "
                   "be allocated due to unknown size.\n");
        }

    // MPEG2/interlacing info
    memcpy(&s->progressive_sequence, &s1->progressive_sequence,
           (char *) &s1->rtp_mode - (char *) &s1->progressive_sequence);

    if (!s1->first_field) {
        s->last_pict_type = s1->pict_type;
        if (s1->current_picture_ptr)
            s->last_lambda_for[s1->pict_type] = s1->current_picture_ptr->f->quality;
    }

    return 0;
}

/**
 * Set the given MpegEncContext to common defaults
 * (same for encoding and decoding).
 * The changed fields will not depend upon the
 * prior state of the MpegEncContext.
 */
void ff_MPV_common_defaults(MpegEncContext *s)
{
    s->y_dc_scale_table      =
    s->c_dc_scale_table      = ff_mpeg1_dc_scale_table;
    s->chroma_qscale_table   = ff_default_chroma_qscale_table;
    s->progressive_frame     = 1;
    s->progressive_sequence  = 1;
    s->picture_structure     = PICT_FRAME;

    s->coded_picture_number  = 0;
    s->picture_number        = 0;

    s->f_code                = 1;
    s->b_code                = 1;

    s->slice_context_count   = 1;
}

/**
 * Set the given MpegEncContext to defaults for decoding.
 * the changed fields will not depend upon
 * the prior state of the MpegEncContext.
 */
void ff_MPV_decode_defaults(MpegEncContext *s)
{
    ff_MPV_common_defaults(s);
}

static int init_er(MpegEncContext *s)
{
    ERContext *er = &s->er;
    int mb_array_size = s->mb_height * s->mb_stride;
    int i;

    er->avctx       = s->avctx;
    er->dsp         = &s->dsp;

    er->mb_index2xy = s->mb_index2xy;
    er->mb_num      = s->mb_num;
    er->mb_width    = s->mb_width;
    er->mb_height   = s->mb_height;
    er->mb_stride   = s->mb_stride;
    er->b8_stride   = s->b8_stride;

    er->er_temp_buffer     = av_malloc(s->mb_height * s->mb_stride);
    er->error_status_table = av_mallocz(mb_array_size);
    if (!er->er_temp_buffer || !er->error_status_table)
        goto fail;

    er->mbskip_table  = s->mbskip_table;
    er->mbintra_table = s->mbintra_table;

    for (i = 0; i < FF_ARRAY_ELEMS(s->dc_val); i++)
        er->dc_val[i] = s->dc_val[i];

    er->decode_mb = mpeg_er_decode_mb;
    er->opaque    = s;

    return 0;
fail:
    av_freep(&er->er_temp_buffer);
    av_freep(&er->error_status_table);
    return AVERROR(ENOMEM);
}

/**
 * Initialize and allocates MpegEncContext fields dependent on the resolution.
 */
static int init_context_frame(MpegEncContext *s)
{
    int y_size, c_size, yc_size, i, mb_array_size, mv_table_size, x, y;

    s->mb_width   = (s->width + 15) / 16;
    s->mb_stride  = s->mb_width + 1;
    s->b8_stride  = s->mb_width * 2 + 1;
    mb_array_size = s->mb_height * s->mb_stride;
    mv_table_size = (s->mb_height + 2) * s->mb_stride + 1;

    /* set default edge pos, will be overridden
     * in decode_header if needed */
    s->h_edge_pos = s->mb_width * 16;
    s->v_edge_pos = s->mb_height * 16;

    s->mb_num     = s->mb_width * s->mb_height;

    s->block_wrap[0] =
    s->block_wrap[1] =
    s->block_wrap[2] =
    s->block_wrap[3] = s->b8_stride;
    s->block_wrap[4] =
    s->block_wrap[5] = s->mb_stride;

    y_size  = s->b8_stride * (2 * s->mb_height + 1);
    c_size  = s->mb_stride * (s->mb_height + 1);
    yc_size = y_size + 2   * c_size;

    if (s->mb_height & 1)
        yc_size += 2*s->b8_stride + 2*s->mb_stride;

    FF_ALLOCZ_OR_GOTO(s->avctx, s->mb_index2xy, (s->mb_num + 1) * sizeof(int), fail); // error ressilience code looks cleaner with this
    for (y = 0; y < s->mb_height; y++)
        for (x = 0; x < s->mb_width; x++)
            s->mb_index2xy[x + y * s->mb_width] = x + y * s->mb_stride;

    s->mb_index2xy[s->mb_height * s->mb_width] = (s->mb_height - 1) * s->mb_stride + s->mb_width; // FIXME really needed?

    if (s->encoding) {
        /* Allocate MV tables */
        FF_ALLOCZ_OR_GOTO(s->avctx, s->p_mv_table_base,                 mv_table_size * 2 * sizeof(int16_t), fail)
        FF_ALLOCZ_OR_GOTO(s->avctx, s->b_forw_mv_table_base,            mv_table_size * 2 * sizeof(int16_t), fail)
        FF_ALLOCZ_OR_GOTO(s->avctx, s->b_back_mv_table_base,            mv_table_size * 2 * sizeof(int16_t), fail)
        FF_ALLOCZ_OR_GOTO(s->avctx, s->b_bidir_forw_mv_table_base,      mv_table_size * 2 * sizeof(int16_t), fail)
        FF_ALLOCZ_OR_GOTO(s->avctx, s->b_bidir_back_mv_table_base,      mv_table_size * 2 * sizeof(int16_t), fail)
        FF_ALLOCZ_OR_GOTO(s->avctx, s->b_direct_mv_table_base,          mv_table_size * 2 * sizeof(int16_t), fail)
        s->p_mv_table            = s->p_mv_table_base + s->mb_stride + 1;
        s->b_forw_mv_table       = s->b_forw_mv_table_base + s->mb_stride + 1;
        s->b_back_mv_table       = s->b_back_mv_table_base + s->mb_stride + 1;
        s->b_bidir_forw_mv_table = s->b_bidir_forw_mv_table_base + s->mb_stride + 1;
        s->b_bidir_back_mv_table = s->b_bidir_back_mv_table_base + s->mb_stride + 1;
        s->b_direct_mv_table     = s->b_direct_mv_table_base + s->mb_stride + 1;

        /* Allocate MB type table */
        FF_ALLOCZ_OR_GOTO(s->avctx, s->mb_type, mb_array_size * sizeof(uint16_t), fail) // needed for encoding

        FF_ALLOCZ_OR_GOTO(s->avctx, s->lambda_table, mb_array_size * sizeof(int), fail)

        FF_ALLOC_OR_GOTO(s->avctx, s->cplx_tab,
                         mb_array_size * sizeof(float), fail);
        FF_ALLOC_OR_GOTO(s->avctx, s->bits_tab,
                         mb_array_size * sizeof(float), fail);

    }

    if (s->codec_id == AV_CODEC_ID_MPEG4 ||
        (s->flags & CODEC_FLAG_INTERLACED_ME)) {
        /* interlaced direct mode decoding tables */
        for (i = 0; i < 2; i++) {
            int j, k;
            for (j = 0; j < 2; j++) {
                for (k = 0; k < 2; k++) {
                    FF_ALLOCZ_OR_GOTO(s->avctx,
                                      s->b_field_mv_table_base[i][j][k],
                                      mv_table_size * 2 * sizeof(int16_t),
                                      fail);
                    s->b_field_mv_table[i][j][k] = s->b_field_mv_table_base[i][j][k] +
                                                   s->mb_stride + 1;
                }
                FF_ALLOCZ_OR_GOTO(s->avctx, s->b_field_select_table [i][j], mb_array_size * 2 * sizeof(uint8_t), fail)
                FF_ALLOCZ_OR_GOTO(s->avctx, s->p_field_mv_table_base[i][j], mv_table_size * 2 * sizeof(int16_t), fail)
                s->p_field_mv_table[i][j] = s->p_field_mv_table_base[i][j] + s->mb_stride + 1;
            }
            FF_ALLOCZ_OR_GOTO(s->avctx, s->p_field_select_table[i], mb_array_size * 2 * sizeof(uint8_t), fail)
        }
    }
    if (s->out_format == FMT_H263) {
        /* cbp values */
        FF_ALLOCZ_OR_GOTO(s->avctx, s->coded_block_base, y_size + (s->mb_height&1)*2*s->b8_stride, fail);
        s->coded_block = s->coded_block_base + s->b8_stride + 1;

        /* cbp, ac_pred, pred_dir */
        FF_ALLOCZ_OR_GOTO(s->avctx, s->cbp_table     , mb_array_size * sizeof(uint8_t), fail);
        FF_ALLOCZ_OR_GOTO(s->avctx, s->pred_dir_table, mb_array_size * sizeof(uint8_t), fail);
    }

    if (s->h263_pred || s->h263_plus || !s->encoding) {
        /* dc values */
        // MN: we need these for  error resilience of intra-frames
        FF_ALLOCZ_OR_GOTO(s->avctx, s->dc_val_base, yc_size * sizeof(int16_t), fail);
        s->dc_val[0] = s->dc_val_base + s->b8_stride + 1;
        s->dc_val[1] = s->dc_val_base + y_size + s->mb_stride + 1;
        s->dc_val[2] = s->dc_val[1] + c_size;
        for (i = 0; i < yc_size; i++)
            s->dc_val_base[i] = 1024;
    }

    /* which mb is a intra block */
    FF_ALLOCZ_OR_GOTO(s->avctx, s->mbintra_table, mb_array_size, fail);
    memset(s->mbintra_table, 1, mb_array_size);

    /* init macroblock skip table */
    FF_ALLOCZ_OR_GOTO(s->avctx, s->mbskip_table, mb_array_size + 2, fail);
    // Note the + 1 is for  a quicker mpeg4 slice_end detection

    return init_er(s);
fail:
    return AVERROR(ENOMEM);
}

/**
 * init common structure for both encoder and decoder.
 * this assumes that some variables like width/height are already set
 */
av_cold int ff_MPV_common_init(MpegEncContext *s)
{
    int i;
    int nb_slices = (HAVE_THREADS &&
                     s->avctx->active_thread_type & FF_THREAD_SLICE) ?
                    s->avctx->thread_count : 1;

    if (s->encoding && s->avctx->slices)
        nb_slices = s->avctx->slices;

    if (s->codec_id == AV_CODEC_ID_MPEG2VIDEO && !s->progressive_sequence)
        s->mb_height = (s->height + 31) / 32 * 2;
    else
        s->mb_height = (s->height + 15) / 16;

    if (s->avctx->pix_fmt == AV_PIX_FMT_NONE) {
        av_log(s->avctx, AV_LOG_ERROR,
               "decoding to AV_PIX_FMT_NONE is not supported.\n");
        return -1;
    }

    if (nb_slices > MAX_THREADS || (nb_slices > s->mb_height && s->mb_height)) {
        int max_slices;
        if (s->mb_height)
            max_slices = FFMIN(MAX_THREADS, s->mb_height);
        else
            max_slices = MAX_THREADS;
        av_log(s->avctx, AV_LOG_WARNING, "too many threads/slices (%d),"
               " reducing to %d\n", nb_slices, max_slices);
        nb_slices = max_slices;
    }

    if ((s->width || s->height) &&
        av_image_check_size(s->width, s->height, 0, s->avctx))
        return -1;

    ff_dct_common_init(s);

    s->flags  = s->avctx->flags;
    s->flags2 = s->avctx->flags2;

    /* set chroma shifts */
    avcodec_get_chroma_sub_sample(s->avctx->pix_fmt,
                                  &s->chroma_x_shift,
                                  &s->chroma_y_shift);

    /* convert fourcc to upper case */
    s->codec_tag          = avpriv_toupper4(s->avctx->codec_tag);

    s->stream_codec_tag   = avpriv_toupper4(s->avctx->stream_codec_tag);

    FF_ALLOCZ_OR_GOTO(s->avctx, s->picture,
                      MAX_PICTURE_COUNT * sizeof(Picture), fail);
    for (i = 0; i < MAX_PICTURE_COUNT; i++) {
        s->picture[i].f = av_frame_alloc();
        if (!s->picture[i].f)
            goto fail;
    }
    memset(&s->next_picture, 0, sizeof(s->next_picture));
    memset(&s->last_picture, 0, sizeof(s->last_picture));
    memset(&s->current_picture, 0, sizeof(s->current_picture));
    memset(&s->new_picture, 0, sizeof(s->new_picture));
    s->next_picture.f = av_frame_alloc();
    if (!s->next_picture.f)
        goto fail;
    s->last_picture.f = av_frame_alloc();
    if (!s->last_picture.f)
        goto fail;
    s->current_picture.f = av_frame_alloc();
    if (!s->current_picture.f)
        goto fail;
    s->new_picture.f = av_frame_alloc();
    if (!s->new_picture.f)
        goto fail;

        if (init_context_frame(s))
            goto fail;

        s->parse_context.state = -1;

        s->context_initialized = 1;
        s->thread_context[0]   = s;

//     if (s->width && s->height) {
        if (nb_slices > 1) {
            for (i = 1; i < nb_slices; i++) {
                s->thread_context[i] = av_malloc(sizeof(MpegEncContext));
                memcpy(s->thread_context[i], s, sizeof(MpegEncContext));
            }

            for (i = 0; i < nb_slices; i++) {
                if (init_duplicate_context(s->thread_context[i]) < 0)
                    goto fail;
                    s->thread_context[i]->start_mb_y =
                        (s->mb_height * (i) + nb_slices / 2) / nb_slices;
                    s->thread_context[i]->end_mb_y   =
                        (s->mb_height * (i + 1) + nb_slices / 2) / nb_slices;
            }
        } else {
            if (init_duplicate_context(s) < 0)
                goto fail;
            s->start_mb_y = 0;
            s->end_mb_y   = s->mb_height;
        }
        s->slice_context_count = nb_slices;
//     }

    return 0;
 fail:
    ff_MPV_common_end(s);
    return -1;
}

/**
 * Frees and resets MpegEncContext fields depending on the resolution.
 * Is used during resolution changes to avoid a full reinitialization of the
 * codec.
 */
static int free_context_frame(MpegEncContext *s)
{
    int i, j, k;

    av_freep(&s->mb_type);
    av_freep(&s->p_mv_table_base);
    av_freep(&s->b_forw_mv_table_base);
    av_freep(&s->b_back_mv_table_base);
    av_freep(&s->b_bidir_forw_mv_table_base);
    av_freep(&s->b_bidir_back_mv_table_base);
    av_freep(&s->b_direct_mv_table_base);
    s->p_mv_table            = NULL;
    s->b_forw_mv_table       = NULL;
    s->b_back_mv_table       = NULL;
    s->b_bidir_forw_mv_table = NULL;
    s->b_bidir_back_mv_table = NULL;
    s->b_direct_mv_table     = NULL;
    for (i = 0; i < 2; i++) {
        for (j = 0; j < 2; j++) {
            for (k = 0; k < 2; k++) {
                av_freep(&s->b_field_mv_table_base[i][j][k]);
                s->b_field_mv_table[i][j][k] = NULL;
            }
            av_freep(&s->b_field_select_table[i][j]);
            av_freep(&s->p_field_mv_table_base[i][j]);
            s->p_field_mv_table[i][j] = NULL;
        }
        av_freep(&s->p_field_select_table[i]);
    }

    av_freep(&s->dc_val_base);
    av_freep(&s->coded_block_base);
    av_freep(&s->mbintra_table);
    av_freep(&s->cbp_table);
    av_freep(&s->pred_dir_table);

    av_freep(&s->mbskip_table);

    av_freep(&s->er.error_status_table);
    av_freep(&s->er.er_temp_buffer);
    av_freep(&s->mb_index2xy);
    av_freep(&s->lambda_table);

    av_freep(&s->cplx_tab);
    av_freep(&s->bits_tab);

    s->linesize = s->uvlinesize = 0;

    return 0;
}

int ff_MPV_common_frame_size_change(MpegEncContext *s)
{
    int i, err = 0;

    if (s->slice_context_count > 1) {
        for (i = 0; i < s->slice_context_count; i++) {
            free_duplicate_context(s->thread_context[i]);
        }
        for (i = 1; i < s->slice_context_count; i++) {
            av_freep(&s->thread_context[i]);
        }
    } else
        free_duplicate_context(s);

    if ((err = free_context_frame(s)) < 0)
        return err;

    if (s->picture)
        for (i = 0; i < MAX_PICTURE_COUNT; i++) {
                s->picture[i].needs_realloc = 1;
        }

    s->last_picture_ptr         =
    s->next_picture_ptr         =
    s->current_picture_ptr      = NULL;

    // init
    if (s->codec_id == AV_CODEC_ID_MPEG2VIDEO && !s->progressive_sequence)
        s->mb_height = (s->height + 31) / 32 * 2;
    else
        s->mb_height = (s->height + 15) / 16;

    if ((s->width || s->height) &&
        av_image_check_size(s->width, s->height, 0, s->avctx))
        return AVERROR_INVALIDDATA;

    if ((err = init_context_frame(s)))
        goto fail;

    s->thread_context[0]   = s;

    if (s->width && s->height) {
        int nb_slices = s->slice_context_count;
        if (nb_slices > 1) {
            for (i = 1; i < nb_slices; i++) {
                s->thread_context[i] = av_malloc(sizeof(MpegEncContext));
                memcpy(s->thread_context[i], s, sizeof(MpegEncContext));
            }

            for (i = 0; i < nb_slices; i++) {
                if (init_duplicate_context(s->thread_context[i]) < 0)
                    goto fail;
                    s->thread_context[i]->start_mb_y =
                        (s->mb_height * (i) + nb_slices / 2) / nb_slices;
                    s->thread_context[i]->end_mb_y   =
                        (s->mb_height * (i + 1) + nb_slices / 2) / nb_slices;
            }
        } else {
            err = init_duplicate_context(s);
            if (err < 0)
                goto fail;
            s->start_mb_y = 0;
            s->end_mb_y   = s->mb_height;
        }
        s->slice_context_count = nb_slices;
    }

    return 0;
 fail:
    ff_MPV_common_end(s);
    return err;
}

/* init common structure for both encoder and decoder */
void ff_MPV_common_end(MpegEncContext *s)
{
    int i;

    if (s->slice_context_count > 1) {
        for (i = 0; i < s->slice_context_count; i++) {
            free_duplicate_context(s->thread_context[i]);
        }
        for (i = 1; i < s->slice_context_count; i++) {
            av_freep(&s->thread_context[i]);
        }
        s->slice_context_count = 1;
    } else free_duplicate_context(s);

    av_freep(&s->parse_context.buffer);
    s->parse_context.buffer_size = 0;

    av_freep(&s->bitstream_buffer);
    s->allocated_bitstream_buffer_size = 0;

    if (s->picture) {
        for (i = 0; i < MAX_PICTURE_COUNT; i++) {
            ff_free_picture_tables(&s->picture[i]);
            ff_mpeg_unref_picture(s, &s->picture[i]);
            av_frame_free(&s->picture[i].f);
        }
    }
    av_freep(&s->picture);
    ff_free_picture_tables(&s->last_picture);
    ff_mpeg_unref_picture(s, &s->last_picture);
    av_frame_free(&s->last_picture.f);
    ff_free_picture_tables(&s->current_picture);
    ff_mpeg_unref_picture(s, &s->current_picture);
    av_frame_free(&s->current_picture.f);
    ff_free_picture_tables(&s->next_picture);
    ff_mpeg_unref_picture(s, &s->next_picture);
    av_frame_free(&s->next_picture.f);
    ff_free_picture_tables(&s->new_picture);
    ff_mpeg_unref_picture(s, &s->new_picture);
    av_frame_free(&s->new_picture.f);

    free_context_frame(s);

    s->context_initialized      = 0;
    s->last_picture_ptr         =
    s->next_picture_ptr         =
    s->current_picture_ptr      = NULL;
    s->linesize = s->uvlinesize = 0;
}

av_cold void ff_init_rl(RLTable *rl,
                        uint8_t static_store[2][2 * MAX_RUN + MAX_LEVEL + 3])
{
    int8_t  max_level[MAX_RUN + 1], max_run[MAX_LEVEL + 1];
    uint8_t index_run[MAX_RUN + 1];
    int last, run, level, start, end, i;

    /* If table is static, we can quit if rl->max_level[0] is not NULL */
    if (static_store && rl->max_level[0])
        return;

    /* compute max_level[], max_run[] and index_run[] */
    for (last = 0; last < 2; last++) {
        if (last == 0) {
            start = 0;
            end = rl->last;
        } else {
            start = rl->last;
            end = rl->n;
        }

        memset(max_level, 0, MAX_RUN + 1);
        memset(max_run, 0, MAX_LEVEL + 1);
        memset(index_run, rl->n, MAX_RUN + 1);
        for (i = start; i < end; i++) {
            run   = rl->table_run[i];
            level = rl->table_level[i];
            if (index_run[run] == rl->n)
                index_run[run] = i;
            if (level > max_level[run])
                max_level[run] = level;
            if (run > max_run[level])
                max_run[level] = run;
        }
        if (static_store)
            rl->max_level[last] = static_store[last];
        else
            rl->max_level[last] = av_malloc(MAX_RUN + 1);
        memcpy(rl->max_level[last], max_level, MAX_RUN + 1);
        if (static_store)
            rl->max_run[last]   = static_store[last] + MAX_RUN + 1;
        else
            rl->max_run[last]   = av_malloc(MAX_LEVEL + 1);
        memcpy(rl->max_run[last], max_run, MAX_LEVEL + 1);
        if (static_store)
            rl->index_run[last] = static_store[last] + MAX_RUN + MAX_LEVEL + 2;
        else
            rl->index_run[last] = av_malloc(MAX_RUN + 1);
        memcpy(rl->index_run[last], index_run, MAX_RUN + 1);
    }
}

av_cold void ff_init_vlc_rl(RLTable *rl)
{
    int i, q;

    for (q = 0; q < 32; q++) {
        int qmul = q * 2;
        int qadd = (q - 1) | 1;

        if (q == 0) {
            qmul = 1;
            qadd = 0;
        }
        for (i = 0; i < rl->vlc.table_size; i++) {
            int code = rl->vlc.table[i][0];
            int len  = rl->vlc.table[i][1];
            int level, run;

            if (len == 0) { // illegal code
                run   = 66;
                level = MAX_LEVEL;
            } else if (len < 0) { // more bits needed
                run   = 0;
                level = code;
            } else {
                if (code == rl->n) { // esc
                    run   = 66;
                    level =  0;
                } else {
                    run   = rl->table_run[code] + 1;
                    level = rl->table_level[code] * qmul + qadd;
                    if (code >= rl->last) run += 192;
                }
            }
            rl->rl_vlc[q][i].len   = len;
            rl->rl_vlc[q][i].level = level;
            rl->rl_vlc[q][i].run   = run;
        }
    }
}

static void release_unused_pictures(MpegEncContext *s)
{
    int i;

    /* release non reference frames */
    for (i = 0; i < MAX_PICTURE_COUNT; i++) {
        if (!s->picture[i].reference)
            ff_mpeg_unref_picture(s, &s->picture[i]);
    }
}

static inline int pic_is_unused(MpegEncContext *s, Picture *pic)
{
    if (pic == s->last_picture_ptr)
        return 0;
    if (pic->f->buf[0] == NULL)
        return 1;
    if (pic->needs_realloc && !(pic->reference & DELAYED_PIC_REF))
        return 1;
    return 0;
}

static int find_unused_picture(MpegEncContext *s, int shared)
{
    int i;

    if (shared) {
        for (i = 0; i < MAX_PICTURE_COUNT; i++) {
            if (s->picture[i].f->buf[0] == NULL && &s->picture[i] != s->last_picture_ptr)
                return i;
        }
    } else {
        for (i = 0; i < MAX_PICTURE_COUNT; i++) {
            if (pic_is_unused(s, &s->picture[i]))
                return i;
        }
    }

    av_log(s->avctx, AV_LOG_FATAL,
           "Internal error, picture buffer overflow\n");
    /* We could return -1, but the codec would crash trying to draw into a
     * non-existing frame anyway. This is safer than waiting for a random crash.
     * Also the return of this is never useful, an encoder must only allocate
     * as much as allowed in the specification. This has no relationship to how
     * much libavcodec could allocate (and MAX_PICTURE_COUNT is always large
     * enough for such valid streams).
     * Plus, a decoder has to check stream validity and remove frames if too
     * many reference frames are around. Waiting for "OOM" is not correct at
     * all. Similarly, missing reference frames have to be replaced by
     * interpolated/MC frames, anything else is a bug in the codec ...
     */
    abort();
    return -1;
}

int ff_find_unused_picture(MpegEncContext *s, int shared)
{
    int ret = find_unused_picture(s, shared);

    if (ret >= 0 && ret < MAX_PICTURE_COUNT) {
        if (s->picture[ret].needs_realloc) {
            s->picture[ret].needs_realloc = 0;
            ff_free_picture_tables(&s->picture[ret]);
            ff_mpeg_unref_picture(s, &s->picture[ret]);
        }
    }
    return ret;
}

static void gray_frame(AVFrame *frame)
{
    int i, h_chroma_shift, v_chroma_shift;

    av_pix_fmt_get_chroma_sub_sample(frame->format, &h_chroma_shift, &v_chroma_shift);

    for(i=0; i<frame->height; i++)
        memset(frame->data[0] + frame->linesize[0]*i, 0x80, frame->width);
    for(i=0; i<FF_CEIL_RSHIFT(frame->height, v_chroma_shift); i++) {
        memset(frame->data[1] + frame->linesize[1]*i,
               0x80, FF_CEIL_RSHIFT(frame->width, h_chroma_shift));
        memset(frame->data[2] + frame->linesize[2]*i,
               0x80, FF_CEIL_RSHIFT(frame->width, h_chroma_shift));
    }
}

/**
 * generic function called after decoding
 * the header and before a frame is decoded.
 */
int ff_MPV_frame_start(MpegEncContext *s, AVCodecContext *avctx)
{
    int i, ret;
    Picture *pic;
    s->mb_skipped = 0;

    if (!ff_thread_can_start_frame(avctx)) {
        av_log(avctx, AV_LOG_ERROR, "Attempt to start a frame outside SETUP state\n");
        return -1;
    }

    /* mark & release old frames */
    if (s->pict_type != AV_PICTURE_TYPE_B && s->last_picture_ptr &&
        s->last_picture_ptr != s->next_picture_ptr &&
        s->last_picture_ptr->f->buf[0]) {
        ff_mpeg_unref_picture(s, s->last_picture_ptr);
    }

    /* release forgotten pictures */
    /* if (mpeg124/h263) */
    for (i = 0; i < MAX_PICTURE_COUNT; i++) {
        if (&s->picture[i] != s->last_picture_ptr &&
            &s->picture[i] != s->next_picture_ptr &&
            s->picture[i].reference && !s->picture[i].needs_realloc) {
            if (!(avctx->active_thread_type & FF_THREAD_FRAME))
                av_log(avctx, AV_LOG_ERROR,
                       "releasing zombie picture\n");
            ff_mpeg_unref_picture(s, &s->picture[i]);
        }
    }

    ff_mpeg_unref_picture(s, &s->current_picture);

    release_unused_pictures(s);

    if (s->current_picture_ptr &&
        s->current_picture_ptr->f->buf[0] == NULL) {
        // we already have a unused image
        // (maybe it was set before reading the header)
        pic = s->current_picture_ptr;
    } else {
        i   = ff_find_unused_picture(s, 0);
        if (i < 0) {
            av_log(s->avctx, AV_LOG_ERROR, "no frame buffer available\n");
            return i;
        }
        pic = &s->picture[i];
    }

    pic->reference = 0;
    if (!s->droppable) {
        if (s->pict_type != AV_PICTURE_TYPE_B)
            pic->reference = 3;
    }

    pic->f->coded_picture_number = s->coded_picture_number++;

    if (ff_alloc_picture(s, pic, 0) < 0)
        return -1;

    s->current_picture_ptr = pic;
    // FIXME use only the vars from current_pic
    s->current_picture_ptr->f->top_field_first = s->top_field_first;
    if (s->codec_id == AV_CODEC_ID_MPEG1VIDEO ||
        s->codec_id == AV_CODEC_ID_MPEG2VIDEO) {
        if (s->picture_structure != PICT_FRAME)
            s->current_picture_ptr->f->top_field_first =
                (s->picture_structure == PICT_TOP_FIELD) == s->first_field;
    }
    s->current_picture_ptr->f->interlaced_frame = !s->progressive_frame &&
                                                 !s->progressive_sequence;
    s->current_picture_ptr->field_picture      =  s->picture_structure != PICT_FRAME;

    s->current_picture_ptr->f->pict_type = s->pict_type;
    // if (s->flags && CODEC_FLAG_QSCALE)
    //     s->current_picture_ptr->quality = s->new_picture_ptr->quality;
    s->current_picture_ptr->f->key_frame = s->pict_type == AV_PICTURE_TYPE_I;

    if ((ret = ff_mpeg_ref_picture(s, &s->current_picture,
                                   s->current_picture_ptr)) < 0)
        return ret;

    if (s->pict_type != AV_PICTURE_TYPE_B) {
        s->last_picture_ptr = s->next_picture_ptr;
        if (!s->droppable)
            s->next_picture_ptr = s->current_picture_ptr;
    }
    av_dlog(s->avctx, "L%p N%p C%p L%p N%p C%p type:%d drop:%d\n",
            s->last_picture_ptr, s->next_picture_ptr,s->current_picture_ptr,
            s->last_picture_ptr    ? s->last_picture_ptr->f->data[0]    : NULL,
            s->next_picture_ptr    ? s->next_picture_ptr->f->data[0]    : NULL,
            s->current_picture_ptr ? s->current_picture_ptr->f->data[0] : NULL,
            s->pict_type, s->droppable);

    if ((s->last_picture_ptr == NULL ||
         s->last_picture_ptr->f->buf[0] == NULL) &&
        (s->pict_type != AV_PICTURE_TYPE_I ||
         s->picture_structure != PICT_FRAME)) {
        int h_chroma_shift, v_chroma_shift;
        av_pix_fmt_get_chroma_sub_sample(s->avctx->pix_fmt,
                                         &h_chroma_shift, &v_chroma_shift);
        if (s->pict_type == AV_PICTURE_TYPE_B && s->next_picture_ptr && s->next_picture_ptr->f->buf[0])
            av_log(avctx, AV_LOG_DEBUG,
                   "allocating dummy last picture for B frame\n");
        else if (s->pict_type != AV_PICTURE_TYPE_I)
            av_log(avctx, AV_LOG_ERROR,
                   "warning: first frame is no keyframe\n");
        else if (s->picture_structure != PICT_FRAME)
            av_log(avctx, AV_LOG_DEBUG,
                   "allocate dummy last picture for field based first keyframe\n");

        /* Allocate a dummy frame */
        i = ff_find_unused_picture(s, 0);
        if (i < 0) {
            av_log(s->avctx, AV_LOG_ERROR, "no frame buffer available\n");
            return i;
        }
        s->last_picture_ptr = &s->picture[i];

        s->last_picture_ptr->reference   = 3;
        s->last_picture_ptr->f->key_frame = 0;
        s->last_picture_ptr->f->pict_type = AV_PICTURE_TYPE_P;

        if (ff_alloc_picture(s, s->last_picture_ptr, 0) < 0) {
            s->last_picture_ptr = NULL;
            return -1;
        }

        if (!avctx->hwaccel && !(avctx->codec->capabilities&CODEC_CAP_HWACCEL_VDPAU)) {
            for(i=0; i<avctx->height; i++)
                memset(s->last_picture_ptr->f->data[0] + s->last_picture_ptr->f->linesize[0]*i,
                       0x80, avctx->width);
            for(i=0; i<FF_CEIL_RSHIFT(avctx->height, v_chroma_shift); i++) {
                memset(s->last_picture_ptr->f->data[1] + s->last_picture_ptr->f->linesize[1]*i,
                       0x80, FF_CEIL_RSHIFT(avctx->width, h_chroma_shift));
                memset(s->last_picture_ptr->f->data[2] + s->last_picture_ptr->f->linesize[2]*i,
                       0x80, FF_CEIL_RSHIFT(avctx->width, h_chroma_shift));
            }

            if(s->codec_id == AV_CODEC_ID_FLV1 || s->codec_id == AV_CODEC_ID_H263){
                for(i=0; i<avctx->height; i++)
                memset(s->last_picture_ptr->f->data[0] + s->last_picture_ptr->f->linesize[0]*i, 16, avctx->width);
            }
        }

        ff_thread_report_progress(&s->last_picture_ptr->tf, INT_MAX, 0);
        ff_thread_report_progress(&s->last_picture_ptr->tf, INT_MAX, 1);
    }
    if ((s->next_picture_ptr == NULL ||
         s->next_picture_ptr->f->buf[0] == NULL) &&
        s->pict_type == AV_PICTURE_TYPE_B) {
        /* Allocate a dummy frame */
        i = ff_find_unused_picture(s, 0);
        if (i < 0) {
            av_log(s->avctx, AV_LOG_ERROR, "no frame buffer available\n");
            return i;
        }
        s->next_picture_ptr = &s->picture[i];

        s->next_picture_ptr->reference   = 3;
        s->next_picture_ptr->f->key_frame = 0;
        s->next_picture_ptr->f->pict_type = AV_PICTURE_TYPE_P;

        if (ff_alloc_picture(s, s->next_picture_ptr, 0) < 0) {
            s->next_picture_ptr = NULL;
            return -1;
        }
        ff_thread_report_progress(&s->next_picture_ptr->tf, INT_MAX, 0);
        ff_thread_report_progress(&s->next_picture_ptr->tf, INT_MAX, 1);
    }

#if 0 // BUFREF-FIXME
    memset(s->last_picture.f->data, 0, sizeof(s->last_picture.f->data));
    memset(s->next_picture.f->data, 0, sizeof(s->next_picture.f->data));
#endif
    if (s->last_picture_ptr) {
        ff_mpeg_unref_picture(s, &s->last_picture);
        if (s->last_picture_ptr->f->buf[0] &&
            (ret = ff_mpeg_ref_picture(s, &s->last_picture,
                                       s->last_picture_ptr)) < 0)
            return ret;
    }
    if (s->next_picture_ptr) {
        ff_mpeg_unref_picture(s, &s->next_picture);
        if (s->next_picture_ptr->f->buf[0] &&
            (ret = ff_mpeg_ref_picture(s, &s->next_picture,
                                       s->next_picture_ptr)) < 0)
            return ret;
    }

    av_assert0(s->pict_type == AV_PICTURE_TYPE_I || (s->last_picture_ptr &&
                                                 s->last_picture_ptr->f->buf[0]));

    if (s->picture_structure!= PICT_FRAME) {
        int i;
        for (i = 0; i < 4; i++) {
            if (s->picture_structure == PICT_BOTTOM_FIELD) {
                s->current_picture.f->data[i] +=
                    s->current_picture.f->linesize[i];
            }
            s->current_picture.f->linesize[i] *= 2;
            s->last_picture.f->linesize[i]    *= 2;
            s->next_picture.f->linesize[i]    *= 2;
        }
    }

    s->err_recognition = avctx->err_recognition;

    /* set dequantizer, we can't do it during init as
     * it might change for mpeg4 and we can't do it in the header
     * decode as init is not called for mpeg4 there yet */
    if (s->mpeg_quant || s->codec_id == AV_CODEC_ID_MPEG2VIDEO) {
        s->dct_unquantize_intra = s->dct_unquantize_mpeg2_intra;
        s->dct_unquantize_inter = s->dct_unquantize_mpeg2_inter;
    } else if (s->out_format == FMT_H263 || s->out_format == FMT_H261) {
        s->dct_unquantize_intra = s->dct_unquantize_h263_intra;
        s->dct_unquantize_inter = s->dct_unquantize_h263_inter;
    } else {
        s->dct_unquantize_intra = s->dct_unquantize_mpeg1_intra;
        s->dct_unquantize_inter = s->dct_unquantize_mpeg1_inter;
    }

    if (s->avctx->debug & FF_DEBUG_NOMC) {
        gray_frame(s->current_picture_ptr->f);
    }

    return 0;
}

/* called after a frame has been decoded. */
void ff_MPV_frame_end(MpegEncContext *s)
{
    emms_c();

    if (s->current_picture.reference)
        ff_thread_report_progress(&s->current_picture_ptr->tf, INT_MAX, 0);
}

/**
 * Draw a line from (ex, ey) -> (sx, sy).
 * @param w width of the image
 * @param h height of the image
 * @param stride stride/linesize of the image
 * @param color color of the arrow
 */
static void draw_line(uint8_t *buf, int sx, int sy, int ex, int ey,
                      int w, int h, int stride, int color)
{
    int x, y, fr, f;

    sx = av_clip(sx, 0, w - 1);
    sy = av_clip(sy, 0, h - 1);
    ex = av_clip(ex, 0, w - 1);
    ey = av_clip(ey, 0, h - 1);

    buf[sy * stride + sx] += color;

    if (FFABS(ex - sx) > FFABS(ey - sy)) {
        if (sx > ex) {
            FFSWAP(int, sx, ex);
            FFSWAP(int, sy, ey);
        }
        buf += sx + sy * stride;
        ex  -= sx;
        f    = ((ey - sy) << 16) / ex;
        for (x = 0; x <= ex; x++) {
            y  = (x * f) >> 16;
            fr = (x * f) & 0xFFFF;
            buf[y * stride + x]       += (color * (0x10000 - fr)) >> 16;
            if(fr) buf[(y + 1) * stride + x] += (color *            fr ) >> 16;
        }
    } else {
        if (sy > ey) {
            FFSWAP(int, sx, ex);
            FFSWAP(int, sy, ey);
        }
        buf += sx + sy * stride;
        ey  -= sy;
        if (ey)
            f = ((ex - sx) << 16) / ey;
        else
            f = 0;
        for(y= 0; y <= ey; y++){
            x  = (y*f) >> 16;
            fr = (y*f) & 0xFFFF;
            buf[y * stride + x]     += (color * (0x10000 - fr)) >> 16;
            if(fr) buf[y * stride + x + 1] += (color *            fr ) >> 16;
        }
    }
}

/**
 * Draw an arrow from (ex, ey) -> (sx, sy).
 * @param w width of the image
 * @param h height of the image
 * @param stride stride/linesize of the image
 * @param color color of the arrow
 */
static void draw_arrow(uint8_t *buf, int sx, int sy, int ex,
                       int ey, int w, int h, int stride, int color)
{
    int dx,dy;

    sx = av_clip(sx, -100, w + 100);
    sy = av_clip(sy, -100, h + 100);
    ex = av_clip(ex, -100, w + 100);
    ey = av_clip(ey, -100, h + 100);

    dx = ex - sx;
    dy = ey - sy;

    if (dx * dx + dy * dy > 3 * 3) {
        int rx =  dx + dy;
        int ry = -dx + dy;
        int length = ff_sqrt((rx * rx + ry * ry) << 8);

        // FIXME subpixel accuracy
        rx = ROUNDED_DIV(rx * 3 << 4, length);
        ry = ROUNDED_DIV(ry * 3 << 4, length);

        draw_line(buf, sx, sy, sx + rx, sy + ry, w, h, stride, color);
        draw_line(buf, sx, sy, sx - ry, sy + rx, w, h, stride, color);
    }
    draw_line(buf, sx, sy, ex, ey, w, h, stride, color);
}

/**
 * Print debugging info for the given picture.
 */
void ff_print_debug_info2(AVCodecContext *avctx, AVFrame *pict, uint8_t *mbskip_table,
                         uint32_t *mbtype_table, int8_t *qscale_table, int16_t (*motion_val[2])[2],
                         int *low_delay,
                         int mb_width, int mb_height, int mb_stride, int quarter_sample)
{
    if (avctx->hwaccel || !mbtype_table
        || (avctx->codec->capabilities&CODEC_CAP_HWACCEL_VDPAU))
        return;


    if (avctx->debug & (FF_DEBUG_SKIP | FF_DEBUG_QP | FF_DEBUG_MB_TYPE)) {
        int x,y;

        av_log(avctx, AV_LOG_DEBUG, "New frame, type: %c\n",
               av_get_picture_type_char(pict->pict_type));
        for (y = 0; y < mb_height; y++) {
            for (x = 0; x < mb_width; x++) {
                if (avctx->debug & FF_DEBUG_SKIP) {
                    int count = mbskip_table[x + y * mb_stride];
                    if (count > 9)
                        count = 9;
                    av_log(avctx, AV_LOG_DEBUG, "%1d", count);
                }
                if (avctx->debug & FF_DEBUG_QP) {
                    av_log(avctx, AV_LOG_DEBUG, "%2d",
                           qscale_table[x + y * mb_stride]);
                }
                if (avctx->debug & FF_DEBUG_MB_TYPE) {
                    int mb_type = mbtype_table[x + y * mb_stride];
                    // Type & MV direction
                    if (IS_PCM(mb_type))
                        av_log(avctx, AV_LOG_DEBUG, "P");
                    else if (IS_INTRA(mb_type) && IS_ACPRED(mb_type))
                        av_log(avctx, AV_LOG_DEBUG, "A");
                    else if (IS_INTRA4x4(mb_type))
                        av_log(avctx, AV_LOG_DEBUG, "i");
                    else if (IS_INTRA16x16(mb_type))
                        av_log(avctx, AV_LOG_DEBUG, "I");
                    else if (IS_DIRECT(mb_type) && IS_SKIP(mb_type))
                        av_log(avctx, AV_LOG_DEBUG, "d");
                    else if (IS_DIRECT(mb_type))
                        av_log(avctx, AV_LOG_DEBUG, "D");
                    else if (IS_GMC(mb_type) && IS_SKIP(mb_type))
                        av_log(avctx, AV_LOG_DEBUG, "g");
                    else if (IS_GMC(mb_type))
                        av_log(avctx, AV_LOG_DEBUG, "G");
                    else if (IS_SKIP(mb_type))
                        av_log(avctx, AV_LOG_DEBUG, "S");
                    else if (!USES_LIST(mb_type, 1))
                        av_log(avctx, AV_LOG_DEBUG, ">");
                    else if (!USES_LIST(mb_type, 0))
                        av_log(avctx, AV_LOG_DEBUG, "<");
                    else {
                        av_assert2(USES_LIST(mb_type, 0) && USES_LIST(mb_type, 1));
                        av_log(avctx, AV_LOG_DEBUG, "X");
                    }

                    // segmentation
                    if (IS_8X8(mb_type))
                        av_log(avctx, AV_LOG_DEBUG, "+");
                    else if (IS_16X8(mb_type))
                        av_log(avctx, AV_LOG_DEBUG, "-");
                    else if (IS_8X16(mb_type))
                        av_log(avctx, AV_LOG_DEBUG, "|");
                    else if (IS_INTRA(mb_type) || IS_16X16(mb_type))
                        av_log(avctx, AV_LOG_DEBUG, " ");
                    else
                        av_log(avctx, AV_LOG_DEBUG, "?");


                    if (IS_INTERLACED(mb_type))
                        av_log(avctx, AV_LOG_DEBUG, "=");
                    else
                        av_log(avctx, AV_LOG_DEBUG, " ");
                }
            }
            av_log(avctx, AV_LOG_DEBUG, "\n");
        }
    }

    if ((avctx->debug & (FF_DEBUG_VIS_QP | FF_DEBUG_VIS_MB_TYPE)) ||
        (avctx->debug_mv)) {
        const int shift = 1 + quarter_sample;
        int mb_y;
        uint8_t *ptr;
        int i;
        int h_chroma_shift, v_chroma_shift, block_height;
        const int width          = avctx->width;
        const int height         = avctx->height;
        const int mv_sample_log2 = avctx->codec_id == AV_CODEC_ID_H264 || avctx->codec_id == AV_CODEC_ID_SVQ3 ? 2 : 1;
        const int mv_stride      = (mb_width << mv_sample_log2) +
                                   (avctx->codec->id == AV_CODEC_ID_H264 ? 0 : 1);

        *low_delay = 0; // needed to see the vectors without trashing the buffers

        avcodec_get_chroma_sub_sample(avctx->pix_fmt, &h_chroma_shift, &v_chroma_shift);

        av_frame_make_writable(pict);

        pict->opaque = NULL;
        ptr          = pict->data[0];
        block_height = 16 >> v_chroma_shift;

        for (mb_y = 0; mb_y < mb_height; mb_y++) {
            int mb_x;
            for (mb_x = 0; mb_x < mb_width; mb_x++) {
                const int mb_index = mb_x + mb_y * mb_stride;
                if ((avctx->debug_mv) && motion_val[0]) {
                    int type;
                    for (type = 0; type < 3; type++) {
                        int direction = 0;
                        switch (type) {
                        case 0:
                            if ((!(avctx->debug_mv & FF_DEBUG_VIS_MV_P_FOR)) ||
                                (pict->pict_type!= AV_PICTURE_TYPE_P))
                                continue;
                            direction = 0;
                            break;
                        case 1:
                            if ((!(avctx->debug_mv & FF_DEBUG_VIS_MV_B_FOR)) ||
                                (pict->pict_type!= AV_PICTURE_TYPE_B))
                                continue;
                            direction = 0;
                            break;
                        case 2:
                            if ((!(avctx->debug_mv & FF_DEBUG_VIS_MV_B_BACK)) ||
                                (pict->pict_type!= AV_PICTURE_TYPE_B))
                                continue;
                            direction = 1;
                            break;
                        }
                        if (!USES_LIST(mbtype_table[mb_index], direction))
                            continue;

                        if (IS_8X8(mbtype_table[mb_index])) {
                            int i;
                            for (i = 0; i < 4; i++) {
                                int sx = mb_x * 16 + 4 + 8 * (i & 1);
                                int sy = mb_y * 16 + 4 + 8 * (i >> 1);
                                int xy = (mb_x * 2 + (i & 1) +
                                          (mb_y * 2 + (i >> 1)) * mv_stride) << (mv_sample_log2 - 1);
                                int mx = (motion_val[direction][xy][0] >> shift) + sx;
                                int my = (motion_val[direction][xy][1] >> shift) + sy;
                                draw_arrow(ptr, sx, sy, mx, my, width,
                                           height, pict->linesize[0], 100);
                            }
                        } else if (IS_16X8(mbtype_table[mb_index])) {
                            int i;
                            for (i = 0; i < 2; i++) {
                                int sx = mb_x * 16 + 8;
                                int sy = mb_y * 16 + 4 + 8 * i;
                                int xy = (mb_x * 2 + (mb_y * 2 + i) * mv_stride) << (mv_sample_log2 - 1);
                                int mx = (motion_val[direction][xy][0] >> shift);
                                int my = (motion_val[direction][xy][1] >> shift);

                                if (IS_INTERLACED(mbtype_table[mb_index]))
                                    my *= 2;

                            draw_arrow(ptr, sx, sy, mx + sx, my + sy, width,
                                       height, pict->linesize[0], 100);
                            }
                        } else if (IS_8X16(mbtype_table[mb_index])) {
                            int i;
                            for (i = 0; i < 2; i++) {
                                int sx = mb_x * 16 + 4 + 8 * i;
                                int sy = mb_y * 16 + 8;
                                int xy = (mb_x * 2 + i + mb_y * 2 * mv_stride) << (mv_sample_log2 - 1);
                                int mx = motion_val[direction][xy][0] >> shift;
                                int my = motion_val[direction][xy][1] >> shift;

                                if (IS_INTERLACED(mbtype_table[mb_index]))
                                    my *= 2;

                                draw_arrow(ptr, sx, sy, mx + sx, my + sy, width,
                                           height, pict->linesize[0], 100);
                            }
                        } else {
                              int sx= mb_x * 16 + 8;
                              int sy= mb_y * 16 + 8;
                              int xy= (mb_x + mb_y * mv_stride) << mv_sample_log2;
                              int mx= (motion_val[direction][xy][0]>>shift) + sx;
                              int my= (motion_val[direction][xy][1]>>shift) + sy;
                              draw_arrow(ptr, sx, sy, mx, my, width, height, pict->linesize[0], 100);
                        }
                    }
                }
                if ((avctx->debug & FF_DEBUG_VIS_QP)) {
                    uint64_t c = (qscale_table[mb_index] * 128 / 31) *
                                 0x0101010101010101ULL;
                    int y;
                    for (y = 0; y < block_height; y++) {
                        *(uint64_t *)(pict->data[1] + 8 * mb_x +
                                      (block_height * mb_y + y) *
                                      pict->linesize[1]) = c;
                        *(uint64_t *)(pict->data[2] + 8 * mb_x +
                                      (block_height * mb_y + y) *
                                      pict->linesize[2]) = c;
                    }
                }
                if ((avctx->debug & FF_DEBUG_VIS_MB_TYPE) &&
                    motion_val[0]) {
                    int mb_type = mbtype_table[mb_index];
                    uint64_t u,v;
                    int y;
#define COLOR(theta, r) \
    u = (int)(128 + r * cos(theta * 3.141592 / 180)); \
    v = (int)(128 + r * sin(theta * 3.141592 / 180));


                    u = v = 128;
                    if (IS_PCM(mb_type)) {
                        COLOR(120, 48)
                    } else if ((IS_INTRA(mb_type) && IS_ACPRED(mb_type)) ||
                               IS_INTRA16x16(mb_type)) {
                        COLOR(30, 48)
                    } else if (IS_INTRA4x4(mb_type)) {
                        COLOR(90, 48)
                    } else if (IS_DIRECT(mb_type) && IS_SKIP(mb_type)) {
                        // COLOR(120, 48)
                    } else if (IS_DIRECT(mb_type)) {
                        COLOR(150, 48)
                    } else if (IS_GMC(mb_type) && IS_SKIP(mb_type)) {
                        COLOR(170, 48)
                    } else if (IS_GMC(mb_type)) {
                        COLOR(190, 48)
                    } else if (IS_SKIP(mb_type)) {
                        // COLOR(180, 48)
                    } else if (!USES_LIST(mb_type, 1)) {
                        COLOR(240, 48)
                    } else if (!USES_LIST(mb_type, 0)) {
                        COLOR(0, 48)
                    } else {
                        av_assert2(USES_LIST(mb_type, 0) && USES_LIST(mb_type, 1));
                        COLOR(300,48)
                    }

                    u *= 0x0101010101010101ULL;
                    v *= 0x0101010101010101ULL;
                    for (y = 0; y < block_height; y++) {
                        *(uint64_t *)(pict->data[1] + 8 * mb_x +
                                      (block_height * mb_y + y) * pict->linesize[1]) = u;
                        *(uint64_t *)(pict->data[2] + 8 * mb_x +
                                      (block_height * mb_y + y) * pict->linesize[2]) = v;
                    }

                    // segmentation
                    if (IS_8X8(mb_type) || IS_16X8(mb_type)) {
                        *(uint64_t *)(pict->data[0] + 16 * mb_x + 0 +
                                      (16 * mb_y + 8) * pict->linesize[0]) ^= 0x8080808080808080ULL;
                        *(uint64_t *)(pict->data[0] + 16 * mb_x + 8 +
                                      (16 * mb_y + 8) * pict->linesize[0]) ^= 0x8080808080808080ULL;
                    }
                    if (IS_8X8(mb_type) || IS_8X16(mb_type)) {
                        for (y = 0; y < 16; y++)
                            pict->data[0][16 * mb_x + 8 + (16 * mb_y + y) *
                                          pict->linesize[0]] ^= 0x80;
                    }
                    if (IS_8X8(mb_type) && mv_sample_log2 >= 2) {
                        int dm = 1 << (mv_sample_log2 - 2);
                        for (i = 0; i < 4; i++) {
                            int sx = mb_x * 16 + 8 * (i & 1);
                            int sy = mb_y * 16 + 8 * (i >> 1);
                            int xy = (mb_x * 2 + (i & 1) +
                                     (mb_y * 2 + (i >> 1)) * mv_stride) << (mv_sample_log2 - 1);
                            // FIXME bidir
                            int32_t *mv = (int32_t *) &motion_val[0][xy];
                            if (mv[0] != mv[dm] ||
                                mv[dm * mv_stride] != mv[dm * (mv_stride + 1)])
                                for (y = 0; y < 8; y++)
                                    pict->data[0][sx + 4 + (sy + y) * pict->linesize[0]] ^= 0x80;
                            if (mv[0] != mv[dm * mv_stride] || mv[dm] != mv[dm * (mv_stride + 1)])
                                *(uint64_t *)(pict->data[0] + sx + (sy + 4) *
                                              pict->linesize[0]) ^= 0x8080808080808080ULL;
                        }
                    }

                    if (IS_INTERLACED(mb_type) &&
                        avctx->codec->id == AV_CODEC_ID_H264) {
                        // hmm
                    }
                }
                mbskip_table[mb_index] = 0;
            }
        }
    }
}

void ff_print_debug_info(MpegEncContext *s, Picture *p, AVFrame *pict)
{
    ff_print_debug_info2(s->avctx, pict, s->mbskip_table, p->mb_type,
                         p->qscale_table, p->motion_val, &s->low_delay,
                         s->mb_width, s->mb_height, s->mb_stride, s->quarter_sample);
}

int ff_mpv_export_qp_table(MpegEncContext *s, AVFrame *f, Picture *p, int qp_type)
{
    AVBufferRef *ref = av_buffer_ref(p->qscale_table_buf);
    int offset = 2*s->mb_stride + 1;
    if(!ref)
        return AVERROR(ENOMEM);
    av_assert0(ref->size >= offset + s->mb_stride * ((f->height+15)/16));
    ref->size -= offset;
    ref->data += offset;
    return av_frame_set_qp_table(f, ref, s->mb_stride, qp_type);
}

static inline int hpel_motion_lowres(MpegEncContext *s,
                                     uint8_t *dest, uint8_t *src,
                                     int field_based, int field_select,
                                     int src_x, int src_y,
                                     int width, int height, ptrdiff_t stride,
                                     int h_edge_pos, int v_edge_pos,
                                     int w, int h, h264_chroma_mc_func *pix_op,
                                     int motion_x, int motion_y)
{
    const int lowres   = s->avctx->lowres;
    const int op_index = FFMIN(lowres, 3);
    const int s_mask   = (2 << lowres) - 1;
    int emu = 0;
    int sx, sy;

    if (s->quarter_sample) {
        motion_x /= 2;
        motion_y /= 2;
    }

    sx = motion_x & s_mask;
    sy = motion_y & s_mask;
    src_x += motion_x >> lowres + 1;
    src_y += motion_y >> lowres + 1;

    src   += src_y * stride + src_x;

    if ((unsigned)src_x > FFMAX( h_edge_pos - (!!sx) - w,                 0) ||
        (unsigned)src_y > FFMAX((v_edge_pos >> field_based) - (!!sy) - h, 0)) {
        s->vdsp.emulated_edge_mc(s->edge_emu_buffer, src,
                                 s->linesize, s->linesize,
                                 w + 1, (h + 1) << field_based,
                                 src_x, src_y   << field_based,
                                 h_edge_pos, v_edge_pos);
        src = s->edge_emu_buffer;
        emu = 1;
    }

    sx = (sx << 2) >> lowres;
    sy = (sy << 2) >> lowres;
    if (field_select)
        src += s->linesize;
    pix_op[op_index](dest, src, stride, h, sx, sy);
    return emu;
}

/* apply one mpeg motion vector to the three components */
static av_always_inline void mpeg_motion_lowres(MpegEncContext *s,
                                                uint8_t *dest_y,
                                                uint8_t *dest_cb,
                                                uint8_t *dest_cr,
                                                int field_based,
                                                int bottom_field,
                                                int field_select,
                                                uint8_t **ref_picture,
                                                h264_chroma_mc_func *pix_op,
                                                int motion_x, int motion_y,
                                                int h, int mb_y)
{
    uint8_t *ptr_y, *ptr_cb, *ptr_cr;
    int mx, my, src_x, src_y, uvsrc_x, uvsrc_y, sx, sy, uvsx, uvsy;
    ptrdiff_t uvlinesize, linesize;
    const int lowres     = s->avctx->lowres;
    const int op_index   = FFMIN(lowres-1+s->chroma_x_shift, 3);
    const int block_s    = 8>>lowres;
    const int s_mask     = (2 << lowres) - 1;
    const int h_edge_pos = s->h_edge_pos >> lowres;
    const int v_edge_pos = s->v_edge_pos >> lowres;
    linesize   = s->current_picture.f->linesize[0] << field_based;
    uvlinesize = s->current_picture.f->linesize[1] << field_based;

    // FIXME obviously not perfect but qpel will not work in lowres anyway
    if (s->quarter_sample) {
        motion_x /= 2;
        motion_y /= 2;
    }

    if(field_based){
        motion_y += (bottom_field - field_select)*((1 << lowres)-1);
    }

    sx = motion_x & s_mask;
    sy = motion_y & s_mask;
    src_x = s->mb_x * 2 * block_s + (motion_x >> lowres + 1);
    src_y = (mb_y * 2 * block_s >> field_based) + (motion_y >> lowres + 1);

    if (s->out_format == FMT_H263) {
        uvsx    = ((motion_x >> 1) & s_mask) | (sx & 1);
        uvsy    = ((motion_y >> 1) & s_mask) | (sy & 1);
        uvsrc_x = src_x >> 1;
        uvsrc_y = src_y >> 1;
    } else if (s->out_format == FMT_H261) {
        // even chroma mv's are full pel in H261
        mx      = motion_x / 4;
        my      = motion_y / 4;
        uvsx    = (2 * mx) & s_mask;
        uvsy    = (2 * my) & s_mask;
        uvsrc_x = s->mb_x * block_s + (mx >> lowres);
        uvsrc_y =    mb_y * block_s + (my >> lowres);
    } else {
        if(s->chroma_y_shift){
            mx      = motion_x / 2;
            my      = motion_y / 2;
            uvsx    = mx & s_mask;
            uvsy    = my & s_mask;
            uvsrc_x = s->mb_x * block_s                 + (mx >> lowres + 1);
            uvsrc_y =   (mb_y * block_s >> field_based) + (my >> lowres + 1);
        } else {
            if(s->chroma_x_shift){
            //Chroma422
                mx = motion_x / 2;
                uvsx = mx & s_mask;
                uvsy = motion_y & s_mask;
                uvsrc_y = src_y;
                uvsrc_x = s->mb_x*block_s               + (mx >> (lowres+1));
            } else {
            //Chroma444
                uvsx = motion_x & s_mask;
                uvsy = motion_y & s_mask;
                uvsrc_x = src_x;
                uvsrc_y = src_y;
            }
        }
    }

    ptr_y  = ref_picture[0] + src_y   * linesize   + src_x;
    ptr_cb = ref_picture[1] + uvsrc_y * uvlinesize + uvsrc_x;
    ptr_cr = ref_picture[2] + uvsrc_y * uvlinesize + uvsrc_x;

    if ((unsigned) src_x > FFMAX( h_edge_pos - (!!sx) - 2 * block_s,       0) || uvsrc_y<0 ||
        (unsigned) src_y > FFMAX((v_edge_pos >> field_based) - (!!sy) - h, 0)) {
        s->vdsp.emulated_edge_mc(s->edge_emu_buffer, ptr_y,
                                 linesize >> field_based, linesize >> field_based,
                                 17, 17 + field_based,
                                src_x, src_y << field_based, h_edge_pos,
                                v_edge_pos);
        ptr_y = s->edge_emu_buffer;
        if (!CONFIG_GRAY || !(s->flags & CODEC_FLAG_GRAY)) {
            uint8_t *uvbuf = s->edge_emu_buffer + 18 * s->linesize;
            s->vdsp.emulated_edge_mc(uvbuf,  ptr_cb,
                                     uvlinesize >> field_based, uvlinesize >> field_based,
                                     9, 9 + field_based,
                                    uvsrc_x, uvsrc_y << field_based,
                                    h_edge_pos >> 1, v_edge_pos >> 1);
            s->vdsp.emulated_edge_mc(uvbuf + 16,  ptr_cr,
                                     uvlinesize >> field_based,uvlinesize >> field_based,
                                     9, 9 + field_based,
                                    uvsrc_x, uvsrc_y << field_based,
                                    h_edge_pos >> 1, v_edge_pos >> 1);
            ptr_cb = uvbuf;
            ptr_cr = uvbuf + 16;
        }
    }

    // FIXME use this for field pix too instead of the obnoxious hack which changes picture.f->data
    if (bottom_field) {
        dest_y  += s->linesize;
        dest_cb += s->uvlinesize;
        dest_cr += s->uvlinesize;
    }

    if (field_select) {
        ptr_y   += s->linesize;
        ptr_cb  += s->uvlinesize;
        ptr_cr  += s->uvlinesize;
    }

    sx = (sx << 2) >> lowres;
    sy = (sy << 2) >> lowres;
    pix_op[lowres - 1](dest_y, ptr_y, linesize, h, sx, sy);

    if (!CONFIG_GRAY || !(s->flags & CODEC_FLAG_GRAY)) {
        int hc = s->chroma_y_shift ? (h+1-bottom_field)>>1 : h;
        uvsx = (uvsx << 2) >> lowres;
        uvsy = (uvsy << 2) >> lowres;
        if (hc) {
            pix_op[op_index](dest_cb, ptr_cb, uvlinesize, hc, uvsx, uvsy);
            pix_op[op_index](dest_cr, ptr_cr, uvlinesize, hc, uvsx, uvsy);
        }
    }
    // FIXME h261 lowres loop filter
}

static inline void chroma_4mv_motion_lowres(MpegEncContext *s,
                                            uint8_t *dest_cb, uint8_t *dest_cr,
                                            uint8_t **ref_picture,
                                            h264_chroma_mc_func * pix_op,
                                            int mx, int my)
{
    const int lowres     = s->avctx->lowres;
    const int op_index   = FFMIN(lowres, 3);
    const int block_s    = 8 >> lowres;
    const int s_mask     = (2 << lowres) - 1;
    const int h_edge_pos = s->h_edge_pos >> lowres + 1;
    const int v_edge_pos = s->v_edge_pos >> lowres + 1;
    int emu = 0, src_x, src_y, sx, sy;
    ptrdiff_t offset;
    uint8_t *ptr;

    if (s->quarter_sample) {
        mx /= 2;
        my /= 2;
    }

    /* In case of 8X8, we construct a single chroma motion vector
       with a special rounding */
    mx = ff_h263_round_chroma(mx);
    my = ff_h263_round_chroma(my);

    sx = mx & s_mask;
    sy = my & s_mask;
    src_x = s->mb_x * block_s + (mx >> lowres + 1);
    src_y = s->mb_y * block_s + (my >> lowres + 1);

    offset = src_y * s->uvlinesize + src_x;
    ptr = ref_picture[1] + offset;
    if ((unsigned) src_x > FFMAX(h_edge_pos - (!!sx) - block_s, 0) ||
        (unsigned) src_y > FFMAX(v_edge_pos - (!!sy) - block_s, 0)) {
        s->vdsp.emulated_edge_mc(s->edge_emu_buffer, ptr,
                                 s->uvlinesize, s->uvlinesize,
                                 9, 9,
                                 src_x, src_y, h_edge_pos, v_edge_pos);
        ptr = s->edge_emu_buffer;
        emu = 1;
    }
    sx = (sx << 2) >> lowres;
    sy = (sy << 2) >> lowres;
    pix_op[op_index](dest_cb, ptr, s->uvlinesize, block_s, sx, sy);

    ptr = ref_picture[2] + offset;
    if (emu) {
        s->vdsp.emulated_edge_mc(s->edge_emu_buffer, ptr,
                                 s->uvlinesize, s->uvlinesize,
                                 9, 9,
                                 src_x, src_y, h_edge_pos, v_edge_pos);
        ptr = s->edge_emu_buffer;
    }
    pix_op[op_index](dest_cr, ptr, s->uvlinesize, block_s, sx, sy);
}

/**
 * motion compensation of a single macroblock
 * @param s context
 * @param dest_y luma destination pointer
 * @param dest_cb chroma cb/u destination pointer
 * @param dest_cr chroma cr/v destination pointer
 * @param dir direction (0->forward, 1->backward)
 * @param ref_picture array[3] of pointers to the 3 planes of the reference picture
 * @param pix_op halfpel motion compensation function (average or put normally)
 * the motion vectors are taken from s->mv and the MV type from s->mv_type
 */
static inline void MPV_motion_lowres(MpegEncContext *s,
                                     uint8_t *dest_y, uint8_t *dest_cb,
                                     uint8_t *dest_cr,
                                     int dir, uint8_t **ref_picture,
                                     h264_chroma_mc_func *pix_op)
{
    int mx, my;
    int mb_x, mb_y, i;
    const int lowres  = s->avctx->lowres;
    const int block_s = 8 >>lowres;

    mb_x = s->mb_x;
    mb_y = s->mb_y;

    switch (s->mv_type) {
    case MV_TYPE_16X16:
        mpeg_motion_lowres(s, dest_y, dest_cb, dest_cr,
                           0, 0, 0,
                           ref_picture, pix_op,
                           s->mv[dir][0][0], s->mv[dir][0][1],
                           2 * block_s, mb_y);
        break;
    case MV_TYPE_8X8:
        mx = 0;
        my = 0;
        for (i = 0; i < 4; i++) {
            hpel_motion_lowres(s, dest_y + ((i & 1) + (i >> 1) *
                               s->linesize) * block_s,
                               ref_picture[0], 0, 0,
                               (2 * mb_x + (i & 1)) * block_s,
                               (2 * mb_y + (i >> 1)) * block_s,
                               s->width, s->height, s->linesize,
                               s->h_edge_pos >> lowres, s->v_edge_pos >> lowres,
                               block_s, block_s, pix_op,
                               s->mv[dir][i][0], s->mv[dir][i][1]);

            mx += s->mv[dir][i][0];
            my += s->mv[dir][i][1];
        }

        if (!CONFIG_GRAY || !(s->flags & CODEC_FLAG_GRAY))
            chroma_4mv_motion_lowres(s, dest_cb, dest_cr, ref_picture,
                                     pix_op, mx, my);
        break;
    case MV_TYPE_FIELD:
        if (s->picture_structure == PICT_FRAME) {
            /* top field */
            mpeg_motion_lowres(s, dest_y, dest_cb, dest_cr,
                               1, 0, s->field_select[dir][0],
                               ref_picture, pix_op,
                               s->mv[dir][0][0], s->mv[dir][0][1],
                               block_s, mb_y);
            /* bottom field */
            mpeg_motion_lowres(s, dest_y, dest_cb, dest_cr,
                               1, 1, s->field_select[dir][1],
                               ref_picture, pix_op,
                               s->mv[dir][1][0], s->mv[dir][1][1],
                               block_s, mb_y);
        } else {
            if (s->picture_structure != s->field_select[dir][0] + 1 &&
                s->pict_type != AV_PICTURE_TYPE_B && !s->first_field) {
                ref_picture = s->current_picture_ptr->f->data;

            }
            mpeg_motion_lowres(s, dest_y, dest_cb, dest_cr,
                               0, 0, s->field_select[dir][0],
                               ref_picture, pix_op,
                               s->mv[dir][0][0],
                               s->mv[dir][0][1], 2 * block_s, mb_y >> 1);
            }
        break;
    case MV_TYPE_16X8:
        for (i = 0; i < 2; i++) {
            uint8_t **ref2picture;

            if (s->picture_structure == s->field_select[dir][i] + 1 ||
                s->pict_type == AV_PICTURE_TYPE_B || s->first_field) {
                ref2picture = ref_picture;
            } else {
                ref2picture = s->current_picture_ptr->f->data;
            }

            mpeg_motion_lowres(s, dest_y, dest_cb, dest_cr,
                               0, 0, s->field_select[dir][i],
                               ref2picture, pix_op,
                               s->mv[dir][i][0], s->mv[dir][i][1] +
                               2 * block_s * i, block_s, mb_y >> 1);

            dest_y  +=  2 * block_s *  s->linesize;
            dest_cb += (2 * block_s >> s->chroma_y_shift) * s->uvlinesize;
            dest_cr += (2 * block_s >> s->chroma_y_shift) * s->uvlinesize;
        }
        break;
    case MV_TYPE_DMV:
        if (s->picture_structure == PICT_FRAME) {
            for (i = 0; i < 2; i++) {
                int j;
                for (j = 0; j < 2; j++) {
                    mpeg_motion_lowres(s, dest_y, dest_cb, dest_cr,
                                       1, j, j ^ i,
                                       ref_picture, pix_op,
                                       s->mv[dir][2 * i + j][0],
                                       s->mv[dir][2 * i + j][1],
                                       block_s, mb_y);
                }
                pix_op = s->h264chroma.avg_h264_chroma_pixels_tab;
            }
        } else {
            for (i = 0; i < 2; i++) {
                mpeg_motion_lowres(s, dest_y, dest_cb, dest_cr,
                                   0, 0, s->picture_structure != i + 1,
                                   ref_picture, pix_op,
                                   s->mv[dir][2 * i][0],s->mv[dir][2 * i][1],
                                   2 * block_s, mb_y >> 1);

                // after put we make avg of the same block
                pix_op = s->h264chroma.avg_h264_chroma_pixels_tab;

                // opposite parity is always in the same
                // frame if this is second field
                if (!s->first_field) {
                    ref_picture = s->current_picture_ptr->f->data;
                }
            }
        }
        break;
    default:
        av_assert2(0);
    }
}

/**
 * find the lowest MB row referenced in the MVs
 */
int ff_MPV_lowest_referenced_row(MpegEncContext *s, int dir)
{
    int my_max = INT_MIN, my_min = INT_MAX, qpel_shift = !s->quarter_sample;
    int my, off, i, mvs;

    if (s->picture_structure != PICT_FRAME || s->mcsel)
        goto unhandled;

    switch (s->mv_type) {
        case MV_TYPE_16X16:
            mvs = 1;
            break;
        case MV_TYPE_16X8:
            mvs = 2;
            break;
        case MV_TYPE_8X8:
            mvs = 4;
            break;
        default:
            goto unhandled;
    }

    for (i = 0; i < mvs; i++) {
        my = s->mv[dir][i][1]<<qpel_shift;
        my_max = FFMAX(my_max, my);
        my_min = FFMIN(my_min, my);
    }

    off = (FFMAX(-my_min, my_max) + 63) >> 6;

    return FFMIN(FFMAX(s->mb_y + off, 0), s->mb_height-1);
unhandled:
    return s->mb_height-1;
}

/* put block[] to dest[] */
static inline void put_dct(MpegEncContext *s,
                           int16_t *block, int i, uint8_t *dest, int line_size, int qscale)
{
    s->dct_unquantize_intra(s, block, i, qscale);
    s->dsp.idct_put (dest, line_size, block);
}

/* add block[] to dest[] */
static inline void add_dct(MpegEncContext *s,
                           int16_t *block, int i, uint8_t *dest, int line_size)
{
    if (s->block_last_index[i] >= 0) {
        s->dsp.idct_add (dest, line_size, block);
    }
}

static inline void add_dequant_dct(MpegEncContext *s,
                           int16_t *block, int i, uint8_t *dest, int line_size, int qscale)
{
    if (s->block_last_index[i] >= 0) {
        s->dct_unquantize_inter(s, block, i, qscale);

        s->dsp.idct_add (dest, line_size, block);
    }
}

/**
 * Clean dc, ac, coded_block for the current non-intra MB.
 */
void ff_clean_intra_table_entries(MpegEncContext *s)
{
    int wrap = s->b8_stride;
    int xy = s->block_index[0];

    s->dc_val[0][xy           ] =
    s->dc_val[0][xy + 1       ] =
    s->dc_val[0][xy     + wrap] =
    s->dc_val[0][xy + 1 + wrap] = 1024;
    /* ac pred */
    memset(s->ac_val[0][xy       ], 0, 32 * sizeof(int16_t));
    memset(s->ac_val[0][xy + wrap], 0, 32 * sizeof(int16_t));
    if (s->msmpeg4_version>=3) {
        s->coded_block[xy           ] =
        s->coded_block[xy + 1       ] =
        s->coded_block[xy     + wrap] =
        s->coded_block[xy + 1 + wrap] = 0;
    }
    /* chroma */
    wrap = s->mb_stride;
    xy = s->mb_x + s->mb_y * wrap;
    s->dc_val[1][xy] =
    s->dc_val[2][xy] = 1024;
    /* ac pred */
    memset(s->ac_val[1][xy], 0, 16 * sizeof(int16_t));
    memset(s->ac_val[2][xy], 0, 16 * sizeof(int16_t));

    s->mbintra_table[xy]= 0;
}

/* generic function called after a macroblock has been parsed by the
   decoder or after it has been encoded by the encoder.

   Important variables used:
   s->mb_intra : true if intra macroblock
   s->mv_dir   : motion vector direction
   s->mv_type  : motion vector type
   s->mv       : motion vector
   s->interlaced_dct : true if interlaced dct used (mpeg2)
 */
static av_always_inline
void MPV_decode_mb_internal(MpegEncContext *s, int16_t block[12][64],
                            int lowres_flag, int is_mpeg12)
{
    const int mb_xy = s->mb_y * s->mb_stride + s->mb_x;

    if (CONFIG_XVMC &&
        s->avctx->hwaccel && s->avctx->hwaccel->decode_mb) {
        s->avctx->hwaccel->decode_mb(s);//xvmc uses pblocks
        return;
    }

    if(s->avctx->debug&FF_DEBUG_DCT_COEFF) {
       /* print DCT coefficients */
       int i,j;
       av_log(s->avctx, AV_LOG_DEBUG, "DCT coeffs of MB at %dx%d:\n", s->mb_x, s->mb_y);
       for(i=0; i<6; i++){
           for(j=0; j<64; j++){
               av_log(s->avctx, AV_LOG_DEBUG, "%5d", block[i][s->dsp.idct_permutation[j]]);
           }
           av_log(s->avctx, AV_LOG_DEBUG, "\n");
       }
    }

    s->current_picture.qscale_table[mb_xy] = s->qscale;

    /* update DC predictors for P macroblocks */
    if (!s->mb_intra) {
        if (!is_mpeg12 && (s->h263_pred || s->h263_aic)) {
            if(s->mbintra_table[mb_xy])
                ff_clean_intra_table_entries(s);
        } else {
            s->last_dc[0] =
            s->last_dc[1] =
            s->last_dc[2] = 128 << s->intra_dc_precision;
        }
    }
    else if (!is_mpeg12 && (s->h263_pred || s->h263_aic))
        s->mbintra_table[mb_xy]=1;

    if (   (s->flags&CODEC_FLAG_PSNR)
        || s->avctx->frame_skip_threshold || s->avctx->frame_skip_factor
        || !(s->encoding && (s->intra_only || s->pict_type==AV_PICTURE_TYPE_B) && s->avctx->mb_decision != FF_MB_DECISION_RD)) { //FIXME precalc
        uint8_t *dest_y, *dest_cb, *dest_cr;
        int dct_linesize, dct_offset;
        op_pixels_func (*op_pix)[4];
        qpel_mc_func (*op_qpix)[16];
        const int linesize   = s->current_picture.f->linesize[0]; //not s->linesize as this would be wrong for field pics
        const int uvlinesize = s->current_picture.f->linesize[1];
        const int readable= s->pict_type != AV_PICTURE_TYPE_B || s->encoding || s->avctx->draw_horiz_band || lowres_flag;
        const int block_size= lowres_flag ? 8>>s->avctx->lowres : 8;

        /* avoid copy if macroblock skipped in last frame too */
        /* skip only during decoding as we might trash the buffers during encoding a bit */
        if(!s->encoding){
            uint8_t *mbskip_ptr = &s->mbskip_table[mb_xy];

            if (s->mb_skipped) {
                s->mb_skipped= 0;
                av_assert2(s->pict_type!=AV_PICTURE_TYPE_I);
                *mbskip_ptr = 1;
            } else if(!s->current_picture.reference) {
                *mbskip_ptr = 1;
            } else{
                *mbskip_ptr = 0; /* not skipped */
            }
        }

        dct_linesize = linesize << s->interlaced_dct;
        dct_offset   = s->interlaced_dct ? linesize : linesize * block_size;

        if(readable){
            dest_y=  s->dest[0];
            dest_cb= s->dest[1];
            dest_cr= s->dest[2];
        }else{
            dest_y = s->b_scratchpad;
            dest_cb= s->b_scratchpad+16*linesize;
            dest_cr= s->b_scratchpad+32*linesize;
        }

        if (!s->mb_intra) {
            /* motion handling */
            /* decoding or more than one mb_type (MC was already done otherwise) */
            if(!s->encoding){

                if(HAVE_THREADS && s->avctx->active_thread_type&FF_THREAD_FRAME) {
                    if (s->mv_dir & MV_DIR_FORWARD) {
                        ff_thread_await_progress(&s->last_picture_ptr->tf,
                                                 ff_MPV_lowest_referenced_row(s, 0),
                                                 0);
                    }
                    if (s->mv_dir & MV_DIR_BACKWARD) {
                        ff_thread_await_progress(&s->next_picture_ptr->tf,
                                                 ff_MPV_lowest_referenced_row(s, 1),
                                                 0);
                    }
                }

                if(lowres_flag){
                    h264_chroma_mc_func *op_pix = s->h264chroma.put_h264_chroma_pixels_tab;

                    if (s->mv_dir & MV_DIR_FORWARD) {
                        MPV_motion_lowres(s, dest_y, dest_cb, dest_cr, 0, s->last_picture.f->data, op_pix);
                        op_pix = s->h264chroma.avg_h264_chroma_pixels_tab;
                    }
                    if (s->mv_dir & MV_DIR_BACKWARD) {
                        MPV_motion_lowres(s, dest_y, dest_cb, dest_cr, 1, s->next_picture.f->data, op_pix);
                    }
                }else{
                    op_qpix = s->me.qpel_put;
                    if ((!s->no_rounding) || s->pict_type==AV_PICTURE_TYPE_B){
                        op_pix = s->hdsp.put_pixels_tab;
                    }else{
                        op_pix = s->hdsp.put_no_rnd_pixels_tab;
                    }
                    if (s->mv_dir & MV_DIR_FORWARD) {
                        ff_MPV_motion(s, dest_y, dest_cb, dest_cr, 0, s->last_picture.f->data, op_pix, op_qpix);
                        op_pix = s->hdsp.avg_pixels_tab;
                        op_qpix= s->me.qpel_avg;
                    }
                    if (s->mv_dir & MV_DIR_BACKWARD) {
                        ff_MPV_motion(s, dest_y, dest_cb, dest_cr, 1, s->next_picture.f->data, op_pix, op_qpix);
                    }
                }
            }

            /* skip dequant / idct if we are really late ;) */
            if(s->avctx->skip_idct){
                if(  (s->avctx->skip_idct >= AVDISCARD_NONREF && s->pict_type == AV_PICTURE_TYPE_B)
                   ||(s->avctx->skip_idct >= AVDISCARD_NONKEY && s->pict_type != AV_PICTURE_TYPE_I)
                   || s->avctx->skip_idct >= AVDISCARD_ALL)
                    goto skip_idct;
            }

            /* add dct residue */
            if(s->encoding || !(   s->msmpeg4_version || s->codec_id==AV_CODEC_ID_MPEG1VIDEO || s->codec_id==AV_CODEC_ID_MPEG2VIDEO
                                || (s->codec_id==AV_CODEC_ID_MPEG4 && !s->mpeg_quant))){
                add_dequant_dct(s, block[0], 0, dest_y                          , dct_linesize, s->qscale);
                add_dequant_dct(s, block[1], 1, dest_y              + block_size, dct_linesize, s->qscale);
                add_dequant_dct(s, block[2], 2, dest_y + dct_offset             , dct_linesize, s->qscale);
                add_dequant_dct(s, block[3], 3, dest_y + dct_offset + block_size, dct_linesize, s->qscale);

                if(!CONFIG_GRAY || !(s->flags&CODEC_FLAG_GRAY)){
                    if (s->chroma_y_shift){
                        add_dequant_dct(s, block[4], 4, dest_cb, uvlinesize, s->chroma_qscale);
                        add_dequant_dct(s, block[5], 5, dest_cr, uvlinesize, s->chroma_qscale);
                    }else{
                        dct_linesize >>= 1;
                        dct_offset >>=1;
                        add_dequant_dct(s, block[4], 4, dest_cb,              dct_linesize, s->chroma_qscale);
                        add_dequant_dct(s, block[5], 5, dest_cr,              dct_linesize, s->chroma_qscale);
                        add_dequant_dct(s, block[6], 6, dest_cb + dct_offset, dct_linesize, s->chroma_qscale);
                        add_dequant_dct(s, block[7], 7, dest_cr + dct_offset, dct_linesize, s->chroma_qscale);
                    }
                }
            } else if(is_mpeg12 || (s->codec_id != AV_CODEC_ID_WMV2)){
                add_dct(s, block[0], 0, dest_y                          , dct_linesize);
                add_dct(s, block[1], 1, dest_y              + block_size, dct_linesize);
                add_dct(s, block[2], 2, dest_y + dct_offset             , dct_linesize);
                add_dct(s, block[3], 3, dest_y + dct_offset + block_size, dct_linesize);

                if(!CONFIG_GRAY || !(s->flags&CODEC_FLAG_GRAY)){
                    if(s->chroma_y_shift){//Chroma420
                        add_dct(s, block[4], 4, dest_cb, uvlinesize);
                        add_dct(s, block[5], 5, dest_cr, uvlinesize);
                    }else{
                        //chroma422
                        dct_linesize = uvlinesize << s->interlaced_dct;
                        dct_offset   = s->interlaced_dct ? uvlinesize : uvlinesize*block_size;

                        add_dct(s, block[4], 4, dest_cb, dct_linesize);
                        add_dct(s, block[5], 5, dest_cr, dct_linesize);
                        add_dct(s, block[6], 6, dest_cb+dct_offset, dct_linesize);
                        add_dct(s, block[7], 7, dest_cr+dct_offset, dct_linesize);
                        if(!s->chroma_x_shift){//Chroma444
                            add_dct(s, block[8], 8, dest_cb+block_size, dct_linesize);
                            add_dct(s, block[9], 9, dest_cr+block_size, dct_linesize);
                            add_dct(s, block[10], 10, dest_cb+block_size+dct_offset, dct_linesize);
                            add_dct(s, block[11], 11, dest_cr+block_size+dct_offset, dct_linesize);
                        }
                    }
                }//fi gray
            }
            else if (CONFIG_WMV2_DECODER || CONFIG_WMV2_ENCODER) {
                ff_wmv2_add_mb(s, block, dest_y, dest_cb, dest_cr);
            }
        } else {
            /* dct only in intra block */
            if(s->encoding || !(s->codec_id==AV_CODEC_ID_MPEG1VIDEO || s->codec_id==AV_CODEC_ID_MPEG2VIDEO)){
                put_dct(s, block[0], 0, dest_y                          , dct_linesize, s->qscale);
                put_dct(s, block[1], 1, dest_y              + block_size, dct_linesize, s->qscale);
                put_dct(s, block[2], 2, dest_y + dct_offset             , dct_linesize, s->qscale);
                put_dct(s, block[3], 3, dest_y + dct_offset + block_size, dct_linesize, s->qscale);

                if(!CONFIG_GRAY || !(s->flags&CODEC_FLAG_GRAY)){
                    if(s->chroma_y_shift){
                        put_dct(s, block[4], 4, dest_cb, uvlinesize, s->chroma_qscale);
                        put_dct(s, block[5], 5, dest_cr, uvlinesize, s->chroma_qscale);
                    }else{
                        dct_offset >>=1;
                        dct_linesize >>=1;
                        put_dct(s, block[4], 4, dest_cb,              dct_linesize, s->chroma_qscale);
                        put_dct(s, block[5], 5, dest_cr,              dct_linesize, s->chroma_qscale);
                        put_dct(s, block[6], 6, dest_cb + dct_offset, dct_linesize, s->chroma_qscale);
                        put_dct(s, block[7], 7, dest_cr + dct_offset, dct_linesize, s->chroma_qscale);
                    }
                }
            }else{
                s->dsp.idct_put(dest_y                          , dct_linesize, block[0]);
                s->dsp.idct_put(dest_y              + block_size, dct_linesize, block[1]);
                s->dsp.idct_put(dest_y + dct_offset             , dct_linesize, block[2]);
                s->dsp.idct_put(dest_y + dct_offset + block_size, dct_linesize, block[3]);

                if(!CONFIG_GRAY || !(s->flags&CODEC_FLAG_GRAY)){
                    if(s->chroma_y_shift){
                        s->dsp.idct_put(dest_cb, uvlinesize, block[4]);
                        s->dsp.idct_put(dest_cr, uvlinesize, block[5]);
                    }else{

                        dct_linesize = uvlinesize << s->interlaced_dct;
                        dct_offset   = s->interlaced_dct ? uvlinesize : uvlinesize*block_size;

                        s->dsp.idct_put(dest_cb,              dct_linesize, block[4]);
                        s->dsp.idct_put(dest_cr,              dct_linesize, block[5]);
                        s->dsp.idct_put(dest_cb + dct_offset, dct_linesize, block[6]);
                        s->dsp.idct_put(dest_cr + dct_offset, dct_linesize, block[7]);
                        if(!s->chroma_x_shift){//Chroma444
                            s->dsp.idct_put(dest_cb + block_size,              dct_linesize, block[8]);
                            s->dsp.idct_put(dest_cr + block_size,              dct_linesize, block[9]);
                            s->dsp.idct_put(dest_cb + block_size + dct_offset, dct_linesize, block[10]);
                            s->dsp.idct_put(dest_cr + block_size + dct_offset, dct_linesize, block[11]);
                        }
                    }
                }//gray
            }
        }
skip_idct:
        if(!readable){
            s->hdsp.put_pixels_tab[0][0](s->dest[0], dest_y ,   linesize,16);
            s->hdsp.put_pixels_tab[s->chroma_x_shift][0](s->dest[1], dest_cb, uvlinesize,16 >> s->chroma_y_shift);
            s->hdsp.put_pixels_tab[s->chroma_x_shift][0](s->dest[2], dest_cr, uvlinesize,16 >> s->chroma_y_shift);
        }
    }
}

void ff_MPV_decode_mb(MpegEncContext *s, int16_t block[12][64]){
#if !CONFIG_SMALL
    if(s->out_format == FMT_MPEG1) {
        if(s->avctx->lowres) MPV_decode_mb_internal(s, block, 1, 1);
        else                 MPV_decode_mb_internal(s, block, 0, 1);
    } else
#endif
    if(s->avctx->lowres) MPV_decode_mb_internal(s, block, 1, 0);
    else                  MPV_decode_mb_internal(s, block, 0, 0);
}

void ff_mpeg_draw_horiz_band(MpegEncContext *s, int y, int h)
{
    ff_draw_horiz_band(s->avctx, s->current_picture_ptr->f,
                       s->last_picture_ptr ? s->last_picture_ptr->f : NULL, y, h, s->picture_structure,
                       s->first_field, s->low_delay);
}

void ff_init_block_index(MpegEncContext *s){ //FIXME maybe rename
    const int linesize   = s->current_picture.f->linesize[0]; //not s->linesize as this would be wrong for field pics
    const int uvlinesize = s->current_picture.f->linesize[1];
    const int mb_size= 4 - s->avctx->lowres;

    s->block_index[0]= s->b8_stride*(s->mb_y*2    ) - 2 + s->mb_x*2;
    s->block_index[1]= s->b8_stride*(s->mb_y*2    ) - 1 + s->mb_x*2;
    s->block_index[2]= s->b8_stride*(s->mb_y*2 + 1) - 2 + s->mb_x*2;
    s->block_index[3]= s->b8_stride*(s->mb_y*2 + 1) - 1 + s->mb_x*2;
    s->block_index[4]= s->mb_stride*(s->mb_y + 1)                + s->b8_stride*s->mb_height*2 + s->mb_x - 1;
    s->block_index[5]= s->mb_stride*(s->mb_y + s->mb_height + 2) + s->b8_stride*s->mb_height*2 + s->mb_x - 1;
    //block_index is not used by mpeg2, so it is not affected by chroma_format

    s->dest[0] = s->current_picture.f->data[0] + ((s->mb_x - 1) <<  mb_size);
    s->dest[1] = s->current_picture.f->data[1] + ((s->mb_x - 1) << (mb_size - s->chroma_x_shift));
    s->dest[2] = s->current_picture.f->data[2] + ((s->mb_x - 1) << (mb_size - s->chroma_x_shift));

    if(!(s->pict_type==AV_PICTURE_TYPE_B && s->avctx->draw_horiz_band && s->picture_structure==PICT_FRAME))
    {
        if(s->picture_structure==PICT_FRAME){
        s->dest[0] += s->mb_y *   linesize << mb_size;
        s->dest[1] += s->mb_y * uvlinesize << (mb_size - s->chroma_y_shift);
        s->dest[2] += s->mb_y * uvlinesize << (mb_size - s->chroma_y_shift);
        }else{
            s->dest[0] += (s->mb_y>>1) *   linesize << mb_size;
            s->dest[1] += (s->mb_y>>1) * uvlinesize << (mb_size - s->chroma_y_shift);
            s->dest[2] += (s->mb_y>>1) * uvlinesize << (mb_size - s->chroma_y_shift);
            av_assert1((s->mb_y&1) == (s->picture_structure == PICT_BOTTOM_FIELD));
        }
    }
}

/**
 * Permute an 8x8 block.
 * @param block the block which will be permuted according to the given permutation vector
 * @param permutation the permutation vector
 * @param last the last non zero coefficient in scantable order, used to speed the permutation up
 * @param scantable the used scantable, this is only used to speed the permutation up, the block is not
 *                  (inverse) permutated to scantable order!
 */
void ff_block_permute(int16_t *block, uint8_t *permutation, const uint8_t *scantable, int last)
{
    int i;
    int16_t temp[64];

    if(last<=0) return;
    //if(permutation[1]==1) return; //FIXME it is ok but not clean and might fail for some permutations

    for(i=0; i<=last; i++){
        const int j= scantable[i];
        temp[j]= block[j];
        block[j]=0;
    }

    for(i=0; i<=last; i++){
        const int j= scantable[i];
        const int perm_j= permutation[j];
        block[perm_j]= temp[j];
    }
}

void ff_mpeg_flush(AVCodecContext *avctx){
    int i;
    MpegEncContext *s = avctx->priv_data;

    if(s==NULL || s->picture==NULL)
        return;

    for (i = 0; i < MAX_PICTURE_COUNT; i++)
        ff_mpeg_unref_picture(s, &s->picture[i]);
    s->current_picture_ptr = s->last_picture_ptr = s->next_picture_ptr = NULL;

    ff_mpeg_unref_picture(s, &s->current_picture);
    ff_mpeg_unref_picture(s, &s->last_picture);
    ff_mpeg_unref_picture(s, &s->next_picture);

    s->mb_x= s->mb_y= 0;
    s->closed_gop= 0;

    s->parse_context.state= -1;
    s->parse_context.frame_start_found= 0;
    s->parse_context.overread= 0;
    s->parse_context.overread_index= 0;
    s->parse_context.index= 0;
    s->parse_context.last_index= 0;
    s->bitstream_buffer_size=0;
    s->pp_time=0;
}

/**
 * set qscale and update qscale dependent variables.
 */
void ff_set_qscale(MpegEncContext * s, int qscale)
{
    if (qscale < 1)
        qscale = 1;
    else if (qscale > 31)
        qscale = 31;

    s->qscale = qscale;
    s->chroma_qscale= s->chroma_qscale_table[qscale];

    s->y_dc_scale= s->y_dc_scale_table[ qscale ];
    s->c_dc_scale= s->c_dc_scale_table[ s->chroma_qscale ];
}

void ff_MPV_report_decode_progress(MpegEncContext *s)
{
    if (s->pict_type != AV_PICTURE_TYPE_B && !s->partitioned_frame && !s->er.error_occurred)
        ff_thread_report_progress(&s->current_picture_ptr->tf, s->mb_y, 0);
}

#if CONFIG_ERROR_RESILIENCE
void ff_mpeg_set_erpic(ERPicture *dst, Picture *src)
{
    int i;

<<<<<<< HEAD
    memset(dst, 0, sizeof(*dst));
    if (!src)
=======
    if (!src) {
        dst->f  = NULL;
        dst->tf = NULL;
>>>>>>> 0ddc53da
        return;
    }

    dst->f = src->f;
    dst->tf = &src->tf;

    for (i = 0; i < 2; i++) {
        dst->motion_val[i] = src->motion_val[i];
        dst->ref_index[i] = src->ref_index[i];
    }

    dst->mb_type = src->mb_type;
    dst->field_picture = src->field_picture;
}

void ff_mpeg_er_frame_start(MpegEncContext *s)
{
    ERContext *er = &s->er;

    ff_mpeg_set_erpic(&er->cur_pic, s->current_picture_ptr);
    ff_mpeg_set_erpic(&er->next_pic, s->next_picture_ptr);
    ff_mpeg_set_erpic(&er->last_pic, s->last_picture_ptr);

    er->pp_time           = s->pp_time;
    er->pb_time           = s->pb_time;
    er->quarter_sample    = s->quarter_sample;
    er->partitioned_frame = s->partitioned_frame;

    ff_er_frame_start(er);
}
#endif /* CONFIG_ERROR_RESILIENCE */<|MERGE_RESOLUTION|>--- conflicted
+++ resolved
@@ -3230,14 +3230,10 @@
 {
     int i;
 
-<<<<<<< HEAD
     memset(dst, 0, sizeof(*dst));
-    if (!src)
-=======
     if (!src) {
         dst->f  = NULL;
         dst->tf = NULL;
->>>>>>> 0ddc53da
         return;
     }
 
