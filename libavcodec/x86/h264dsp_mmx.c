--- conflicted
+++ resolved
@@ -133,16 +133,10 @@
 LF_FUNCS(uint8_t,   8)
 LF_FUNCS(uint16_t, 10)
 
-<<<<<<< HEAD
 #if ARCH_X86_32 && HAVE_YASM
-LF_FUNC (v8, luma,             8, mmx2)
-static void ff_deblock_v_luma_8_mmx2(uint8_t *pix, int stride, int alpha, int beta, int8_t *tc0)
-=======
-#if ARCH_X86_32
 LF_FUNC(v8, luma, 8, mmx2)
 static void ff_deblock_v_luma_8_mmx2(uint8_t *pix, int stride, int alpha,
                                      int beta, int8_t *tc0)
->>>>>>> 9cc74c9f
 {
     if ((tc0[0] & tc0[1]) >= 0)
         ff_deblock_v8_luma_8_mmx2(pix + 0, stride, alpha, beta, tc0);
@@ -288,19 +282,6 @@
                     c->biweight_h264_pixels_tab[1] = ff_h264_biweight_8_sse2;
 
 #if HAVE_ALIGNED_STACK
-<<<<<<< HEAD
-                c->h264_v_loop_filter_luma = ff_deblock_v_luma_8_sse2;
-                c->h264_h_loop_filter_luma = ff_deblock_h_luma_8_sse2;
-                c->h264_v_loop_filter_luma_intra = ff_deblock_v_luma_intra_8_sse2;
-                c->h264_h_loop_filter_luma_intra = ff_deblock_h_luma_intra_8_sse2;
-#endif
-            }
-            if (mm_flags&AV_CPU_FLAG_SSSE3) {
-                c->biweight_h264_pixels_tab[0]= ff_h264_biweight_16_ssse3;
-                c->biweight_h264_pixels_tab[1]= ff_h264_biweight_8_ssse3;
-            }
-            if (HAVE_AVX && mm_flags&AV_CPU_FLAG_AVX) {
-=======
                     c->h264_v_loop_filter_luma       = ff_deblock_v_luma_8_sse2;
                     c->h264_h_loop_filter_luma       = ff_deblock_h_luma_8_sse2;
                     c->h264_v_loop_filter_luma_intra = ff_deblock_v_luma_intra_8_sse2;
@@ -311,8 +292,7 @@
                     c->biweight_h264_pixels_tab[0] = ff_h264_biweight_16_ssse3;
                     c->biweight_h264_pixels_tab[1] = ff_h264_biweight_8_ssse3;
                 }
-                if (mm_flags & AV_CPU_FLAG_AVX) {
->>>>>>> 9cc74c9f
+                if (HAVE_AVX && mm_flags & AV_CPU_FLAG_AVX) {
 #if HAVE_ALIGNED_STACK
                     c->h264_v_loop_filter_luma       = ff_deblock_v_luma_8_avx;
                     c->h264_h_loop_filter_luma       = ff_deblock_h_luma_8_avx;
