--- conflicted
+++ resolved
@@ -1140,16 +1140,10 @@
 
             if(cbp&0x30){
                 for(chroma_idx=0; chroma_idx<2; chroma_idx++)
-<<<<<<< HEAD
-                    if (decode_residual(h, sl, gb, h->mb + ((256 + 16*16*chroma_idx) << pixel_shift),
+                    if (decode_residual(h, sl, gb, sl->mb + ((256 + 16*16*chroma_idx) << pixel_shift),
                                         CHROMA_DC_BLOCK_INDEX+chroma_idx,
                                         CHROMA422(h) ? chroma422_dc_scan : chroma_dc_scan,
                                         NULL, 4*num_c8x8) < 0) {
-=======
-                    if (decode_residual(h, sl, gb, sl->mb + ((256 + 16*16*chroma_idx) << pixel_shift),
-                                        CHROMA_DC_BLOCK_INDEX+chroma_idx, chroma422_dc_scan,
-                                        NULL, 8) < 0) {
->>>>>>> bf03a878
                         return -1;
                     }
             }
@@ -1157,13 +1151,8 @@
             if(cbp&0x20){
                 for(chroma_idx=0; chroma_idx<2; chroma_idx++){
                     const uint32_t *qmul = h->dequant4_coeff[chroma_idx+1+(IS_INTRA( mb_type ) ? 0:3)][sl->chroma_qp[chroma_idx]];
-<<<<<<< HEAD
-                    int16_t *mb = h->mb + (16*(16 + 16*chroma_idx) << pixel_shift);
+                    int16_t *mb = sl->mb + (16*(16 + 16*chroma_idx) << pixel_shift);
                     for (i8x8 = 0; i8x8<num_c8x8; i8x8++) {
-=======
-                    int16_t *mb = sl->mb + (16*(16 + 16*chroma_idx) << pixel_shift);
-                    for (i8x8 = 0; i8x8 < 2; i8x8++) {
->>>>>>> bf03a878
                         for (i4x4 = 0; i4x4 < 4; i4x4++) {
                             const int index = 16 + 16*chroma_idx + 8*i8x8 + i4x4;
                             if (decode_residual(h, sl, gb, mb, index, scan + 1, qmul, 15) < 0)
@@ -1176,31 +1165,6 @@
                 fill_rectangle(&sl->non_zero_count_cache[scan8[16]], 4, 4, 8, 0, 1);
                 fill_rectangle(&sl->non_zero_count_cache[scan8[32]], 4, 4, 8, 0, 1);
             }
-<<<<<<< HEAD
-=======
-        } else /* yuv420 */ {
-            if(cbp&0x30){
-                for(chroma_idx=0; chroma_idx<2; chroma_idx++)
-                    if( decode_residual(h, sl, gb, sl->mb + ((256 + 16*16*chroma_idx) << pixel_shift), CHROMA_DC_BLOCK_INDEX+chroma_idx, chroma_dc_scan, NULL, 4) < 0){
-                        return -1;
-                    }
-            }
-
-            if(cbp&0x20){
-                for(chroma_idx=0; chroma_idx<2; chroma_idx++){
-                    const uint32_t *qmul = h->dequant4_coeff[chroma_idx+1+(IS_INTRA( mb_type ) ? 0:3)][sl->chroma_qp[chroma_idx]];
-                    for(i4x4=0; i4x4<4; i4x4++){
-                        const int index= 16 + 16*chroma_idx + i4x4;
-                        if( decode_residual(h, sl, gb, sl->mb + (16*index << pixel_shift), index, scan + 1, qmul, 15) < 0){
-                            return -1;
-                        }
-                    }
-                }
-            }else{
-                fill_rectangle(&sl->non_zero_count_cache[scan8[16]], 4, 4, 8, 0, 1);
-                fill_rectangle(&sl->non_zero_count_cache[scan8[32]], 4, 4, 8, 0, 1);
-            }
->>>>>>> bf03a878
         }
     }else{
         fill_rectangle(&sl->non_zero_count_cache[scan8[ 0]], 4, 4, 8, 0, 1);
