--- conflicted
+++ resolved
@@ -35,72 +35,6 @@
 
 #define cm (ff_crop_tab + MAX_NEG_CROP)
 
-<<<<<<< HEAD
-#ifdef DEBUG
-static void png_save(const char *filename, uint32_t *bitmap, int w, int h)
-{
-    int x, y, v;
-    FILE *f;
-    char fname[40], fname2[40];
-    char command[1024];
-
-    snprintf(fname, sizeof(fname), "%s.ppm", filename);
-
-    f = fopen(fname, "w");
-    if (!f) {
-        perror(fname);
-        return;
-    }
-    fprintf(f, "P6\n"
-            "%d %d\n"
-            "%d\n",
-            w, h, 255);
-    for(y = 0; y < h; y++) {
-        for(x = 0; x < w; x++) {
-            v = bitmap[y * w + x];
-            putc((v >> 16) & 0xff, f);
-            putc((v >> 8) & 0xff, f);
-            putc((v >> 0) & 0xff, f);
-        }
-    }
-    fclose(f);
-
-
-    snprintf(fname2, sizeof(fname2), "%s-a.pgm", filename);
-
-    f = fopen(fname2, "w");
-    if (!f) {
-        perror(fname2);
-        return;
-    }
-    fprintf(f, "P5\n"
-            "%d %d\n"
-            "%d\n",
-            w, h, 255);
-    for(y = 0; y < h; y++) {
-        for(x = 0; x < w; x++) {
-            v = bitmap[y * w + x];
-            putc((v >> 24) & 0xff, f);
-        }
-    }
-    fclose(f);
-
-    snprintf(command, sizeof(command), "pnmtopng -alpha %s %s > %s.png 2> /dev/null", fname2, fname, filename);
-    if (system(command) != 0) {
-        fprintf(stderr, "Error running pnmtopng\n");
-        return;
-    }
-
-    snprintf(command, sizeof(command), "rm %s %s", fname, fname2);
-    if (system(command) != 0) {
-        fprintf(stderr, "Error removing %s and %s\n", fname, fname2);
-        return;
-    }
-}
-#endif
-
-=======
->>>>>>> b34c6cd5
 #define RGBA(r,g,b,a) (((unsigned)(a) << 24) | ((r) << 16) | ((g) << 8) | (b))
 
 typedef struct DVBSubCLUT {
@@ -1448,13 +1382,13 @@
 
     snprintf(command, sizeof(command), "pnmtopng -alpha %s %s > %s.png 2> /dev/null", fname2, fname, filename);
     if (system(command) != 0) {
-        printf("Error running pnmtopng\n");
+        fprintf(stderr, "Error running pnmtopng\n");
         return;
     }
 
     snprintf(command, sizeof(command), "rm %s %s", fname, fname2);
     if (system(command) != 0) {
-        printf("Error removing %s and %s\n", fname, fname2);
+        fprintf(stderr, "Error removing %s and %s\n", fname, fname2);
         return;
     }
 }
