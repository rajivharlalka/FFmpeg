--- conflicted
+++ resolved
@@ -341,12 +341,10 @@
         default:
             av_log(h->avctx, AV_LOG_DEBUG, "unknown SEI type %d\n", type);
         }
-<<<<<<< HEAD
-        skip_bits_long(&h->gb, next - get_bits_count(&h->gb));
-=======
         if (ret < 0)
             return ret;
->>>>>>> 0bfab80a
+
+        skip_bits_long(&h->gb, next - get_bits_count(&h->gb));
 
         // FIXME check bits here
         align_get_bits(&h->gb);
