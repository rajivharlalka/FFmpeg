--- conflicted
+++ resolved
@@ -44,14 +44,11 @@
     int top_field_first, repeat_first_field, progressive_frame;
     int horiz_size_ext, vert_size_ext, bit_rate_ext;
     int did_set_size=0;
-<<<<<<< HEAD
     int set_dim_ret = 0;
     int bit_rate = 0;
     int vbv_delay = 0;
-=======
     int chroma_format;
     enum AVPixelFormat pix_fmt = AV_PIX_FMT_NONE;
->>>>>>> ab05ed4c
 //FIXME replace the crap with get_bits()
     s->repeat_pict = 0;
 
@@ -97,11 +94,6 @@
                         pc->progressive_sequence = buf[1] & (1 << 3);
                         avctx->has_b_frames= !(buf[5] >> 7);
 
-<<<<<<< HEAD
-                        pc->width  = (pc->width & 0xFFF) | (horiz_size_ext << 12);
-                        pc->height = (pc->height& 0xFFF) | ( vert_size_ext << 12);
-                        bit_rate = (bit_rate&0x3FFFF) | (bit_rate_ext << 18);
-=======
                         chroma_format = (buf[1] >> 1) & 3;
                         switch (chroma_format) {
                         case 1: pix_fmt = AV_PIX_FMT_YUV420P; break;
@@ -109,10 +101,9 @@
                         case 3: pix_fmt = AV_PIX_FMT_YUV444P; break;
                         }
 
-                        pc->width  |=(horiz_size_ext << 12);
-                        pc->height |=( vert_size_ext << 12);
-                        avctx->bit_rate += (bit_rate_ext << 18) * 400;
->>>>>>> ab05ed4c
+                        pc->width  = (pc->width & 0xFFF) | (horiz_size_ext << 12);
+                        pc->height = (pc->height& 0xFFF) | ( vert_size_ext << 12);
+                        bit_rate = (bit_rate&0x3FFFF) | (bit_rate_ext << 18);
                         if(did_set_size)
                             set_dim_ret = ff_set_dimensions(avctx, pc->width, pc->height);
                         avctx->framerate.num = pc->frame_rate.num * (frame_rate_ext_n + 1);
@@ -164,7 +155,6 @@
         }
     }
  the_end: ;
-<<<<<<< HEAD
     if (set_dim_ret < 0)
         av_log(avctx, AV_LOG_ERROR, "Failed to set dimensions\n");
 
@@ -175,7 +165,6 @@
         ((avctx->codec_id == AV_CODEC_ID_MPEG1VIDEO && bit_rate != 0x3FFFF) || vbv_delay != 0xFFFF)) {
         avctx->bit_rate = 400*bit_rate;
     }
-=======
 
     if (pix_fmt != AV_PIX_FMT_NONE) {
         s->format = pix_fmt;
@@ -183,7 +172,6 @@
         s->height = s->coded_height = pc->height;
     }
 
->>>>>>> ab05ed4c
 #if FF_API_AVCTX_TIMEBASE
     if (avctx->framerate.num)
         avctx->time_base = av_inv_q(av_mul_q(avctx->framerate, (AVRational){avctx->ticks_per_frame, 1}));
